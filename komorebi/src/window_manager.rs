use std::collections::HashMap;
use std::collections::HashSet;
use std::collections::VecDeque;
use std::io::ErrorKind;
use std::num::NonZeroUsize;
use std::path::Path;
use std::path::PathBuf;
use std::sync::atomic::Ordering;
use std::sync::Arc;

use color_eyre::eyre::anyhow;
use color_eyre::eyre::bail;
use color_eyre::Result;
use crossbeam_channel::Receiver;
use hotwatch::notify::ErrorKind as NotifyErrorKind;
use hotwatch::EventKind;
use hotwatch::Hotwatch;
use parking_lot::Mutex;
use regex::Regex;
use schemars::JsonSchema;
use serde::Deserialize;
use serde::Serialize;
use uds_windows::UnixListener;

use komorebi_core::config_generation::MatchingRule;
use komorebi_core::custom_layout::CustomLayout;
use komorebi_core::Arrangement;
use komorebi_core::Axis;
use komorebi_core::BorderStyle;
use komorebi_core::CycleDirection;
use komorebi_core::DefaultLayout;
use komorebi_core::FocusFollowsMouseImplementation;
use komorebi_core::HidingBehaviour;
use komorebi_core::Layout;
use komorebi_core::MoveBehaviour;
use komorebi_core::OperationBehaviour;
use komorebi_core::OperationDirection;
use komorebi_core::Rect;
use komorebi_core::Sizing;
use komorebi_core::StackbarLabel;
use komorebi_core::WindowContainerBehaviour;

use crate::border_manager;
use crate::border_manager::STYLE;
use crate::container::Container;
use crate::current_virtual_desktop;
use crate::load_configuration;
use crate::monitor::Monitor;
use crate::ring::Ring;
use crate::stackbar_manager::STACKBAR_FOCUSED_TEXT_COLOUR;
use crate::stackbar_manager::STACKBAR_LABEL;
use crate::stackbar_manager::STACKBAR_MODE;
use crate::stackbar_manager::STACKBAR_TAB_BACKGROUND_COLOUR;
use crate::stackbar_manager::STACKBAR_TAB_HEIGHT;
use crate::stackbar_manager::STACKBAR_TAB_WIDTH;
use crate::stackbar_manager::STACKBAR_UNFOCUSED_TEXT_COLOUR;
use crate::static_config::StaticConfig;
use crate::transparency_manager;
use crate::window::Window;
use crate::window_manager_event::WindowManagerEvent;
use crate::windows_api::WindowsApi;
use crate::winevent_listener;
use crate::workspace::Workspace;
use crate::BorderColours;
use crate::Colour;
use crate::Rgb;
use crate::WorkspaceRule;
use crate::CUSTOM_FFM;
use crate::DATA_DIR;
use crate::DISPLAY_INDEX_PREFERENCES;
use crate::FLOAT_IDENTIFIERS;
use crate::HIDING_BEHAVIOUR;
use crate::HOME_DIR;
use crate::LAYERED_WHITELIST;
use crate::MANAGE_IDENTIFIERS;
use crate::MONITOR_INDEX_PREFERENCES;
use crate::NO_TITLEBAR;
use crate::OBJECT_NAME_CHANGE_ON_LAUNCH;
use crate::REMOVE_TITLEBARS;
use crate::TRAY_AND_MULTI_WINDOW_IDENTIFIERS;
use crate::WORKSPACE_RULES;
use komorebi_core::StackbarMode;

#[derive(Debug)]
pub struct WindowManager {
    pub monitors: Ring<Monitor>,
    pub incoming_events: Receiver<WindowManagerEvent>,
    pub command_listener: UnixListener,
    pub is_paused: bool,
    pub work_area_offset: Option<Rect>,
    pub resize_delta: i32,
    pub window_container_behaviour: WindowContainerBehaviour,
    pub cross_monitor_move_behaviour: MoveBehaviour,
    pub unmanaged_window_operation_behaviour: OperationBehaviour,
    pub focus_follows_mouse: Option<FocusFollowsMouseImplementation>,
    pub mouse_follows_focus: bool,
    pub hotwatch: Hotwatch,
    pub virtual_desktop_id: Option<Vec<u8>>,
    pub has_pending_raise_op: bool,
    pub pending_move_op: Option<(usize, usize, usize)>,
    pub already_moved_window_handles: Arc<Mutex<HashSet<isize>>>,
    pub always_on_top: Option<Vec<isize>>,

}

#[allow(clippy::struct_excessive_bools)]
#[derive(Debug, Serialize, Deserialize, JsonSchema)]
pub struct State {
    pub monitors: Ring<Monitor>,
    pub is_paused: bool,
    pub resize_delta: i32,
    pub new_window_behaviour: WindowContainerBehaviour,
    pub cross_monitor_move_behaviour: MoveBehaviour,
    pub unmanaged_window_operation_behaviour: OperationBehaviour,
    pub work_area_offset: Option<Rect>,
    pub focus_follows_mouse: Option<FocusFollowsMouseImplementation>,
    pub mouse_follows_focus: bool,
    pub has_pending_raise_op: bool,
}

#[allow(clippy::struct_excessive_bools)]
#[derive(Debug, Serialize, Deserialize, JsonSchema)]
pub struct GlobalState {
    pub border_enabled: bool,
    pub border_colours: BorderColours,
    pub border_style: BorderStyle,
    pub border_offset: i32,
    pub border_width: i32,
    pub stackbar_mode: StackbarMode,
    pub stackbar_label: StackbarLabel,
    pub stackbar_focused_text_colour: Colour,
    pub stackbar_unfocused_text_colour: Colour,
    pub stackbar_tab_background_colour: Colour,
    pub stackbar_tab_width: i32,
    pub stackbar_height: i32,
    pub remove_titlebars: bool,
    pub float_identifiers: Vec<MatchingRule>,
    pub manage_identifiers: Vec<MatchingRule>,
    pub layered_whitelist: Vec<MatchingRule>,
    pub tray_and_multi_window_identifiers: Vec<MatchingRule>,
    pub name_change_on_launch_identifiers: Vec<MatchingRule>,
    pub monitor_index_preferences: HashMap<usize, Rect>,
    pub display_index_preferences: HashMap<usize, String>,
    pub workspace_rules: HashMap<String, WorkspaceRule>,
    pub window_hiding_behaviour: HidingBehaviour,
    pub configuration_dir: PathBuf,
    pub data_dir: PathBuf,
    pub custom_ffm: bool,
}

impl Default for GlobalState {
    fn default() -> Self {
        Self {
            border_enabled: border_manager::BORDER_ENABLED.load(Ordering::SeqCst),
            border_colours: BorderColours {
                single: Option::from(Colour::Rgb(Rgb::from(
                    border_manager::FOCUSED.load(Ordering::SeqCst),
                ))),
                stack: Option::from(Colour::Rgb(Rgb::from(
                    border_manager::STACK.load(Ordering::SeqCst),
                ))),
                monocle: Option::from(Colour::Rgb(Rgb::from(
                    border_manager::MONOCLE.load(Ordering::SeqCst),
                ))),
                unfocused: Option::from(Colour::Rgb(Rgb::from(
                    border_manager::UNFOCUSED.load(Ordering::SeqCst),
                ))),
            },
            border_style: *STYLE.lock(),
            border_offset: border_manager::BORDER_OFFSET.load(Ordering::SeqCst),
            border_width: border_manager::BORDER_WIDTH.load(Ordering::SeqCst),
            stackbar_mode: STACKBAR_MODE.load(),
            stackbar_label: STACKBAR_LABEL.load(),
            stackbar_focused_text_colour: Colour::Rgb(Rgb::from(
                STACKBAR_FOCUSED_TEXT_COLOUR.load(Ordering::SeqCst),
            )),
            stackbar_unfocused_text_colour: Colour::Rgb(Rgb::from(
                STACKBAR_UNFOCUSED_TEXT_COLOUR.load(Ordering::SeqCst),
            )),
            stackbar_tab_background_colour: Colour::Rgb(Rgb::from(
                STACKBAR_TAB_BACKGROUND_COLOUR.load(Ordering::SeqCst),
            )),
            stackbar_tab_width: STACKBAR_TAB_WIDTH.load(Ordering::SeqCst),
            stackbar_height: STACKBAR_TAB_HEIGHT.load(Ordering::SeqCst),
            remove_titlebars: REMOVE_TITLEBARS.load(Ordering::SeqCst),
            float_identifiers: FLOAT_IDENTIFIERS.lock().clone(),
            manage_identifiers: MANAGE_IDENTIFIERS.lock().clone(),
            layered_whitelist: LAYERED_WHITELIST.lock().clone(),
            tray_and_multi_window_identifiers: TRAY_AND_MULTI_WINDOW_IDENTIFIERS.lock().clone(),
            name_change_on_launch_identifiers: OBJECT_NAME_CHANGE_ON_LAUNCH.lock().clone(),
            monitor_index_preferences: MONITOR_INDEX_PREFERENCES.lock().clone(),
            display_index_preferences: DISPLAY_INDEX_PREFERENCES.lock().clone(),
            workspace_rules: WORKSPACE_RULES.lock().clone(),
            window_hiding_behaviour: *HIDING_BEHAVIOUR.lock(),
            configuration_dir: HOME_DIR.clone(),
            data_dir: DATA_DIR.clone(),
            custom_ffm: CUSTOM_FFM.load(Ordering::SeqCst),
        }
    }
}

impl AsRef<Self> for WindowManager {
    fn as_ref(&self) -> &Self {
        self
    }
}

impl From<&WindowManager> for State {
    fn from(wm: &WindowManager) -> Self {
        Self {
            monitors: wm.monitors.clone(),
            is_paused: wm.is_paused,
            work_area_offset: wm.work_area_offset,
            resize_delta: wm.resize_delta,
            new_window_behaviour: wm.window_container_behaviour,
            cross_monitor_move_behaviour: wm.cross_monitor_move_behaviour,
            focus_follows_mouse: wm.focus_follows_mouse,
            mouse_follows_focus: wm.mouse_follows_focus,
            has_pending_raise_op: wm.has_pending_raise_op,
            unmanaged_window_operation_behaviour: wm.unmanaged_window_operation_behaviour,
        }
    }
}

impl_ring_elements!(WindowManager, Monitor);

#[derive(Debug, Clone, Copy)]
struct EnforceWorkspaceRuleOp {
    hwnd: isize,
    origin_monitor_idx: usize,
    origin_workspace_idx: usize,
    target_monitor_idx: usize,
    target_workspace_idx: usize,
}

impl EnforceWorkspaceRuleOp {
    const fn is_origin(&self, monitor_idx: usize, workspace_idx: usize) -> bool {
        self.origin_monitor_idx == monitor_idx && self.origin_workspace_idx == workspace_idx
    }

    const fn is_target(&self, monitor_idx: usize, workspace_idx: usize) -> bool {
        self.target_monitor_idx == monitor_idx && self.target_workspace_idx == workspace_idx
    }

    const fn is_enforced(&self) -> bool {
        (self.origin_monitor_idx == self.target_monitor_idx)
            && (self.origin_workspace_idx == self.target_workspace_idx)
    }
}

impl WindowManager {
    #[tracing::instrument]
    pub fn new(incoming: Receiver<WindowManagerEvent>) -> Result<Self> {
        let socket = DATA_DIR.join("komorebi.sock");

        match std::fs::remove_file(&socket) {
            Ok(()) => {}
            Err(error) => match error.kind() {
                // Doing this because ::exists() doesn't work reliably on Windows via IntelliJ
                ErrorKind::NotFound => {}
                _ => {
                    return Err(error.into());
                }
            },
        };

        let listener = UnixListener::bind(&socket)?;

        Ok(Self {
            monitors: Ring::default(),
            incoming_events: incoming,
            command_listener: listener,
            is_paused: false,
            virtual_desktop_id: current_virtual_desktop(),
            work_area_offset: None,
            window_container_behaviour: WindowContainerBehaviour::Create,
            cross_monitor_move_behaviour: MoveBehaviour::Swap,
            unmanaged_window_operation_behaviour: OperationBehaviour::Op,
            resize_delta: 50,
            focus_follows_mouse: None,
            mouse_follows_focus: true,
            hotwatch: Hotwatch::new()?,
            has_pending_raise_op: false,
            pending_move_op: None,
            already_moved_window_handles: Arc::new(Mutex::new(HashSet::new())),
            always_on_top: None,
        })
    }

    #[tracing::instrument(skip(self))]
    pub fn init(&mut self) -> Result<()> {
        tracing::info!("initialising");
        WindowsApi::load_monitor_information(&mut self.monitors)?;
        WindowsApi::load_workspace_information(&mut self.monitors)
    }

    #[tracing::instrument]
    pub fn reload_configuration() {
        tracing::info!("reloading configuration");
        std::thread::spawn(|| load_configuration().expect("could not load configuration"));
    }

    #[tracing::instrument(skip(self))]
    pub fn reload_static_configuration(&mut self, pathbuf: &PathBuf) -> Result<()> {
        tracing::info!("reloading static configuration");
        StaticConfig::reload(pathbuf, self)
    }

    #[tracing::instrument(skip(self))]
    pub fn watch_configuration(&mut self, enable: bool) -> Result<()> {
        let config_pwsh = HOME_DIR.join("komorebi.ps1");
        let config_ahk = HOME_DIR.join("komorebi.ahk");

        if config_pwsh.exists() {
            self.configure_watcher(enable, config_pwsh)?;
        } else if config_ahk.exists() {
            self.configure_watcher(enable, config_ahk)?;
        }

        Ok(())
    }

    fn configure_watcher(&mut self, enable: bool, config: PathBuf) -> Result<()> {
        if enable {
            tracing::info!("watching configuration for changes: {}", config.display());
            // Always make absolutely sure that there isn't an already existing watch, because
            // hotwatch allows multiple watches to be registered for the same path
            match self.hotwatch.unwatch(&config) {
                Ok(()) => {}
                Err(error) => match error {
                    hotwatch::Error::Notify(ref notify_error) => match notify_error.kind {
                        NotifyErrorKind::WatchNotFound => {}
                        _ => return Err(error.into()),
                    },
                    error @ hotwatch::Error::Io(_) => return Err(error.into()),
                },
            }

            self.hotwatch.watch(config, |event| match event.kind {
                // Editing in Notepad sends a NoticeWrite while editing in (Neo)Vim sends
                // a NoticeRemove, presumably because of the use of swap files?
                EventKind::Modify(_) | EventKind::Remove(_) => {
                    std::thread::spawn(|| {
                        load_configuration().expect("could not load configuration");
                    });
                }
                _ => {}
            })?;
        } else {
            tracing::info!(
                "no longer watching configuration for changes: {}",
                config.display()
            );

            self.hotwatch.unwatch(config)?;
        };

        Ok(())
    }

    pub fn monitor_idx_in_direction(&self, direction: OperationDirection) -> Option<usize> {
        let current_monitor_size = self.focused_monitor_size().ok()?;

        for (idx, monitor) in self.monitors.elements().iter().enumerate() {
            match direction {
                OperationDirection::Left => {
                    if monitor.size().left + monitor.size().right == current_monitor_size.left {
                        return Option::from(idx);
                    }
                }
                OperationDirection::Right => {
                    if current_monitor_size.right + current_monitor_size.left == monitor.size().left
                    {
                        return Option::from(idx);
                    }
                }
                OperationDirection::Up => {
                    if monitor.size().top + monitor.size().bottom == current_monitor_size.top {
                        return Option::from(idx);
                    }
                }
                OperationDirection::Down => {
                    if current_monitor_size.top + current_monitor_size.bottom == monitor.size().top
                    {
                        return Option::from(idx);
                    }
                }
            }
        }

        None
    }

    #[allow(clippy::too_many_arguments)]
    #[tracing::instrument(skip(self), level = "debug")]
    fn add_window_handle_to_move_based_on_workspace_rule(
        &self,
        window_title: &String,
        hwnd: isize,
        origin_monitor_idx: usize,
        origin_workspace_idx: usize,
        target_monitor_idx: usize,
        target_workspace_idx: usize,
        to_move: &mut Vec<EnforceWorkspaceRuleOp>,
    ) -> () {
        tracing::trace!(
            "{} should be on monitor {}, workspace {}",
            window_title,
            target_monitor_idx,
            target_workspace_idx
        );

        // Create an operation outline and save it for later in the fn
        to_move.push(EnforceWorkspaceRuleOp {
            hwnd,
            origin_monitor_idx,
            origin_workspace_idx,
            target_monitor_idx,
            target_workspace_idx,
        });
    }

    #[tracing::instrument(skip(self), level = "debug")]
    pub fn enforce_workspace_rules(&mut self) -> Result<()> {
        let mut to_move = vec![];

        let focused_monitor_idx = self.focused_monitor_idx();
        let focused_workspace_idx = self
            .monitors()
            .get(focused_monitor_idx)
            .ok_or_else(|| anyhow!("there is no monitor with that index"))?
            .focused_workspace_idx();

        let workspace_rules = WORKSPACE_RULES.lock();
        // Go through all the monitors and workspaces
        for (i, monitor) in self.monitors().iter().enumerate() {
            for (j, workspace) in monitor.workspaces().iter().enumerate() {
                // And all the visible windows (at the top of a container)
                for window in workspace.visible_windows().into_iter().flatten() {
                    let mut already_moved_window_handles = self.already_moved_window_handles.lock();
                    let exe_name = window.exe()?;
                    let title = window.title()?;
                    let class = window.class()?;

                    let mut found_workspace_rule = workspace_rules.get(&exe_name);

                    if found_workspace_rule.is_none() {
                        found_workspace_rule = workspace_rules.get(&title);
                    }

                    if found_workspace_rule.is_none() {
                        found_workspace_rule = workspace_rules.get(&class);
                    }

                    if found_workspace_rule.is_none() {
                        for (k, v) in workspace_rules.iter() {
                            if let Ok(re) = Regex::new(k) {
                                if re.is_match(&exe_name) {
                                    found_workspace_rule = Some(v);
                                }

                                if re.is_match(&title) {
                                    found_workspace_rule = Some(v);
                                }

                                if re.is_match(&class) {
                                    found_workspace_rule = Some(v);
                                }
                            }
                        }
                    }

                    // If the executable names or titles of any of those windows are in our rules map
                    if let Some((monitor_idx, workspace_idx, apply_on_first_show_only)) =
                        found_workspace_rule
                    {
                        if *apply_on_first_show_only {
                            if !already_moved_window_handles.contains(&window.hwnd) {
                                already_moved_window_handles.insert(window.hwnd);

                                self.add_window_handle_to_move_based_on_workspace_rule(
                                    &window.title()?,
                                    window.hwnd,
                                    i,
                                    j,
                                    *monitor_idx,
                                    *workspace_idx,
                                    &mut to_move,
                                );
                            }
                        } else {
                            self.add_window_handle_to_move_based_on_workspace_rule(
                                &window.title()?,
                                window.hwnd,
                                i,
                                j,
                                *monitor_idx,
                                *workspace_idx,
                                &mut to_move,
                            );
                        }
                    }
                }
            }
        }

        // Only retain operations where the target is not the current workspace
        to_move.retain(|op| !op.is_target(focused_monitor_idx, focused_workspace_idx));
        // Only retain operations where the rule has not already been enforced
        to_move.retain(|op| !op.is_enforced());

        let mut should_update_focused_workspace = false;

        // Parse the operation and remove any windows that are not placed according to their rules
        for op in &to_move {
            let origin_workspace = self
                .monitors_mut()
                .get_mut(op.origin_monitor_idx)
                .ok_or_else(|| anyhow!("there is no monitor with that index"))?
                .workspaces_mut()
                .get_mut(op.origin_workspace_idx)
                .ok_or_else(|| anyhow!("there is no workspace with that index"))?;

            // Hide the window we are about to remove if it is on the currently focused workspace
            if op.is_origin(focused_monitor_idx, focused_workspace_idx) {
                Window::from(op.hwnd).hide();
                should_update_focused_workspace = true;
            }

            origin_workspace.remove_window(op.hwnd)?;
        }

        // Parse the operation again and associate those removed windows with the workspace that
        // their rules have defined for them
        for op in &to_move {
            let target_monitor = self
                .monitors_mut()
                .get_mut(op.target_monitor_idx)
                .ok_or_else(|| anyhow!("there is no monitor with that index"))?;

            // The very first time this fn is called, the workspace might not even exist yet
            if target_monitor
                .workspaces()
                .get(op.target_workspace_idx)
                .is_none()
            {
                // If it doesn't, let's make sure it does for the next step
                target_monitor.ensure_workspace_count(op.target_workspace_idx + 1);
            }

            let target_workspace = target_monitor
                .workspaces_mut()
                .get_mut(op.target_workspace_idx)
                .ok_or_else(|| anyhow!("there is no workspace with that index"))?;

            target_workspace.new_container_for_window(Window::from(op.hwnd));
        }

        // Only re-tile the focused workspace if we need to
        if should_update_focused_workspace {
            self.update_focused_workspace(false, false)?;
        }

        Ok(())
    }

    #[tracing::instrument(skip(self))]
    pub fn retile_all(&mut self, preserve_resize_dimensions: bool) -> Result<()> {
        let offset = self.work_area_offset;

        for monitor in self.monitors_mut() {
            let work_area = *monitor.work_area_size();
            let window_based_work_area_offset = (
                monitor.window_based_work_area_offset_limit(),
                monitor.window_based_work_area_offset(),
            );

            let offset = if monitor.work_area_offset().is_some() {
                monitor.work_area_offset()
            } else {
                offset
            };

            let workspace = monitor
                .focused_workspace_mut()
                .ok_or_else(|| anyhow!("there is no workspace"))?;

            // Reset any resize adjustments if we want to force a retile
            if !preserve_resize_dimensions {
                for resize in workspace.resize_dimensions_mut() {
                    *resize = None;
                }
            }

            workspace.update(&work_area, offset, window_based_work_area_offset)?;
        }

        Ok(())
    }

    #[tracing::instrument(skip(self))]
    pub fn manage_focused_window(&mut self) -> Result<()> {
        let hwnd = WindowsApi::foreground_window()?;
        let event = WindowManagerEvent::Manage(Window::from(hwnd));
        Ok(winevent_listener::event_tx().send(event)?)
    }

    #[tracing::instrument(skip(self))]
    pub fn unmanage_focused_window(&mut self) -> Result<()> {
        let hwnd = WindowsApi::foreground_window()?;
        let event = WindowManagerEvent::Unmanage(Window::from(hwnd));
        Ok(winevent_listener::event_tx().send(event)?)
    }

    #[tracing::instrument(skip(self))]
    pub fn raise_window_at_cursor_pos(&mut self) -> Result<()> {
        let mut hwnd = None;

        let workspace = self.focused_workspace()?;
        if let Some(container_idx) = workspace.container_idx_from_current_point() {
            if let Some(container) = workspace.containers().get(container_idx) {
                if let Some(window) = container.focused_window() {
                    hwnd = Some(window.hwnd);
                }
            }
        }

        if let Some(hwnd) = hwnd {
            if self.has_pending_raise_op
                    || self.focused_window()?.hwnd == hwnd
                    // Sometimes we need this check, because the focus may have been given by a click
                    // to a non-window such as the taskbar or system tray, and komorebi doesn't know that
                    // the focused window of the workspace is not actually focused by the OS at that point
                    || WindowsApi::foreground_window()? == hwnd
            {
                return Ok(());
            }

            let event = WindowManagerEvent::Raise(Window::from(hwnd));
            self.has_pending_raise_op = true;
            winevent_listener::event_tx().send(event)?;
        } else {
            tracing::debug!(
                "not raising unknown window: {}",
                Window::from(WindowsApi::window_at_cursor_pos()?)
            );
        }

        Ok(())
    }

    #[tracing::instrument(skip(self))]
    pub fn transfer_container(
        &mut self,
        origin: (usize, usize, usize),
        target: (usize, usize, usize),
    ) -> Result<()> {
        let (origin_monitor_idx, origin_workspace_idx, origin_container_idx) = origin;
        let (target_monitor_idx, target_workspace_idx, target_container_idx) = target;

        let origin_container = self
            .monitors_mut()
            .get_mut(origin_monitor_idx)
            .ok_or_else(|| anyhow!("there is no monitor at this index"))?
            .workspaces_mut()
            .get_mut(origin_workspace_idx)
            .ok_or_else(|| anyhow!("there is no workspace at this index"))?
            .remove_container(origin_container_idx)
            .ok_or_else(|| anyhow!("there is no container at this index"))?;

        let target_workspace = self
            .monitors_mut()
            .get_mut(target_monitor_idx)
            .ok_or_else(|| anyhow!("there is no monitor at this index"))?
            .workspaces_mut()
            .get_mut(target_workspace_idx)
            .ok_or_else(|| anyhow!("there is no workspace at this index"))?;

        target_workspace
            .containers_mut()
            .insert(target_container_idx, origin_container);

        target_workspace.focus_container(target_container_idx);

        Ok(())
    }

    #[tracing::instrument(skip(self))]
    pub fn swap_containers(
        &mut self,
        origin: (usize, usize, usize),
        target: (usize, usize, usize),
    ) -> Result<()> {
        let (origin_monitor_idx, origin_workspace_idx, origin_container_idx) = origin;
        let (target_monitor_idx, target_workspace_idx, target_container_idx) = target;

        let origin_container = self
            .monitors_mut()
            .get_mut(origin_monitor_idx)
            .ok_or_else(|| anyhow!("there is no monitor at this index"))?
            .workspaces_mut()
            .get_mut(origin_workspace_idx)
            .ok_or_else(|| anyhow!("there is no workspace at this index"))?
            .remove_container(origin_container_idx)
            .ok_or_else(|| anyhow!("there is no container at this index"))?;

        let target_container = self
            .monitors_mut()
            .get_mut(target_monitor_idx)
            .ok_or_else(|| anyhow!("there is no monitor at this index"))?
            .workspaces_mut()
            .get_mut(target_workspace_idx)
            .ok_or_else(|| anyhow!("there is no workspace at this index"))?
            .remove_container(target_container_idx);

        self.monitors_mut()
            .get_mut(target_monitor_idx)
            .ok_or_else(|| anyhow!("there is no monitor at this index"))?
            .workspaces_mut()
            .get_mut(target_workspace_idx)
            .ok_or_else(|| anyhow!("there is no workspace at this index"))?
            .containers_mut()
            .insert(target_container_idx, origin_container);

        if let Some(target_container) = target_container {
            self.monitors_mut()
                .get_mut(origin_monitor_idx)
                .ok_or_else(|| anyhow!("there is no monitor at this index"))?
                .workspaces_mut()
                .get_mut(origin_workspace_idx)
                .ok_or_else(|| anyhow!("there is no workspace at this index"))?
                .containers_mut()
                .insert(origin_container_idx, target_container);
        }

        Ok(())
    }

    #[tracing::instrument(skip(self))]
    pub fn update_focused_workspace(
        &mut self,
        follow_focus: bool,
        trigger_focus: bool,
    ) -> Result<()> {
        tracing::info!("updating");

        let offset = self.work_area_offset;

        self.focused_monitor_mut()
            .ok_or_else(|| anyhow!("there is no monitor"))?
            .update_focused_workspace(offset)?;

        if follow_focus {
            if let Some(window) = self.focused_workspace()?.maximized_window() {
                if trigger_focus {
                    window.focus(self.mouse_follows_focus)?;
                }
            } else if let Some(container) = self.focused_workspace()?.monocle_container() {
                if let Some(window) = container.focused_window() {
                    if trigger_focus {
                        window.focus(self.mouse_follows_focus)?;
                    }
                }
            } else if let Ok(window) = self.focused_window_mut() {
                if trigger_focus {
                    window.focus(self.mouse_follows_focus)?;
                }
            } else {
                let desktop_window = Window::from(WindowsApi::desktop_window()?);

                let rect = self.focused_monitor_size()?;
                WindowsApi::center_cursor_in_rect(&rect)?;

                match WindowsApi::raise_and_focus_window(desktop_window.hwnd()) {
                    Ok(()) => {}
                    Err(error) => {
                        tracing::warn!("{} {}:{}", error, file!(), line!());
                    }
                }
            }
        }

        // if we passed false for follow_focus and there is a container on the workspace
        if !follow_focus && self.focused_container_mut().is_ok() {
            // and we have a stack with >1 windows
            if self.focused_container_mut()?.windows().len() > 1
                // and we don't have a maxed window 
                && self.focused_workspace()?.maximized_window().is_none()
                // and we don't have a monocle container
                && self.focused_workspace()?.monocle_container().is_none()
            {
                if let Ok(window) = self.focused_window_mut() {
                    if trigger_focus {
                        window.focus(self.mouse_follows_focus)?;
                    }
                }
            }
        }

        // This is to correctly restore and focus when switching to a workspace which
        // contains a managed maximized window
        if !follow_focus {
            if let Some(window) = self.focused_workspace()?.maximized_window() {
                window.restore();
                if trigger_focus {
                    window.focus(self.mouse_follows_focus)?;
                }
            }
        }

        Ok(())
    }

    #[tracing::instrument(skip(self))]
    pub fn resize_window(
        &mut self,
        direction: OperationDirection,
        sizing: Sizing,
        delta: i32,
        update: bool,
    ) -> Result<()> {
        let work_area = self.focused_monitor_work_area()?;
        let workspace = self.focused_workspace_mut()?;

        match workspace.layout() {
            Layout::Default(layout) => {
                tracing::info!("resizing window");
                let len = NonZeroUsize::new(workspace.containers().len())
                    .ok_or_else(|| anyhow!("there must be at least one container"))?;
                let focused_idx = workspace.focused_container_idx();
                let focused_idx_resize = workspace
                    .resize_dimensions()
                    .get(focused_idx)
                    .ok_or_else(|| anyhow!("there is no resize adjustment for this container"))?;

                if direction
                    .destination(
                        workspace.layout().as_boxed_direction().as_ref(),
                        workspace.layout_flip(),
                        focused_idx,
                        len,
                    )
                    .is_some()
                {
                    let unaltered = layout.calculate(
                        &work_area,
                        len,
                        workspace.container_padding(),
                        workspace.layout_flip(),
                        &[],
                    );

                    let mut direction = direction;

                    // We only ever want to operate on the unflipped Rect positions when resizing, then we
                    // can flip them however they need to be flipped once the resizing has been done
                    if let Some(flip) = workspace.layout_flip() {
                        match flip {
                            Axis::Horizontal => {
                                if matches!(direction, OperationDirection::Left)
                                    || matches!(direction, OperationDirection::Right)
                                {
                                    direction = direction.opposite();
                                }
                            }
                            Axis::Vertical => {
                                if matches!(direction, OperationDirection::Up)
                                    || matches!(direction, OperationDirection::Down)
                                {
                                    direction = direction.opposite();
                                }
                            }
                            Axis::HorizontalAndVertical => direction = direction.opposite(),
                        }
                    }

                    let resize = layout.resize(
                        unaltered
                            .get(focused_idx)
                            .ok_or_else(|| anyhow!("there is no last layout"))?,
                        focused_idx_resize,
                        direction,
                        sizing,
                        delta,
                    );

                    workspace.resize_dimensions_mut()[focused_idx] = resize;

                    return if update {
                        self.update_focused_workspace(false, false)
                    } else {
                        Ok(())
                    };
                }

                tracing::warn!("cannot resize container in this direction");
            }
            Layout::Custom(_) => {
                tracing::warn!("containers cannot be resized when using custom layouts");
            }
        }
        Ok(())
    }

    #[tracing::instrument(skip(self))]
    pub fn restore_all_windows(&mut self) -> Result<()> {
        tracing::info!("restoring all hidden windows");

        let no_titlebar = NO_TITLEBAR.lock();
        let known_transparent_hwnds = transparency_manager::known_hwnds();

        for monitor in self.monitors_mut() {
            for workspace in monitor.workspaces_mut() {
                for containers in workspace.containers_mut() {
                    for window in containers.windows_mut() {
                        if no_titlebar.contains(&window.exe()?) {
                            window.add_title_bar()?;
                        }

                        if known_transparent_hwnds.contains(&window.hwnd) {
                            window.opaque()?;
                        }

                        window.restore();
                    }
                }
            }
        }

        Ok(())
    }

    #[tracing::instrument(skip(self))]
    fn handle_unmanaged_window_behaviour(&self) -> Result<()> {
        if matches!(
            self.unmanaged_window_operation_behaviour,
            OperationBehaviour::NoOp
        ) {
            let workspace = self.focused_workspace()?;
            let focused_hwnd = WindowsApi::foreground_window()?;
            if !workspace.contains_managed_window(focused_hwnd) {
                bail!("ignoring commands while active window is not managed by komorebi");
            }
        }

        Ok(())
    }

    pub fn update_focused_workspace_by_monitor_idx(&mut self, idx: usize) -> Result<()> {
        let offset = self.work_area_offset;

        self.monitors_mut()
            .get_mut(idx)
            .ok_or_else(|| anyhow!("there is no monitor"))?
            .update_focused_workspace(offset)
    }

    #[tracing::instrument(skip(self))]
    pub fn swap_monitor_workspaces(&mut self, first_idx: usize, second_idx: usize) -> Result<()> {
        tracing::info!("swaping monitors");
        if first_idx == second_idx {
            return Ok(());
        }
        let mouse_follows_focus = self.mouse_follows_focus;
        let first_focused_workspace = {
            let first_monitor = self
                .monitors()
                .get(first_idx)
                .ok_or_else(|| anyhow!("There is no monitor"))?;
            first_monitor.focused_workspace_idx()
        };

        let second_focused_workspace = {
            let second_monitor = self
                .monitors()
                .get(second_idx)
                .ok_or_else(|| anyhow!("There is no monitor"))?;
            second_monitor.focused_workspace_idx()
        };

        // Swap workspaces between the first and second monitors

        let first_workspaces = self
            .monitors_mut()
            .get_mut(first_idx)
            .ok_or_else(|| anyhow!("There is no monitor"))?
            .remove_workspaces();

        let second_workspaces = self
            .monitors_mut()
            .get_mut(second_idx)
            .ok_or_else(|| anyhow!("There is no monitor"))?
            .remove_workspaces();

        self.monitors_mut()
            .get_mut(first_idx)
            .ok_or_else(|| anyhow!("There is no monitor"))?
            .workspaces_mut()
            .extend(second_workspaces);

        self.monitors_mut()
            .get_mut(second_idx)
            .ok_or_else(|| anyhow!("There is no monitor"))?
            .workspaces_mut()
            .extend(first_workspaces);

        // Set the focused workspaces for the first and second monitors
        if let Some(first_monitor) = self.monitors_mut().get_mut(first_idx) {
            first_monitor.focus_workspace(second_focused_workspace)?;
            first_monitor.load_focused_workspace(mouse_follows_focus)?;
        }

        if let Some(second_monitor) = self.monitors_mut().get_mut(second_idx) {
            second_monitor.focus_workspace(first_focused_workspace)?;
            second_monitor.load_focused_workspace(mouse_follows_focus)?;
        }

        self.update_focused_workspace_by_monitor_idx(second_idx)?;
        self.update_focused_workspace_by_monitor_idx(first_idx)
    }

    #[tracing::instrument(skip(self))]
    pub fn swap_focused_monitor(&mut self, idx: usize) -> Result<()> {
        tracing::info!("swapping focused monitor");

        let focused_monitor_idx = self.focused_monitor_idx();
        let mouse_follows_focus = self.mouse_follows_focus;

        self.swap_monitor_workspaces(focused_monitor_idx, idx)?;

        self.update_focused_workspace(mouse_follows_focus, true)
    }

    #[tracing::instrument(skip(self))]
    pub fn send_always_on_top(&mut self, monitor_idx: Option<usize>, workspace_idx: Option<usize>, follows: Option<bool>) -> Result<()> {
        let mut contains_always_on_top = false;
        let last_window = if let Ok(window) = self.focused_window(){
            window.hwnd

        } else {
            if self.focused_workspace()?.floating_windows().len() > 0 {
                self.focused_workspace()?.floating_windows()[0].hwnd
            }else {
                return Ok(())
            }
        };
        let aot = self.always_on_top.clone();
        let mut windows_vec = vec![];

        let flw_contains =

            if let Some(aot) = self.always_on_top.as_ref() {
                if aot.len() == 0 {
                    return Ok(())
                }
                if let Some(flw) = follows {
                    if let Ok(fc) = self.focused_container() {
                        let contains = fc.windows().iter().any(|w| aot.contains(&w.hwnd));
                        if flw && contains {
                            windows_vec = fc.windows().into_iter().map(|w| w.hwnd).collect::<Vec<_>>();
                            true
                        } else if !flw && !contains {
                            return Ok(())
                        } else if !flw && contains {
                            Err(anyhow!("cannot send an always on top window"))?
                        } else {
                            false
                        }
                    } else {
                        false
                    }
                } else {
                    false
                }
            } else {
                return Ok(())
            };
        self.check_aot_windows()?;


        aot.ok_or_else(|| anyhow!("there is no always on Top windows"))?.iter().filter(|&&window| {
            let mut is_window = false;
            if flw_contains {
                    if windows_vec.contains(&&window) {
                        is_window = true;
                    }
            }
        !is_window})
            .try_for_each(|&window| {
                if let Some(monitor_idx) = monitor_idx {
                    if self
                        .monitors()
                        .get(monitor_idx)
                        .ok_or_else(|| anyhow!("there is no monitor at this index"))?.focused_workspace().unwrap().contains_managed_window(window) {
                        let idx = self
                            .monitors()
                            .get(monitor_idx)
                            .ok_or_else(|| anyhow!("there is no monitor at this index"))?.focused_workspace().unwrap().container_idx_for_window(window).ok_or_else(|| anyhow!("there is no container at this index"))?;

                        let con = self
                            .monitors_mut()
                            .get_mut(monitor_idx)
                            .ok_or_else(|| anyhow!("there is no monitor at this index"))?.focused_workspace_mut().unwrap().remove_container_by_idx(idx).unwrap();

                        self
                            .monitors_mut()
                            .get_mut(monitor_idx)
                            .ok_or_else(|| anyhow!("there is no monitor at this index"))?.add_container(con, workspace_idx)?;
                    }
                } else {
                    if self.focused_workspace().unwrap().contains_managed_window(window) {
                        let idx = self.focused_workspace().unwrap().container_idx_for_window(window);
                        let con = self.focused_workspace_mut().unwrap().remove_container_by_idx(idx.unwrap()).ok_or_else(|| anyhow!("there is no container at this index"))?;


                        self.focused_monitor_mut().ok_or_else(|| anyhow!("there is no focused monitor"))?.add_container(con, workspace_idx)?;

                        contains_always_on_top = true;

                        //self.update_focused_workspace(mff, false).unwrap()
                    } else if self.focused_workspace()?.floating_windows().iter().any(|w| w.hwnd == window) {
                        let idx = self.focused_workspace_mut()?.floating_windows().iter().position(|x| x.hwnd == window).unwrap();
                        let float_window = self.focused_workspace_mut()?.floating_windows_mut().remove(idx);
                        self.focused_monitor_mut().ok_or_else(|| anyhow!("there is no focused workspace"))?
                            .workspaces_mut()
                            .get_mut(workspace_idx.unwrap())
                            .ok_or_else(|| anyhow!("there is no workspace at this index"))?
                            .floating_windows_mut().push(float_window);
                    }
                }

                Ok::<(), color_eyre::eyre::Error>(())

        })?;

        if contains_always_on_top && self.focused_workspace()?.containers().len() != 0 && self.focused_workspace()?.contains_managed_window(last_window)  {
            self.focused_workspace_mut()?.focus_container_by_window(last_window)?;
        }
        Ok(())

    }


    pub fn check_aot_windows(&mut self) -> Result<()> {
        let mut not_contains = vec![];
        for (i, hwnd) in self.always_on_top.as_ref().unwrap().iter().enumerate() {
            let mut not_contains_bool = true;
            for monitor in self.monitors.elements().iter() {
                for workspace in monitor.workspaces() {
                    if workspace.contains_managed_window(*hwnd) {
                        not_contains_bool = false;
                        break;
                    }
                }
            }

            if not_contains_bool {
                not_contains.push(i);
            }
        }
        not_contains.iter().for_each(|&i| {
            self.always_on_top.as_mut().unwrap().remove(i);
        });
        Ok(())
    }

    pub fn toggle_always_on_top(&mut self) -> Result<()> {

        self.check_aot_windows()?;

        let focused_con = self.focused_container().unwrap().clone();

        focused_con.windows().iter().try_for_each(|window| {

            if let Some(always_on_top) = self.always_on_top.as_mut() {

                if always_on_top.contains(&window.hwnd) {
                    let idx = always_on_top.iter().position(|x| *x == window.hwnd).unwrap();
                    always_on_top.remove(idx);
                } else {
                    always_on_top.push(window.hwnd.clone())
                }
            } else {
                self.always_on_top = Some(vec![window.hwnd.clone()])
            }
        Ok::<(), color_eyre::eyre::Error>(())})?;
        Ok(())
    }


    #[tracing::instrument(skip(self))]
    pub fn move_container_to_monitor(
        &mut self,
        monitor_idx: usize,
        workspace_idx: Option<usize>,
        follow: bool,
    ) -> Result<()> {
        self.handle_unmanaged_window_behaviour()?;

        self.send_always_on_top(Some(monitor_idx), workspace_idx, Some(follow))?;

        tracing::info!("moving container");

        let focused_monitor_idx = self.focused_monitor_idx();

        if focused_monitor_idx == monitor_idx {
            if let Some(workspace_idx) = workspace_idx {
                return self.move_container_to_workspace(workspace_idx, follow);
            }
        }

        let offset = self.work_area_offset;
        let mouse_follows_focus = self.mouse_follows_focus;

        let monitor = self
            .focused_monitor_mut()
            .ok_or_else(|| anyhow!("there is no monitor"))?;

        let workspace = monitor
            .focused_workspace_mut()
            .ok_or_else(|| anyhow!("there is no workspace"))?;

        if workspace.maximized_window().is_some() {
            bail!("cannot move native maximized window to another monitor or workspace");
        }

        let container = workspace
            .remove_focused_container()
            .ok_or_else(|| anyhow!("there is no container"))?;

        let container_hwnds = container
            .windows()
            .iter()
            .map(|w| w.hwnd)
            .collect::<Vec<_>>();

        monitor.update_focused_workspace(offset)?;

        let target_monitor = self
            .monitors_mut()
            .get_mut(monitor_idx)
            .ok_or_else(|| anyhow!("there is no monitor"))?;

        target_monitor.add_container(container, workspace_idx)?;

        if follow {
            if let Some(workspace_idx) = workspace_idx {
                target_monitor.focus_workspace(workspace_idx)?;
            }

<<<<<<< HEAD
            target_monitor.load_focused_workspace(mouse_follows_focus)?;
            target_monitor.update_focused_workspace(offset)?;
        }
=======
        if let Some(workspace) = target_monitor.focused_workspace() {
            if !*workspace.tile() {
                for hwnd in container_hwnds {
                    Window::from(hwnd).center(target_monitor.work_area_size())?;
                }
            }
        }

        target_monitor.load_focused_workspace(mouse_follows_focus)?;
        target_monitor.update_focused_workspace(offset)?;
>>>>>>> edc87d99

          
        // this second one is for DPI changes when the target is another monitor
        // if we don't do this the layout on the other monitor could look funny
        // until it is interacted with again
        target_monitor.update_focused_workspace(offset)?;

        if follow {
            self.focus_monitor(monitor_idx)?;
        }

        self.update_focused_workspace(self.mouse_follows_focus, true)
    }

    #[tracing::instrument(skip(self))]
    pub fn move_container_to_workspace(&mut self, idx: usize, follow: bool) -> Result<()> {
        self.handle_unmanaged_window_behaviour()?;

        tracing::info!("moving container");

        self.send_always_on_top(None, Some(idx), Some(follow))?;


        let mouse_follows_focus = self.mouse_follows_focus;
        let monitor = self
            .focused_monitor_mut()
            .ok_or_else(|| anyhow!("there is no monitor"))?;

        monitor.move_container_to_workspace(idx, follow)?;
        monitor.load_focused_workspace(mouse_follows_focus)?;

        self.update_focused_workspace(mouse_follows_focus, true)
    }

    pub fn remove_focused_workspace(&mut self) -> Option<Workspace> {
        let focused_monitor: &mut Monitor = self.focused_monitor_mut()?;
        let focused_workspace_idx = focused_monitor.focused_workspace_idx();
        focused_monitor.remove_workspace_by_idx(focused_workspace_idx)
    }

    #[tracing::instrument(skip(self))]
    pub fn move_workspace_to_monitor(&mut self, idx: usize) -> Result<()> {
        tracing::info!("moving workspace");
        let mouse_follows_focus = self.mouse_follows_focus;
        let workspace = self
            .remove_focused_workspace()
            .ok_or_else(|| anyhow!("there is no workspace"))?;

        {
            let target_monitor: &mut Monitor = self
                .monitors_mut()
                .get_mut(idx)
                .ok_or_else(|| anyhow!("there is no monitor"))?;

            target_monitor.workspaces_mut().push_back(workspace);
            target_monitor.focus_workspace(target_monitor.workspaces().len() - 1)?;
            target_monitor.load_focused_workspace(mouse_follows_focus)?;
        }

        self.focus_monitor(idx)?;
        self.update_focused_workspace(mouse_follows_focus, true)
    }

    #[tracing::instrument(skip(self))]
    pub fn focus_container_in_direction(&mut self, direction: OperationDirection) -> Result<()> {
        self.handle_unmanaged_window_behaviour()?;

        let workspace = self.focused_workspace()?;

        tracing::info!("focusing container");

        let new_idx = if workspace.monocle_container().is_some() {
            None
        } else {
            workspace.new_idx_for_direction(direction)
        };

        let mut cross_monitor_monocle = false;

        // if there is no container in that direction for this workspace
        match new_idx {
            None => {
                let monitor_idx = self
                    .monitor_idx_in_direction(direction)
                    .ok_or_else(|| anyhow!("there is no container or monitor in this direction"))?;

                self.focus_monitor(monitor_idx)?;

                if let Ok(focused_workspace) = self.focused_workspace() {
                    if let Some(monocle) = focused_workspace.monocle_container() {
                        if let Some(window) = monocle.focused_window() {
                            window.focus(self.mouse_follows_focus)?;
                            WindowsApi::center_cursor_in_rect(&WindowsApi::window_rect(
                                window.hwnd(),
                            )?)?;

                            cross_monitor_monocle = true;
                        }
                    }
                }
            }
            Some(idx) => {
                let workspace = self.focused_workspace_mut()?;
                workspace.focus_container(idx);
            }
        }

        if !cross_monitor_monocle {
            if let Ok(focused_window) = self.focused_window_mut() {
                focused_window.focus(self.mouse_follows_focus)?;
            }
        }

        Ok(())
    }

    #[tracing::instrument(skip(self))]
    pub fn move_container_in_direction(&mut self, direction: OperationDirection) -> Result<()> {
        self.handle_unmanaged_window_behaviour()?;

        let workspace = self.focused_workspace()?;

        // removing this messes up the monitor / container / window index somewhere
        // and results in the wrong window getting moved across the monitor boundary
        if workspace.is_focused_window_monocle_or_maximized()? {
            bail!("ignoring command while active window is in monocle mode or maximized");
        }

        tracing::info!("moving container");

        let origin_container_idx = workspace.focused_container_idx();
        let origin_monitor_idx = self.focused_monitor_idx();
        let target_container_idx = workspace.new_idx_for_direction(direction);

        match target_container_idx {
            // If there is nowhere to move on the current workspace, try to move it onto the monitor
            // in that direction if there is one
            None => {
                // Don't do anything if the user has set the MoveBehaviour to NoOp
                if matches!(self.cross_monitor_move_behaviour, MoveBehaviour::NoOp) {
                    return Ok(());
                }

                let target_monitor_idx = self
                    .monitor_idx_in_direction(direction)
                    .ok_or_else(|| anyhow!("there is no container or monitor in this direction"))?;

                {
                    // remove the container from the origin monitor workspace
                    let origin_container = self
                        .focused_workspace_mut()?
                        .remove_container_by_idx(origin_container_idx)
                        .ok_or_else(|| {
                            anyhow!("could not remove container at given origin index")
                        })?;

                    self.focused_workspace_mut()?.focus_previous_container();

                    // focus the target monitor
                    self.focus_monitor(target_monitor_idx)?;

                    // unset monocle container on target workspace if there is one
                    let mut target_workspace_has_monocle = false;
                    if let Ok(target_workspace) = self.focused_workspace() {
                        if target_workspace.monocle_container().is_some() {
                            target_workspace_has_monocle = true;
                        }
                    }

                    if target_workspace_has_monocle {
                        self.toggle_monocle()?;
                    }

                    // get a mutable ref to the focused workspace on the target monitor
                    let target_workspace = self.focused_workspace_mut()?;

                    // insert the origin container into the focused workspace on the target monitor
                    // at the position where the currently focused container on that workspace is
                    target_workspace.insert_container_at_idx(
                        target_workspace.focused_container_idx(),
                        origin_container,
                    );

                    // if there is only one container on the target workspace after the insertion
                    // it means that there won't be one swapped back, so we have to decrement the
                    // focused position
                    if target_workspace.containers().len() == 1 {
                        let origin_workspace =
                            self.focused_workspace_for_monitor_idx_mut(origin_monitor_idx)?;

                        if origin_workspace.focused_container_idx() != 0 {
                            origin_workspace
                                .focus_container(origin_workspace.focused_container_idx() - 1);
                        }
                    }
                }

                // if our MoveBehaviour is Swap, let's try to send back the window container
                // whose position which just took over
                if matches!(self.cross_monitor_move_behaviour, MoveBehaviour::Swap) {
                    {
                        let target_workspace = self.focused_workspace_mut()?;

                        // if the target workspace doesn't have more than one container, this means it
                        // was previously empty, by only doing the second part of the swap when there is
                        // more than one container, we can fall back to a "move" if there is nothing to
                        // swap with on the target monitor
                        if target_workspace.containers().len() > 1 {
                            // remove the container from the target monitor workspace
                            let target_container = target_workspace
                                // this is now focused_container_idx + 1 because we have inserted our origin container
                                .remove_container_by_idx(
                                    target_workspace.focused_container_idx() + 1,
                                )
                                .ok_or_else(|| {
                                    anyhow!("could not remove container at given target index")
                                })?;

                            let origin_workspace =
                                self.focused_workspace_for_monitor_idx_mut(origin_monitor_idx)?;

                            // insert the container from the target monitor workspace into the origin monitor workspace
                            // at the same position from which our origin container was removed
                            origin_workspace
                                .insert_container_at_idx(origin_container_idx, target_container);
                        }
                    }
                }

                // make sure to update the origin monitor workspace layout because it is no
                // longer focused so it won't get updated at the end of this fn
                let offset = self.work_area_offset;

                self.monitors_mut()
                    .get_mut(origin_monitor_idx)
                    .ok_or_else(|| anyhow!("there is no monitor at this index"))?
                    .update_focused_workspace(offset)?;

                let a = self
                    .focused_monitor()
                    .ok_or_else(|| anyhow!("there is no monitor focused monitor"))?
                    .id();
                let b = self
                    .monitors_mut()
                    .get_mut(origin_monitor_idx)
                    .ok_or_else(|| anyhow!("there is no monitor at this index"))?
                    .id();

                if !WindowsApi::monitors_have_same_dpi(a, b)? {
                    self.update_focused_workspace(self.mouse_follows_focus, true)?;
                }
            }
            Some(new_idx) => {
                let workspace = self.focused_workspace_mut()?;
                workspace.swap_containers(origin_container_idx, new_idx);
                workspace.focus_container(new_idx);
            }
        }

        self.update_focused_workspace(self.mouse_follows_focus, true)
    }

    #[tracing::instrument(skip(self))]
    pub fn focus_container_in_cycle_direction(&mut self, direction: CycleDirection) -> Result<()> {
        self.handle_unmanaged_window_behaviour()?;

        tracing::info!("focusing container");
        let mut maximize_next = false;
        let mut monocle_next = false;

        if self.focused_workspace_mut()?.maximized_window().is_some() {
            maximize_next = true;
            self.unmaximize_window()?;
        }

        if self.focused_workspace_mut()?.monocle_container().is_some() {
            monocle_next = true;
            self.monocle_off()?;
        }

        let workspace = self.focused_workspace_mut()?;

        let new_idx = workspace
            .new_idx_for_cycle_direction(direction)
            .ok_or_else(|| anyhow!("this is not a valid direction from the current position"))?;

        workspace.focus_container(new_idx);

        if maximize_next {
            self.toggle_maximize()?;
        } else if monocle_next {
            self.toggle_monocle()?;
        } else {
            self.focused_window_mut()?.focus(self.mouse_follows_focus)?;
        }

        Ok(())
    }

    #[tracing::instrument(skip(self))]
    pub fn move_container_in_cycle_direction(&mut self, direction: CycleDirection) -> Result<()> {
        self.handle_unmanaged_window_behaviour()?;

        let workspace = self.focused_workspace_mut()?;
        if workspace.is_focused_window_monocle_or_maximized()? {
            bail!("ignoring command while active window is in monocle mode or maximized");
        }

        tracing::info!("moving container");

        let current_idx = workspace.focused_container_idx();
        let new_idx = workspace
            .new_idx_for_cycle_direction(direction)
            .ok_or_else(|| anyhow!("this is not a valid direction from the current position"))?;

        workspace.swap_containers(current_idx, new_idx);
        workspace.focus_container(new_idx);
        self.update_focused_workspace(self.mouse_follows_focus, true)
    }

    #[tracing::instrument(skip(self))]
    pub fn cycle_container_window_in_direction(&mut self, direction: CycleDirection) -> Result<()> {
        self.handle_unmanaged_window_behaviour()?;

        tracing::info!("cycling container windows");

        let container = self.focused_container_mut()?;

        let len = NonZeroUsize::new(container.windows().len())
            .ok_or_else(|| anyhow!("there must be at least one window in a container"))?;

        if len.get() == 1 {
            bail!("there is only one window in this container");
        }

        let current_idx = container.focused_window_idx();
        let next_idx = direction.next_idx(current_idx, len);

        container.focus_window(next_idx);
        container.load_focused_window();

        self.update_focused_workspace(self.mouse_follows_focus, true)
    }

    #[tracing::instrument(skip(self))]
    pub fn stack_all(&mut self) -> Result<()> {
        self.handle_unmanaged_window_behaviour()?;
        tracing::info!("stacking all windows on workspace");

        let workspace = self.focused_workspace_mut()?;

        let mut focused_hwnd = None;
        if let Some(container) = workspace.focused_container() {
            if let Some(window) = container.focused_window() {
                focused_hwnd = Some(window.hwnd);
            }
        }

        workspace.focus_container(workspace.containers().len() - 1);
        while workspace.focused_container_idx() > 0 {
            workspace.move_window_to_container(0)?;
            workspace.focus_container(workspace.containers().len() - 1);
        }

        if let Some(hwnd) = focused_hwnd {
            workspace.focus_container_by_window(hwnd)?;
        }

        self.update_focused_workspace(self.mouse_follows_focus, true)
    }

    #[tracing::instrument(skip(self))]
    pub fn unstack_all(&mut self) -> Result<()> {
        self.handle_unmanaged_window_behaviour()?;
        tracing::info!("unstacking all windows in container");

        let workspace = self.focused_workspace_mut()?;

        let mut focused_hwnd = None;
        if let Some(container) = workspace.focused_container() {
            if let Some(window) = container.focused_window() {
                focused_hwnd = Some(window.hwnd);
            }
        }

        let initial_focused_container_index = workspace.focused_container_idx();
        let mut focused_container = workspace.focused_container().cloned();

        while let Some(focused) = &focused_container {
            if focused.windows().len() > 1 {
                workspace.new_container_for_focused_window()?;
                workspace.focus_container(initial_focused_container_index);
                focused_container = workspace.focused_container().cloned();
            } else {
                focused_container = None;
            }
        }

        if let Some(hwnd) = focused_hwnd {
            workspace.focus_container_by_window(hwnd)?;
        }

        self.update_focused_workspace(self.mouse_follows_focus, true)
    }

    #[tracing::instrument(skip(self))]
    pub fn add_window_to_container(&mut self, direction: OperationDirection) -> Result<()> {
        self.handle_unmanaged_window_behaviour()?;

        tracing::info!("adding window to container");

        let workspace = self.focused_workspace_mut()?;
        let len = NonZeroUsize::new(workspace.containers_mut().len())
            .ok_or_else(|| anyhow!("there must be at least one container"))?;
        let current_container_idx = workspace.focused_container_idx();

        let is_valid = direction
            .destination(
                workspace.layout().as_boxed_direction().as_ref(),
                workspace.layout_flip(),
                workspace.focused_container_idx(),
                len,
            )
            .is_some();

        if is_valid {
            let new_idx = workspace.new_idx_for_direction(direction).ok_or_else(|| {
                anyhow!("this is not a valid direction from the current position")
            })?;

            let adjusted_new_index = if new_idx > current_container_idx
                && !matches!(
                    workspace.layout(),
                    Layout::Default(DefaultLayout::Grid)
                        | Layout::Default(DefaultLayout::UltrawideVerticalStack)
                ) {
                new_idx - 1
            } else {
                new_idx
            };

            if let Some(current) = workspace.focused_container() {
                if current.windows().len() > 1 {
                    workspace.focus_container(adjusted_new_index);
                    workspace.move_window_to_container(current_container_idx)?;
                } else {
                    workspace.move_window_to_container(adjusted_new_index)?;
                }
            }

            self.update_focused_workspace(self.mouse_follows_focus, false)?;
        }

        Ok(())
    }

    #[tracing::instrument(skip(self))]
    pub fn promote_container_to_front(&mut self) -> Result<()> {
        self.handle_unmanaged_window_behaviour()?;

        let workspace = self.focused_workspace_mut()?;

        if matches!(workspace.layout(), Layout::Default(DefaultLayout::Grid)) {
            tracing::debug!("ignoring promote command for grid layout");
            return Ok(());
        }

        tracing::info!("promoting container");

        workspace.promote_container()?;
        self.update_focused_workspace(self.mouse_follows_focus, true)
    }

    #[tracing::instrument(skip(self))]
    pub fn promote_focus_to_front(&mut self) -> Result<()> {
        self.handle_unmanaged_window_behaviour()?;

        let workspace = self.focused_workspace_mut()?;

        if matches!(workspace.layout(), Layout::Default(DefaultLayout::Grid)) {
            tracing::info!("ignoring promote focus command for grid layout");
            return Ok(());
        }

        tracing::info!("promoting focus");

        let target_idx = match workspace.layout() {
            Layout::Default(_) => 0,
            Layout::Custom(custom) => custom
                .first_container_idx(custom.primary_idx().map_or(0, |primary_idx| primary_idx)),
        };

        workspace.focus_container(target_idx);
        self.update_focused_workspace(self.mouse_follows_focus, true)
    }

    #[tracing::instrument(skip(self))]
    pub fn remove_window_from_container(&mut self) -> Result<()> {
        self.handle_unmanaged_window_behaviour()?;

        tracing::info!("removing window");

        if self.focused_container()?.windows().len() == 1 {
            bail!("a container must have at least one window");
        }

        let workspace = self.focused_workspace_mut()?;

        workspace.new_container_for_focused_window()?;
        self.update_focused_workspace(self.mouse_follows_focus, false)
    }

    #[tracing::instrument(skip(self))]
    pub fn toggle_tiling(&mut self) -> Result<()> {
        let workspace = self.focused_workspace_mut()?;
        workspace.set_tile(!*workspace.tile());
        self.update_focused_workspace(false, false)
    }

    #[tracing::instrument(skip(self))]
    pub fn toggle_float(&mut self) -> Result<()> {
        let hwnd = WindowsApi::foreground_window()?;
        let workspace = self.focused_workspace_mut()?;

        let mut is_floating_window = false;

        for window in workspace.floating_windows() {
            if window.hwnd == hwnd {
                is_floating_window = true;
            }
        }

        if is_floating_window {
            self.unfloat_window()?;
        } else {
            self.float_window()?;
        }

        self.update_focused_workspace(is_floating_window, true)
    }

    #[tracing::instrument(skip(self))]
    pub fn float_window(&mut self) -> Result<()> {
        tracing::info!("floating window");

        let work_area = self.focused_monitor_work_area()?;

        let workspace = self.focused_workspace_mut()?;
        workspace.new_floating_window()?;

        let window = workspace
            .floating_windows_mut()
            .last_mut()
            .ok_or_else(|| anyhow!("there is no floating window"))?;

        window.center(&work_area)?;
        window.focus(self.mouse_follows_focus)?;

        Ok(())
    }

    #[tracing::instrument(skip(self))]
    pub fn unfloat_window(&mut self) -> Result<()> {
        tracing::info!("unfloating window");

        let workspace = self.focused_workspace_mut()?;
        workspace.new_container_for_floating_window()
    }

    #[tracing::instrument(skip(self))]
    pub fn toggle_monocle(&mut self) -> Result<()> {
        self.handle_unmanaged_window_behaviour()?;

        let workspace = self.focused_workspace()?;
        match workspace.monocle_container() {
            None => self.monocle_on()?,
            Some(_) => self.monocle_off()?,
        }

        self.update_focused_workspace(true, true)?;

        Ok(())
    }

    #[tracing::instrument(skip(self))]
    pub fn monocle_on(&mut self) -> Result<()> {
        tracing::info!("enabling monocle");

        let workspace = self.focused_workspace_mut()?;
        workspace.new_monocle_container()?;

        for container in workspace.containers_mut() {
            container.hide(None);
        }

        Ok(())
    }

    #[tracing::instrument(skip(self))]
    pub fn monocle_off(&mut self) -> Result<()> {
        tracing::info!("disabling monocle");

        let workspace = self.focused_workspace_mut()?;

        for container in workspace.containers_mut() {
            container.restore();
        }

        workspace.reintegrate_monocle_container()
    }

    #[tracing::instrument(skip(self))]
    pub fn toggle_maximize(&mut self) -> Result<()> {
        self.handle_unmanaged_window_behaviour()?;

        let workspace = self.focused_workspace_mut()?;

        match workspace.maximized_window() {
            None => self.maximize_window()?,
            Some(_) => self.unmaximize_window()?,
        }

        self.update_focused_workspace(true, false)
    }

    #[tracing::instrument(skip(self))]
    pub fn maximize_window(&mut self) -> Result<()> {
        tracing::info!("maximizing windowj");

        let workspace = self.focused_workspace_mut()?;
        workspace.new_maximized_window()
    }

    #[tracing::instrument(skip(self))]
    pub fn unmaximize_window(&mut self) -> Result<()> {
        tracing::info!("unmaximizing window");

        let workspace = self.focused_workspace_mut()?;
        workspace.reintegrate_maximized_window()
    }

    #[tracing::instrument(skip(self))]
    pub fn flip_layout(&mut self, layout_flip: Axis) -> Result<()> {
        let workspace = self.focused_workspace_mut()?;

        tracing::info!("flipping layout");

        #[allow(clippy::match_same_arms)]
        match workspace.layout_flip() {
            None => {
                workspace.set_layout_flip(Option::from(layout_flip));
            }
            Some(current_layout_flip) => {
                match current_layout_flip {
                    Axis::Horizontal => match layout_flip {
                        Axis::Horizontal => workspace.set_layout_flip(None),
                        Axis::Vertical => {
                            workspace.set_layout_flip(Option::from(Axis::HorizontalAndVertical))
                        }
                        Axis::HorizontalAndVertical => {
                            workspace.set_layout_flip(Option::from(Axis::HorizontalAndVertical))
                        }
                    },
                    Axis::Vertical => match layout_flip {
                        Axis::Horizontal => {
                            workspace.set_layout_flip(Option::from(Axis::HorizontalAndVertical))
                        }
                        Axis::Vertical => workspace.set_layout_flip(None),
                        Axis::HorizontalAndVertical => {
                            workspace.set_layout_flip(Option::from(Axis::HorizontalAndVertical))
                        }
                    },
                    Axis::HorizontalAndVertical => match layout_flip {
                        Axis::Horizontal => workspace.set_layout_flip(Option::from(Axis::Vertical)),
                        Axis::Vertical => workspace.set_layout_flip(Option::from(Axis::Horizontal)),
                        Axis::HorizontalAndVertical => workspace.set_layout_flip(None),
                    },
                };
            }
        }

        self.update_focused_workspace(false, false)
    }

    #[tracing::instrument(skip(self))]
    pub fn change_workspace_layout_default(&mut self, layout: DefaultLayout) -> Result<()> {
        tracing::info!("changing layout");

        let workspace = self.focused_workspace_mut()?;

        match workspace.layout() {
            Layout::Default(_) => {}
            Layout::Custom(layout) => {
                let primary_idx =
                    layout.first_container_idx(layout.primary_idx().ok_or_else(|| {
                        anyhow!("this custom layout does not have a primary column")
                    })?);

                if !workspace.containers().is_empty() && primary_idx < workspace.containers().len()
                {
                    workspace.swap_containers(0, primary_idx);
                }
            }
        }

        workspace.set_layout(Layout::Default(layout));
        self.update_focused_workspace(self.mouse_follows_focus, false)
    }

    #[tracing::instrument(skip(self))]
    pub fn cycle_layout(&mut self, direction: CycleDirection) -> Result<()> {
        tracing::info!("cycling layout");

        let workspace = self.focused_workspace_mut()?;
        let current_layout = workspace.layout();

        match current_layout {
            Layout::Default(current) => {
                let new_layout = match direction {
                    CycleDirection::Previous => current.cycle_previous(),
                    CycleDirection::Next => current.cycle_next(),
                };

                tracing::info!("next layout: {new_layout}");
                workspace.set_layout(Layout::Default(new_layout));
            }
            Layout::Custom(_) => {}
        }

        self.update_focused_workspace(self.mouse_follows_focus, false)
    }

    #[tracing::instrument(skip(self))]
    pub fn change_workspace_custom_layout<P>(&mut self, path: P) -> Result<()>
    where
        P: AsRef<Path> + std::fmt::Debug,
    {
        tracing::info!("changing layout");

        let layout = CustomLayout::from_path(path)?;
        let workspace = self.focused_workspace_mut()?;

        match workspace.layout() {
            Layout::Default(_) => {
                let primary_idx =
                    layout.first_container_idx(layout.primary_idx().ok_or_else(|| {
                        anyhow!("this custom layout does not have a primary column")
                    })?);

                if !workspace.containers().is_empty() && primary_idx < workspace.containers().len()
                {
                    workspace.swap_containers(0, primary_idx);
                }
            }
            Layout::Custom(_) => {}
        }

        workspace.set_layout(Layout::Custom(layout));
        workspace.set_layout_flip(None);
        self.update_focused_workspace(self.mouse_follows_focus, false)
    }

    #[tracing::instrument(skip(self))]
    pub fn adjust_workspace_padding(&mut self, sizing: Sizing, adjustment: i32) -> Result<()> {
        tracing::info!("adjusting workspace padding");

        let workspace = self.focused_workspace_mut()?;

        let padding = workspace
            .workspace_padding()
            .ok_or_else(|| anyhow!("there is no workspace padding"))?;

        workspace.set_workspace_padding(Option::from(sizing.adjust_by(padding, adjustment)));

        self.update_focused_workspace(false, false)
    }

    #[tracing::instrument(skip(self))]
    pub fn adjust_container_padding(&mut self, sizing: Sizing, adjustment: i32) -> Result<()> {
        tracing::info!("adjusting container padding");

        let workspace = self.focused_workspace_mut()?;

        let padding = workspace
            .container_padding()
            .ok_or_else(|| anyhow!("there is no container padding"))?;

        workspace.set_container_padding(Option::from(sizing.adjust_by(padding, adjustment)));

        self.update_focused_workspace(false, false)
    }

    #[tracing::instrument(skip(self))]
    pub fn set_workspace_tiling(
        &mut self,
        monitor_idx: usize,
        workspace_idx: usize,
        tile: bool,
    ) -> Result<()> {
        let monitor = self
            .monitors_mut()
            .get_mut(monitor_idx)
            .ok_or_else(|| anyhow!("there is no monitor"))?;

        let workspace = monitor
            .workspaces_mut()
            .get_mut(workspace_idx)
            .ok_or_else(|| anyhow!("there is no monitor"))?;

        workspace.set_tile(tile);

        self.update_focused_workspace(false, false)
    }

    #[tracing::instrument(skip(self))]
    pub fn add_workspace_layout_default_rule(
        &mut self,
        monitor_idx: usize,
        workspace_idx: usize,
        at_container_count: usize,
        layout: DefaultLayout,
    ) -> Result<()> {
        tracing::info!("setting workspace layout");

        let offset = self.work_area_offset;
        let focused_monitor_idx = self.focused_monitor_idx();

        let monitor = self
            .monitors_mut()
            .get_mut(monitor_idx)
            .ok_or_else(|| anyhow!("there is no monitor"))?;

        let work_area = *monitor.work_area_size();
        let window_based_work_area_offset = (
            monitor.window_based_work_area_offset_limit(),
            monitor.window_based_work_area_offset(),
        );

        let focused_workspace_idx = monitor.focused_workspace_idx();
        let offset = if monitor.work_area_offset().is_some() {
            monitor.work_area_offset()
        } else {
            offset
        };

        let workspace = monitor
            .workspaces_mut()
            .get_mut(workspace_idx)
            .ok_or_else(|| anyhow!("there is no monitor"))?;

        let rules: &mut Vec<(usize, Layout)> = workspace.layout_rules_mut();
        rules.retain(|pair| pair.0 != at_container_count);
        rules.push((at_container_count, Layout::Default(layout)));
        rules.sort_by(|a, b| a.0.cmp(&b.0));

        // If this is the focused workspace on a non-focused screen, let's update it
        if focused_monitor_idx != monitor_idx && focused_workspace_idx == workspace_idx {
            workspace.update(&work_area, offset, window_based_work_area_offset)?;
            Ok(())
        } else {
            Ok(self.update_focused_workspace(false, false)?)
        }
    }

    #[tracing::instrument(skip(self))]
    pub fn add_workspace_layout_custom_rule<P>(
        &mut self,
        monitor_idx: usize,
        workspace_idx: usize,
        at_container_count: usize,
        path: P,
    ) -> Result<()>
    where
        P: AsRef<Path> + std::fmt::Debug,
    {
        tracing::info!("setting workspace layout");

        let offset = self.work_area_offset;
        let focused_monitor_idx = self.focused_monitor_idx();

        let monitor = self
            .monitors_mut()
            .get_mut(monitor_idx)
            .ok_or_else(|| anyhow!("there is no monitor"))?;

        let work_area = *monitor.work_area_size();
        let window_based_work_area_offset = (
            monitor.window_based_work_area_offset_limit(),
            monitor.window_based_work_area_offset(),
        );

        let focused_workspace_idx = monitor.focused_workspace_idx();
        let offset = if monitor.work_area_offset().is_some() {
            monitor.work_area_offset()
        } else {
            offset
        };

        let workspace = monitor
            .workspaces_mut()
            .get_mut(workspace_idx)
            .ok_or_else(|| anyhow!("there is no monitor"))?;

        let layout = CustomLayout::from_path(path)?;

        let rules: &mut Vec<(usize, Layout)> = workspace.layout_rules_mut();
        rules.retain(|pair| pair.0 != at_container_count);
        rules.push((at_container_count, Layout::Custom(layout)));
        rules.sort_by(|a, b| a.0.cmp(&b.0));

        // If this is the focused workspace on a non-focused screen, let's update it
        if focused_monitor_idx != monitor_idx && focused_workspace_idx == workspace_idx {
            workspace.update(&work_area, offset, window_based_work_area_offset)?;
            Ok(())
        } else {
            Ok(self.update_focused_workspace(false, false)?)
        }
    }

    #[tracing::instrument(skip(self))]
    pub fn clear_workspace_layout_rules(
        &mut self,
        monitor_idx: usize,
        workspace_idx: usize,
    ) -> Result<()> {
        tracing::info!("setting workspace layout");

        let offset = self.work_area_offset;
        let focused_monitor_idx = self.focused_monitor_idx();

        let monitor = self
            .monitors_mut()
            .get_mut(monitor_idx)
            .ok_or_else(|| anyhow!("there is no monitor"))?;

        let work_area = *monitor.work_area_size();
        let window_based_work_area_offset = (
            monitor.window_based_work_area_offset_limit(),
            monitor.window_based_work_area_offset(),
        );

        let focused_workspace_idx = monitor.focused_workspace_idx();
        let offset = if monitor.work_area_offset().is_some() {
            monitor.work_area_offset()
        } else {
            offset
        };

        let workspace = monitor
            .workspaces_mut()
            .get_mut(workspace_idx)
            .ok_or_else(|| anyhow!("there is no monitor"))?;

        let rules: &mut Vec<(usize, Layout)> = workspace.layout_rules_mut();
        rules.clear();

        // If this is the focused workspace on a non-focused screen, let's update it
        if focused_monitor_idx != monitor_idx && focused_workspace_idx == workspace_idx {
            workspace.update(&work_area, offset, window_based_work_area_offset)?;
            Ok(())
        } else {
            Ok(self.update_focused_workspace(false, false)?)
        }
    }

    #[tracing::instrument(skip(self))]
    pub fn set_workspace_layout_default(
        &mut self,
        monitor_idx: usize,
        workspace_idx: usize,
        layout: DefaultLayout,
    ) -> Result<()> {
        tracing::info!("setting workspace layout");

        let offset = self.work_area_offset;
        let focused_monitor_idx = self.focused_monitor_idx();

        let monitor = self
            .monitors_mut()
            .get_mut(monitor_idx)
            .ok_or_else(|| anyhow!("there is no monitor"))?;

        let work_area = *monitor.work_area_size();
        let window_based_work_area_offset = (
            monitor.window_based_work_area_offset_limit(),
            monitor.window_based_work_area_offset(),
        );

        let focused_workspace_idx = monitor.focused_workspace_idx();
        let offset = if monitor.work_area_offset().is_some() {
            monitor.work_area_offset()
        } else {
            offset
        };

        let workspace = monitor
            .workspaces_mut()
            .get_mut(workspace_idx)
            .ok_or_else(|| anyhow!("there is no monitor"))?;

        workspace.set_layout(Layout::Default(layout));

        // If this is the focused workspace on a non-focused screen, let's update it
        if focused_monitor_idx != monitor_idx && focused_workspace_idx == workspace_idx {
            workspace.update(&work_area, offset, window_based_work_area_offset)?;
            Ok(())
        } else {
            Ok(self.update_focused_workspace(false, false)?)
        }
    }

    #[tracing::instrument(skip(self))]
    pub fn set_workspace_layout_custom<P>(
        &mut self,
        monitor_idx: usize,
        workspace_idx: usize,
        path: P,
    ) -> Result<()>
    where
        P: AsRef<Path> + std::fmt::Debug,
    {
        tracing::info!("setting workspace layout");
        let layout = CustomLayout::from_path(path)?;
        let offset = self.work_area_offset;
        let focused_monitor_idx = self.focused_monitor_idx();

        let monitor = self
            .monitors_mut()
            .get_mut(monitor_idx)
            .ok_or_else(|| anyhow!("there is no monitor"))?;

        let work_area = *monitor.work_area_size();
        let window_based_work_area_offset = (
            monitor.window_based_work_area_offset_limit(),
            monitor.window_based_work_area_offset(),
        );

        let focused_workspace_idx = monitor.focused_workspace_idx();
        let offset = if monitor.work_area_offset().is_some() {
            monitor.work_area_offset()
        } else {
            offset
        };

        let workspace = monitor
            .workspaces_mut()
            .get_mut(workspace_idx)
            .ok_or_else(|| anyhow!("there is no monitor"))?;

        workspace.set_layout(Layout::Custom(layout));
        workspace.set_layout_flip(None);

        // If this is the focused workspace on a non-focused screen, let's update it
        if focused_monitor_idx != monitor_idx && focused_workspace_idx == workspace_idx {
            workspace.update(&work_area, offset, window_based_work_area_offset)?;
            Ok(())
        } else {
            Ok(self.update_focused_workspace(false, false)?)
        }
    }

    #[tracing::instrument(skip(self))]
    pub fn ensure_workspaces_for_monitor(
        &mut self,
        monitor_idx: usize,
        workspace_count: usize,
    ) -> Result<()> {
        tracing::info!("ensuring workspace count");

        let monitor = self
            .monitors_mut()
            .get_mut(monitor_idx)
            .ok_or_else(|| anyhow!("there is no monitor"))?;

        monitor.ensure_workspace_count(workspace_count);

        Ok(())
    }

    #[tracing::instrument(skip(self))]
    pub fn ensure_named_workspaces_for_monitor(
        &mut self,
        monitor_idx: usize,
        names: &Vec<String>,
    ) -> Result<()> {
        tracing::info!("ensuring workspace count");

        let monitor = self
            .monitors_mut()
            .get_mut(monitor_idx)
            .ok_or_else(|| anyhow!("there is no monitor"))?;

        monitor.ensure_workspace_count(names.len());

        for (workspace_idx, name) in names.iter().enumerate() {
            if let Some(workspace) = monitor.workspaces_mut().get_mut(workspace_idx) {
                workspace.set_name(Option::from(name.clone()));
            }
        }

        Ok(())
    }

    #[tracing::instrument(skip(self))]
    pub fn set_workspace_padding(
        &mut self,
        monitor_idx: usize,
        workspace_idx: usize,
        size: i32,
    ) -> Result<()> {
        tracing::info!("setting workspace padding");

        let monitor = self
            .monitors_mut()
            .get_mut(monitor_idx)
            .ok_or_else(|| anyhow!("there is no monitor"))?;

        let workspace = monitor
            .workspaces_mut()
            .get_mut(workspace_idx)
            .ok_or_else(|| anyhow!("there is no monitor"))?;

        workspace.set_workspace_padding(Option::from(size));

        self.update_focused_workspace(false, false)
    }

    #[tracing::instrument(skip(self))]
    pub fn set_workspace_name(
        &mut self,
        monitor_idx: usize,
        workspace_idx: usize,
        name: String,
    ) -> Result<()> {
        tracing::info!("setting workspace name");

        let monitor = self
            .monitors_mut()
            .get_mut(monitor_idx)
            .ok_or_else(|| anyhow!("there is no monitor"))?;

        let workspace = monitor
            .workspaces_mut()
            .get_mut(workspace_idx)
            .ok_or_else(|| anyhow!("there is no monitor"))?;

        workspace.set_name(Option::from(name.clone()));
        monitor.workspace_names_mut().insert(workspace_idx, name);

        Ok(())
    }

    #[tracing::instrument(skip(self))]
    pub fn set_container_padding(
        &mut self,
        monitor_idx: usize,
        workspace_idx: usize,
        size: i32,
    ) -> Result<()> {
        tracing::info!("setting container padding");

        let monitor = self
            .monitors_mut()
            .get_mut(monitor_idx)
            .ok_or_else(|| anyhow!("there is no monitor"))?;

        let workspace = monitor
            .workspaces_mut()
            .get_mut(workspace_idx)
            .ok_or_else(|| anyhow!("there is no monitor"))?;

        workspace.set_container_padding(Option::from(size));

        self.update_focused_workspace(false, false)
    }

    pub fn focused_monitor_size(&self) -> Result<Rect> {
        Ok(*self
            .focused_monitor()
            .ok_or_else(|| anyhow!("there is no monitor"))?
            .size())
    }

    pub fn focused_monitor_work_area(&self) -> Result<Rect> {
        Ok(*self
            .focused_monitor()
            .ok_or_else(|| anyhow!("there is no monitor"))?
            .work_area_size())
    }

    #[tracing::instrument(skip(self))]
    pub fn focus_monitor(&mut self, idx: usize) -> Result<()> {
        tracing::info!("focusing monitor");
        self.send_always_on_top(Some(idx), None, None)?;


        if self.monitors().get(idx).is_some() {
            self.monitors.focus(idx);
        } else {
            bail!("this is not a valid monitor index");
        }

        Ok(())
    }

    pub fn monitor_idx_from_window(&mut self, window: Window) -> Option<usize> {
        let hmonitor = WindowsApi::monitor_from_window(window.hwnd());

        for (i, monitor) in self.monitors().iter().enumerate() {
            if monitor.id() == hmonitor {
                return Option::from(i);
            }
        }

        // our hmonitor might be stale, so if we didn't return above, try querying via the latest
        // info taken from win32_display_data and update our hmonitor while we're at it
        if let Ok(latest) = WindowsApi::monitor(hmonitor) {
            for (i, monitor) in self.monitors_mut().iter_mut().enumerate() {
                if monitor.device_id() == latest.device_id() {
                    monitor.set_id(latest.id());
                    return Option::from(i);
                }
            }
        }

        None
    }

    pub fn monitor_idx_from_current_pos(&mut self) -> Option<usize> {
        let hmonitor = WindowsApi::monitor_from_point(WindowsApi::cursor_pos().ok()?);

        for (i, monitor) in self.monitors().iter().enumerate() {
            if monitor.id() == hmonitor {
                return Option::from(i);
            }
        }

        // our hmonitor might be stale, so if we didn't return above, try querying via the latest
        // info taken from win32_display_data and update our hmonitor while we're at it
        if let Ok(latest) = WindowsApi::monitor(hmonitor) {
            for (i, monitor) in self.monitors_mut().iter_mut().enumerate() {
                if monitor.device_id() == latest.device_id() {
                    monitor.set_id(latest.id());
                    return Option::from(i);
                }
            }
        }

        None
    }

    pub fn focused_workspace_idx(&self) -> Result<usize> {
        Ok(self
            .focused_monitor()
            .ok_or_else(|| anyhow!("there is no monitor"))?
            .focused_workspace_idx())
    }

    pub fn focused_workspace(&self) -> Result<&Workspace> {
        self.focused_monitor()
            .ok_or_else(|| anyhow!("there is no monitor"))?
            .focused_workspace()
            .ok_or_else(|| anyhow!("there is no workspace"))
    }

    pub fn focused_workspace_mut(&mut self) -> Result<&mut Workspace> {
        self.focused_monitor_mut()
            .ok_or_else(|| anyhow!("there is no monitor"))?
            .focused_workspace_mut()
            .ok_or_else(|| anyhow!("there is no workspace"))
    }

    pub fn focused_workspace_idx_for_monitor_idx(&self, idx: usize) -> Result<usize> {
        Ok(self
            .monitors()
            .get(idx)
            .ok_or_else(|| anyhow!("there is no monitor at this index"))?
            .focused_workspace_idx())
    }

    pub fn focused_workspace_for_monitor_idx(&self, idx: usize) -> Result<&Workspace> {
        self.monitors()
            .get(idx)
            .ok_or_else(|| anyhow!("there is no monitor at this index"))?
            .focused_workspace()
            .ok_or_else(|| anyhow!("there is no workspace"))
    }

    pub fn focused_workspace_for_monitor_idx_mut(&mut self, idx: usize) -> Result<&mut Workspace> {
        self.monitors_mut()
            .get_mut(idx)
            .ok_or_else(|| anyhow!("there is no monitor at this index"))?
            .focused_workspace_mut()
            .ok_or_else(|| anyhow!("there is no workspace"))
    }

    #[tracing::instrument(skip(self))]
    pub fn focus_workspace(&mut self, idx: usize) -> Result<()> {
        tracing::info!("focusing workspace");

        self.send_always_on_top(None, Some(idx), None)?;

        let mouse_follows_focus = self.mouse_follows_focus;
        let monitor = self
            .focused_monitor_mut()
            .ok_or_else(|| anyhow!("there is no workspace"))?;

        monitor.focus_workspace(idx)?;
        monitor.load_focused_workspace(mouse_follows_focus)?;

        self.update_focused_workspace(false, true)
    }

    #[tracing::instrument(skip(self))]
    pub fn monitor_workspace_index_by_name(&mut self, name: &str) -> Option<(usize, usize)> {
        tracing::info!("looking up workspace by name");

        for (monitor_idx, monitor) in self.monitors().iter().enumerate() {
            for (workspace_idx, workspace) in monitor.workspaces().iter().enumerate() {
                if let Some(workspace_name) = workspace.name() {
                    if workspace_name == name {
                        return Option::from((monitor_idx, workspace_idx));
                    }
                }
            }
        }

        None
    }

    #[tracing::instrument(skip(self))]
    pub fn new_workspace(&mut self) -> Result<()> {
        tracing::info!("adding new workspace");

        let mouse_follows_focus = self.mouse_follows_focus;
        let monitor = self
            .focused_monitor_mut()
            .ok_or_else(|| anyhow!("there is no workspace"))?;

        monitor.focus_workspace(monitor.new_workspace_idx())?;
        monitor.load_focused_workspace(mouse_follows_focus)?;

        self.update_focused_workspace(self.mouse_follows_focus, false)
    }

    pub fn focused_container(&self) -> Result<&Container> {
        self.focused_workspace()?
            .focused_container()
            .ok_or_else(|| anyhow!("there is no container"))
    }

    pub fn focused_container_mut(&mut self) -> Result<&mut Container> {
        self.focused_workspace_mut()?
            .focused_container_mut()
            .ok_or_else(|| anyhow!("there is no container"))
    }

    pub fn focused_window(&self) -> Result<&Window> {
        self.focused_container()?
            .focused_window()
            .ok_or_else(|| anyhow!("there is no window"))
    }

    fn focused_window_mut(&mut self) -> Result<&mut Window> {
        self.focused_container_mut()?
            .focused_window_mut()
            .ok_or_else(|| anyhow!("there is no window"))
    }
}<|MERGE_RESOLUTION|>--- conflicted
+++ resolved
@@ -1248,11 +1248,10 @@
                 target_monitor.focus_workspace(workspace_idx)?;
             }
 
-<<<<<<< HEAD
             target_monitor.load_focused_workspace(mouse_follows_focus)?;
             target_monitor.update_focused_workspace(offset)?;
         }
-=======
+
         if let Some(workspace) = target_monitor.focused_workspace() {
             if !*workspace.tile() {
                 for hwnd in container_hwnds {
@@ -1263,7 +1262,6 @@
 
         target_monitor.load_focused_workspace(mouse_follows_focus)?;
         target_monitor.update_focused_workspace(offset)?;
->>>>>>> edc87d99
 
           
         // this second one is for DPI changes when the target is another monitor
