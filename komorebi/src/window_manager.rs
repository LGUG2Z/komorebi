use std::collections::HashMap;
use std::collections::HashSet;
use std::collections::VecDeque;
use std::env::temp_dir;
use std::io::ErrorKind;
use std::net::Shutdown;
use std::num::NonZeroUsize;
use std::path::Path;
use std::path::PathBuf;
use std::sync::atomic::Ordering;
use std::sync::Arc;

use color_eyre::eyre::anyhow;
use color_eyre::eyre::bail;
use color_eyre::Result;
use crossbeam_channel::Receiver;
use hotwatch::notify::ErrorKind as NotifyErrorKind;
use hotwatch::EventKind;
use hotwatch::Hotwatch;
use parking_lot::Mutex;
use schemars::JsonSchema;
use serde::Deserialize;
use serde::Serialize;
use uds_windows::UnixListener;
use uds_windows::UnixStream;

use crate::animation::AnimationEngine;
use crate::animation::ANIMATION_ENABLED_GLOBAL;
use crate::animation::ANIMATION_ENABLED_PER_ANIMATION;
use crate::core::config_generation::MatchingRule;
use crate::core::custom_layout::CustomLayout;
use crate::core::Arrangement;
use crate::core::Axis;
use crate::core::BorderImplementation;
use crate::core::BorderStyle;
use crate::core::CycleDirection;
use crate::core::DefaultLayout;
use crate::core::FocusFollowsMouseImplementation;
use crate::core::HidingBehaviour;
use crate::core::Layout;
use crate::core::MoveBehaviour;
use crate::core::OperationBehaviour;
use crate::core::OperationDirection;
use crate::core::Rect;
use crate::core::Sizing;
use crate::core::StackbarLabel;
use crate::core::WindowContainerBehaviour;
use crate::core::WindowManagementBehaviour;

use crate::border_manager;
use crate::border_manager::STYLE;
use crate::config_generation::WorkspaceMatchingRule;
use crate::container::Container;
use crate::core::StackbarMode;
use crate::current_virtual_desktop;
use crate::load_configuration;
use crate::monitor::Monitor;
use crate::ring::Ring;
use crate::should_act;
use crate::should_act_individual;
use crate::stackbar_manager::STACKBAR_FOCUSED_TEXT_COLOUR;
use crate::stackbar_manager::STACKBAR_LABEL;
use crate::stackbar_manager::STACKBAR_MODE;
use crate::stackbar_manager::STACKBAR_TAB_BACKGROUND_COLOUR;
use crate::stackbar_manager::STACKBAR_TAB_HEIGHT;
use crate::stackbar_manager::STACKBAR_TAB_WIDTH;
use crate::stackbar_manager::STACKBAR_UNFOCUSED_TEXT_COLOUR;
use crate::static_config::StaticConfig;
use crate::transparency_manager;
use crate::transparency_manager::TRANSPARENCY_ALPHA;
use crate::transparency_manager::TRANSPARENCY_ENABLED;
use crate::window::Window;
use crate::window_manager_event::WindowManagerEvent;
use crate::windows_api::WindowsApi;
use crate::winevent_listener;
use crate::workspace::Workspace;
use crate::BorderColours;
use crate::Colour;
use crate::CrossBoundaryBehaviour;
use crate::Rgb;
use crate::CUSTOM_FFM;
use crate::DATA_DIR;
use crate::DISPLAY_INDEX_PREFERENCES;
use crate::HIDING_BEHAVIOUR;
use crate::HOME_DIR;
use crate::IGNORE_IDENTIFIERS;
use crate::LAYERED_WHITELIST;
use crate::MANAGE_IDENTIFIERS;
use crate::MONITOR_INDEX_PREFERENCES;
use crate::NO_TITLEBAR;
use crate::OBJECT_NAME_CHANGE_ON_LAUNCH;
use crate::REGEX_IDENTIFIERS;
use crate::REMOVE_TITLEBARS;
use crate::SUBSCRIPTION_SOCKETS;
use crate::TRANSPARENCY_BLACKLIST;
use crate::TRAY_AND_MULTI_WINDOW_IDENTIFIERS;
use crate::WORKSPACE_MATCHING_RULES;

#[derive(Debug)]
pub struct WindowManager {
    pub monitors: Ring<Monitor>,
    pub monitor_usr_idx_map: HashMap<usize, usize>,
    pub incoming_events: Receiver<WindowManagerEvent>,
    pub command_listener: UnixListener,
    pub is_paused: bool,
    pub work_area_offset: Option<Rect>,
    pub resize_delta: i32,
    pub window_management_behaviour: WindowManagementBehaviour,
    pub cross_monitor_move_behaviour: MoveBehaviour,
    pub cross_boundary_behaviour: CrossBoundaryBehaviour,
    pub unmanaged_window_operation_behaviour: OperationBehaviour,
    pub focus_follows_mouse: Option<FocusFollowsMouseImplementation>,
    pub mouse_follows_focus: bool,
    pub hotwatch: Hotwatch,
    pub virtual_desktop_id: Option<Vec<u8>>,
    pub has_pending_raise_op: bool,
    pub pending_move_op: Arc<Option<(usize, usize, isize)>>,
    pub already_moved_window_handles: Arc<Mutex<HashSet<isize>>>,
    pub uncloack_to_ignore: usize,
<<<<<<< HEAD
    pub always_on_top: Option<Vec<isize>>,
=======
    pub known_hwnds: Vec<isize>,
>>>>>>> 30c22f51
}

#[allow(clippy::struct_excessive_bools)]
#[derive(Debug, Serialize, Deserialize, JsonSchema)]
pub struct State {
    pub monitors: Ring<Monitor>,
    pub monitor_usr_idx_map: HashMap<usize, usize>,
    pub is_paused: bool,
    pub resize_delta: i32,
    pub new_window_behaviour: WindowContainerBehaviour,
    pub float_override: bool,
    pub cross_monitor_move_behaviour: MoveBehaviour,
    pub unmanaged_window_operation_behaviour: OperationBehaviour,
    pub work_area_offset: Option<Rect>,
    pub focus_follows_mouse: Option<FocusFollowsMouseImplementation>,
    pub mouse_follows_focus: bool,
    pub has_pending_raise_op: bool,
}

impl State {
    pub fn has_been_modified(&self, wm: &WindowManager) -> bool {
        let new = Self::from(wm);

        if self.monitors != new.monitors {
            return true;
        }

        if self.is_paused != new.is_paused {
            return true;
        }

        if self.new_window_behaviour != new.new_window_behaviour {
            return true;
        }

        if self.float_override != new.float_override {
            return true;
        }

        if self.cross_monitor_move_behaviour != new.cross_monitor_move_behaviour {
            return true;
        }

        if self.unmanaged_window_operation_behaviour != new.unmanaged_window_operation_behaviour {
            return true;
        }

        if self.work_area_offset != new.work_area_offset {
            return true;
        }

        if self.focus_follows_mouse != new.focus_follows_mouse {
            return true;
        }

        if self.mouse_follows_focus != new.mouse_follows_focus {
            return true;
        }

        if self.has_pending_raise_op != new.has_pending_raise_op {
            return true;
        }

        false
    }
}

#[allow(clippy::struct_excessive_bools)]
#[derive(Debug, Serialize, Deserialize, JsonSchema)]
pub struct GlobalState {
    pub border_enabled: bool,
    pub border_colours: BorderColours,
    pub border_style: BorderStyle,
    pub border_offset: i32,
    pub border_width: i32,
    pub stackbar_mode: StackbarMode,
    pub stackbar_label: StackbarLabel,
    pub stackbar_focused_text_colour: Colour,
    pub stackbar_unfocused_text_colour: Colour,
    pub stackbar_tab_background_colour: Colour,
    pub stackbar_tab_width: i32,
    pub stackbar_height: i32,
    pub transparency_enabled: bool,
    pub transparency_alpha: u8,
    pub transparency_blacklist: Vec<MatchingRule>,
    pub remove_titlebars: bool,
    #[serde(alias = "float_identifiers")]
    pub ignore_identifiers: Vec<MatchingRule>,
    pub manage_identifiers: Vec<MatchingRule>,
    pub layered_whitelist: Vec<MatchingRule>,
    pub tray_and_multi_window_identifiers: Vec<MatchingRule>,
    pub name_change_on_launch_identifiers: Vec<MatchingRule>,
    pub monitor_index_preferences: HashMap<usize, Rect>,
    pub display_index_preferences: HashMap<usize, String>,
    pub workspace_rules: Vec<WorkspaceMatchingRule>,
    pub window_hiding_behaviour: HidingBehaviour,
    pub configuration_dir: PathBuf,
    pub data_dir: PathBuf,
    pub custom_ffm: bool,
}

impl Default for GlobalState {
    fn default() -> Self {
        Self {
            border_enabled: border_manager::BORDER_ENABLED.load(Ordering::SeqCst),
            border_colours: BorderColours {
                single: Option::from(Colour::Rgb(Rgb::from(
                    border_manager::FOCUSED.load(Ordering::SeqCst),
                ))),
                stack: Option::from(Colour::Rgb(Rgb::from(
                    border_manager::STACK.load(Ordering::SeqCst),
                ))),
                monocle: Option::from(Colour::Rgb(Rgb::from(
                    border_manager::MONOCLE.load(Ordering::SeqCst),
                ))),
                floating: Option::from(Colour::Rgb(Rgb::from(
                    border_manager::FLOATING.load(Ordering::SeqCst),
                ))),
                unfocused: Option::from(Colour::Rgb(Rgb::from(
                    border_manager::UNFOCUSED.load(Ordering::SeqCst),
                ))),
            },
            border_style: STYLE.load(),
            border_offset: border_manager::BORDER_OFFSET.load(Ordering::SeqCst),
            border_width: border_manager::BORDER_WIDTH.load(Ordering::SeqCst),
            stackbar_mode: STACKBAR_MODE.load(),
            stackbar_label: STACKBAR_LABEL.load(),
            stackbar_focused_text_colour: Colour::Rgb(Rgb::from(
                STACKBAR_FOCUSED_TEXT_COLOUR.load(Ordering::SeqCst),
            )),
            stackbar_unfocused_text_colour: Colour::Rgb(Rgb::from(
                STACKBAR_UNFOCUSED_TEXT_COLOUR.load(Ordering::SeqCst),
            )),
            stackbar_tab_background_colour: Colour::Rgb(Rgb::from(
                STACKBAR_TAB_BACKGROUND_COLOUR.load(Ordering::SeqCst),
            )),
            stackbar_tab_width: STACKBAR_TAB_WIDTH.load(Ordering::SeqCst),
            stackbar_height: STACKBAR_TAB_HEIGHT.load(Ordering::SeqCst),
            transparency_enabled: TRANSPARENCY_ENABLED.load(Ordering::SeqCst),
            transparency_alpha: TRANSPARENCY_ALPHA.load(Ordering::SeqCst),
            transparency_blacklist: TRANSPARENCY_BLACKLIST.lock().clone(),
            remove_titlebars: REMOVE_TITLEBARS.load(Ordering::SeqCst),
            ignore_identifiers: IGNORE_IDENTIFIERS.lock().clone(),
            manage_identifiers: MANAGE_IDENTIFIERS.lock().clone(),
            layered_whitelist: LAYERED_WHITELIST.lock().clone(),
            tray_and_multi_window_identifiers: TRAY_AND_MULTI_WINDOW_IDENTIFIERS.lock().clone(),
            name_change_on_launch_identifiers: OBJECT_NAME_CHANGE_ON_LAUNCH.lock().clone(),
            monitor_index_preferences: MONITOR_INDEX_PREFERENCES.lock().clone(),
            display_index_preferences: DISPLAY_INDEX_PREFERENCES.lock().clone(),
            workspace_rules: WORKSPACE_MATCHING_RULES.lock().clone(),
            window_hiding_behaviour: *HIDING_BEHAVIOUR.lock(),
            configuration_dir: HOME_DIR.clone(),
            data_dir: DATA_DIR.clone(),
            custom_ffm: CUSTOM_FFM.load(Ordering::SeqCst),
        }
    }
}

impl AsRef<Self> for WindowManager {
    fn as_ref(&self) -> &Self {
        self
    }
}

impl From<&WindowManager> for State {
    fn from(wm: &WindowManager) -> Self {
        Self {
            monitors: wm.monitors.clone(),
            monitor_usr_idx_map: wm.monitor_usr_idx_map.clone(),
            is_paused: wm.is_paused,
            work_area_offset: wm.work_area_offset,
            resize_delta: wm.resize_delta,
            new_window_behaviour: wm.window_management_behaviour.current_behaviour,
            float_override: wm.window_management_behaviour.float_override,
            cross_monitor_move_behaviour: wm.cross_monitor_move_behaviour,
            focus_follows_mouse: wm.focus_follows_mouse,
            mouse_follows_focus: wm.mouse_follows_focus,
            has_pending_raise_op: wm.has_pending_raise_op,
            unmanaged_window_operation_behaviour: wm.unmanaged_window_operation_behaviour,
        }
    }
}

impl_ring_elements!(WindowManager, Monitor);

#[derive(Debug, Clone, Copy)]
struct EnforceWorkspaceRuleOp {
    hwnd: isize,
    origin_monitor_idx: usize,
    origin_workspace_idx: usize,
    target_monitor_idx: usize,
    target_workspace_idx: usize,
    floating: bool,
}
impl EnforceWorkspaceRuleOp {
    const fn is_origin(&self, monitor_idx: usize, workspace_idx: usize) -> bool {
        self.origin_monitor_idx == monitor_idx && self.origin_workspace_idx == workspace_idx
    }

    const fn is_target(&self, monitor_idx: usize, workspace_idx: usize) -> bool {
        self.target_monitor_idx == monitor_idx && self.target_workspace_idx == workspace_idx
    }

    const fn is_enforced(&self) -> bool {
        (self.origin_monitor_idx == self.target_monitor_idx)
            && (self.origin_workspace_idx == self.target_workspace_idx)
    }
}

impl WindowManager {
    #[tracing::instrument]
    pub fn new(incoming: Receiver<WindowManagerEvent>) -> Result<Self> {
        let socket = DATA_DIR.join("komorebi.sock");

        match std::fs::remove_file(&socket) {
            Ok(()) => {}
            Err(error) => match error.kind() {
                // Doing this because ::exists() doesn't work reliably on Windows via IntelliJ
                ErrorKind::NotFound => {}
                _ => {
                    return Err(error.into());
                }
            },
        };

        let listener = UnixListener::bind(&socket)?;

        Ok(Self {
            monitors: Ring::default(),
            monitor_usr_idx_map: HashMap::new(),
            incoming_events: incoming,
            command_listener: listener,
            is_paused: false,
            virtual_desktop_id: current_virtual_desktop(),
            work_area_offset: None,
            window_management_behaviour: WindowManagementBehaviour::default(),
            cross_monitor_move_behaviour: MoveBehaviour::Swap,
            cross_boundary_behaviour: CrossBoundaryBehaviour::Workspace,
            unmanaged_window_operation_behaviour: OperationBehaviour::Op,
            resize_delta: 50,
            focus_follows_mouse: None,
            mouse_follows_focus: true,
            hotwatch: Hotwatch::new()?,
            has_pending_raise_op: false,
            pending_move_op: Arc::new(None),
            already_moved_window_handles: Arc::new(Mutex::new(HashSet::new())),
            uncloack_to_ignore: 0,
<<<<<<< HEAD
            always_on_top: None,
=======
            known_hwnds: Vec::new(),
>>>>>>> 30c22f51
        })
    }

    #[tracing::instrument(skip(self))]
    pub fn init(&mut self) -> Result<()> {
        tracing::info!("initialising");
        WindowsApi::load_monitor_information(self)?;
        WindowsApi::load_workspace_information(&mut self.monitors)
    }

    #[tracing::instrument(skip(self, state))]
    pub fn apply_state(&mut self, state: State) {
        let mut can_apply = true;

        let state_monitors_len = state.monitors.elements().len();
        let current_monitors_len = self.monitors.elements().len();
        if state_monitors_len != current_monitors_len {
            tracing::warn!(
                "cannot apply state from {}; state file has {state_monitors_len} monitors, but only {current_monitors_len} are currently connected",
                temp_dir().join("komorebi.state.json").to_string_lossy()
            );

            return;
        }

        for monitor in state.monitors.elements() {
            for workspace in monitor.workspaces() {
                for container in workspace.containers() {
                    for window in container.windows() {
                        if window.exe().is_err() {
                            can_apply = false;
                            break;
                        }
                    }
                }

                if let Some(window) = workspace.maximized_window() {
                    if window.exe().is_err() {
                        can_apply = false;
                        break;
                    }
                }

                if let Some(container) = workspace.monocle_container() {
                    for window in container.windows() {
                        if window.exe().is_err() {
                            can_apply = false;
                            break;
                        }
                    }
                }

                for window in workspace.floating_windows() {
                    if window.exe().is_err() {
                        can_apply = false;
                        break;
                    }
                }
            }
        }

        if can_apply {
            tracing::info!(
                "applying state from {}",
                temp_dir().join("komorebi.state.json").to_string_lossy()
            );

            let offset = self.work_area_offset;
            let mouse_follows_focus = self.mouse_follows_focus;
            for (monitor_idx, monitor) in self.monitors_mut().iter_mut().enumerate() {
                let mut focused_workspace = 0;
                for (workspace_idx, workspace) in monitor.workspaces_mut().iter_mut().enumerate() {
                    if let Some(state_monitor) = state.monitors.elements().get(monitor_idx) {
                        if let Some(state_workspace) = state_monitor.workspaces().get(workspace_idx)
                        {
                            // to make sure padding changes get applied for users after a quick restart
                            let container_padding = workspace.container_padding();
                            let workspace_padding = workspace.workspace_padding();

                            *workspace = state_workspace.clone();

                            workspace.set_container_padding(container_padding);
                            workspace.set_workspace_padding(workspace_padding);

                            if state_monitor.focused_workspace_idx() == workspace_idx {
                                focused_workspace = workspace_idx;
                            }
                        }
                    }
                }

                if let Err(error) = monitor.focus_workspace(focused_workspace) {
                    tracing::warn!(
                        "cannot focus workspace '{focused_workspace}' on monitor '{monitor_idx}' from {}: {}",
                        temp_dir().join("komorebi.state.json").to_string_lossy(),
                        error,
                    );
                }

                if let Err(error) = monitor.load_focused_workspace(mouse_follows_focus) {
                    tracing::warn!(
                        "cannot load focused workspace '{focused_workspace}' on monitor '{monitor_idx}' from {}: {}",
                        temp_dir().join("komorebi.state.json").to_string_lossy(),
                        error,
                    );
                }

                if let Err(error) = monitor.update_focused_workspace(offset) {
                    tracing::warn!(
                        "cannot update workspace '{focused_workspace}' on monitor '{monitor_idx}' from {}: {}",
                        temp_dir().join("komorebi.state.json").to_string_lossy(),
                        error,
                    );
                }
            }

            let focused_monitor_idx = state.monitors.focused_idx();
            let focused_workspace_idx = state
                .monitors
                .elements()
                .get(focused_monitor_idx)
                .map(|m| m.focused_workspace_idx())
                .unwrap_or_default();

            if let Err(error) = self.focus_monitor(focused_monitor_idx) {
                tracing::warn!(
                    "cannot focus monitor '{focused_monitor_idx}' from {}: {}",
                    temp_dir().join("komorebi.state.json").to_string_lossy(),
                    error,
                );
            }

            if let Err(error) = self.focus_workspace(focused_workspace_idx) {
                tracing::warn!(
                    "cannot focus workspace '{focused_workspace_idx}' on monitor '{focused_monitor_idx}' from {}: {}",
                    temp_dir().join("komorebi.state.json").to_string_lossy(),
                    error,
                );
            }

            if let Err(error) = self.update_focused_workspace(true, true) {
                tracing::warn!(
                    "cannot update focused workspace '{focused_workspace_idx}' on monitor '{focused_monitor_idx}' from {}: {}",
                    temp_dir().join("komorebi.state.json").to_string_lossy(),
                    error,
                );
            }
        } else {
            tracing::warn!(
                "cannot apply state from {}; some windows referenced in the state file no longer exist",
                temp_dir().join("komorebi.state.json").to_string_lossy()
            );
        }
    }

    #[tracing::instrument]
    pub fn reload_configuration() {
        tracing::info!("reloading configuration");
        std::thread::spawn(|| load_configuration().expect("could not load configuration"));
    }

    #[tracing::instrument(skip(self))]
    pub fn reload_static_configuration(&mut self, pathbuf: &PathBuf) -> Result<()> {
        tracing::info!("reloading static configuration");
        StaticConfig::reload(pathbuf, self)
    }

    pub fn window_management_behaviour(
        &self,
        monitor_idx: usize,
        workspace_idx: usize,
    ) -> WindowManagementBehaviour {
        if let Some(monitor) = self.monitors().get(monitor_idx) {
            if let Some(workspace) = monitor.workspaces().get(workspace_idx) {
                let current_behaviour =
                    if let Some(behaviour) = workspace.window_container_behaviour() {
                        if workspace.containers().is_empty()
                            && matches!(behaviour, WindowContainerBehaviour::Append)
                        {
                            // You can't append to an empty workspace
                            WindowContainerBehaviour::Create
                        } else {
                            *behaviour
                        }
                    } else if workspace.containers().is_empty()
                        && matches!(
                            self.window_management_behaviour.current_behaviour,
                            WindowContainerBehaviour::Append
                        )
                    {
                        // You can't append to an empty workspace
                        WindowContainerBehaviour::Create
                    } else {
                        self.window_management_behaviour.current_behaviour
                    };

                let float_override = if let Some(float_override) = workspace.float_override() {
                    *float_override
                } else {
                    self.window_management_behaviour.float_override
                };

                return WindowManagementBehaviour {
                    current_behaviour,
                    float_override,
                };
            }
        }

        WindowManagementBehaviour {
            current_behaviour: WindowContainerBehaviour::Create,
            float_override: self.window_management_behaviour.float_override,
        }
    }

    #[tracing::instrument(skip(self))]
    pub fn watch_configuration(&mut self, enable: bool) -> Result<()> {
        let config_pwsh = HOME_DIR.join("komorebi.ps1");
        let config_ahk = HOME_DIR.join("komorebi.ahk");

        if config_pwsh.exists() {
            self.configure_watcher(enable, config_pwsh)?;
        } else if config_ahk.exists() {
            self.configure_watcher(enable, config_ahk)?;
        }

        Ok(())
    }

    fn configure_watcher(&mut self, enable: bool, config: PathBuf) -> Result<()> {
        if enable {
            tracing::info!("watching configuration for changes: {}", config.display());
            // Always make absolutely sure that there isn't an already existing watch, because
            // hotwatch allows multiple watches to be registered for the same path
            match self.hotwatch.unwatch(&config) {
                Ok(()) => {}
                Err(error) => match error {
                    hotwatch::Error::Notify(ref notify_error) => match notify_error.kind {
                        NotifyErrorKind::WatchNotFound => {}
                        _ => return Err(error.into()),
                    },
                    error @ hotwatch::Error::Io(_) => return Err(error.into()),
                },
            }

            self.hotwatch.watch(config, |event| match event.kind {
                // Editing in Notepad sends a NoticeWrite while editing in (Neo)Vim sends
                // a NoticeRemove, presumably because of the use of swap files?
                EventKind::Modify(_) | EventKind::Remove(_) => {
                    std::thread::spawn(|| {
                        load_configuration().expect("could not load configuration");
                    });
                }
                _ => {}
            })?;
        } else {
            tracing::info!(
                "no longer watching configuration for changes: {}",
                config.display()
            );

            self.hotwatch.unwatch(config)?;
        };

        Ok(())
    }

    pub fn monitor_idx_in_direction(&self, direction: OperationDirection) -> Option<usize> {
        let current_monitor_size = self.focused_monitor_size().ok()?;

        for (idx, monitor) in self.monitors.elements().iter().enumerate() {
            match direction {
                OperationDirection::Left => {
                    if monitor.size().left + monitor.size().right == current_monitor_size.left {
                        return Option::from(idx);
                    }
                }
                OperationDirection::Right => {
                    if current_monitor_size.right + current_monitor_size.left == monitor.size().left
                    {
                        return Option::from(idx);
                    }
                }
                OperationDirection::Up => {
                    if monitor.size().top + monitor.size().bottom == current_monitor_size.top {
                        return Option::from(idx);
                    }
                }
                OperationDirection::Down => {
                    if current_monitor_size.top + current_monitor_size.bottom == monitor.size().top
                    {
                        return Option::from(idx);
                    }
                }
            }
        }

        None
    }

    /// Calculates the direction of a move across monitors given a specific monitor index
    pub fn direction_from_monitor_idx(
        &self,
        target_monitor_idx: usize,
    ) -> Option<OperationDirection> {
        let current_monitor_idx = self.focused_monitor_idx();
        if current_monitor_idx == target_monitor_idx {
            return None;
        }

        let current_monitor_size = self.focused_monitor_size().ok()?;
        let target_monitor_size = *self.monitors().get(target_monitor_idx)?.size();

        if target_monitor_size.left + target_monitor_size.right == current_monitor_size.left {
            return Some(OperationDirection::Left);
        }
        if current_monitor_size.right + current_monitor_size.left == target_monitor_size.left {
            return Some(OperationDirection::Right);
        }
        if target_monitor_size.top + target_monitor_size.bottom == current_monitor_size.top {
            return Some(OperationDirection::Up);
        }
        if current_monitor_size.top + current_monitor_size.bottom == target_monitor_size.top {
            return Some(OperationDirection::Down);
        }

        None
    }

    #[allow(clippy::too_many_arguments)]
    #[tracing::instrument(skip(self), level = "debug")]
    fn add_window_handle_to_move_based_on_workspace_rule(
        &self,
        window_title: &String,
        hwnd: isize,
        origin_monitor_idx: usize,
        origin_workspace_idx: usize,
        target_monitor_idx: usize,
        target_workspace_idx: usize,
        floating: bool,
        to_move: &mut Vec<EnforceWorkspaceRuleOp>,
    ) -> () {
        tracing::trace!(
            "{} should be on monitor {}, workspace {}",
            window_title,
            target_monitor_idx,
            target_workspace_idx
        );

        // Create an operation outline and save it for later in the fn
        to_move.push(EnforceWorkspaceRuleOp {
            hwnd,
            origin_monitor_idx,
            origin_workspace_idx,
            target_monitor_idx,
            target_workspace_idx,
            floating,
        });
    }

    #[tracing::instrument(skip(self), level = "debug")]
    pub fn enforce_workspace_rules(&mut self) -> Result<()> {
        let mut to_move = vec![];

        let focused_monitor_idx = self.focused_monitor_idx();
        let focused_workspace_idx = self
            .monitors()
            .get(focused_monitor_idx)
            .ok_or_else(|| anyhow!("there is no monitor with that index"))?
            .focused_workspace_idx();

        // scope mutex locks to avoid deadlock if should_update_focused_workspace evaluates to true
        // at the end of this function
        {
            let workspace_matching_rules = WORKSPACE_MATCHING_RULES.lock();
            let regex_identifiers = REGEX_IDENTIFIERS.lock();
            // Go through all the monitors and workspaces
            for (i, monitor) in self.monitors().iter().enumerate() {
                for (j, workspace) in monitor.workspaces().iter().enumerate() {
                    // And all the visible windows (at the top of a container)
                    for window in workspace.visible_windows().into_iter().flatten() {
                        let mut already_moved_window_handles =
                            self.already_moved_window_handles.lock();

                        if let (Ok(exe_name), Ok(title), Ok(class), Ok(path)) =
                            (window.exe(), window.title(), window.class(), window.path())
                        {
                            for rule in &*workspace_matching_rules {
                                let matched = match &rule.matching_rule {
                                    MatchingRule::Simple(r) => should_act_individual(
                                        &title,
                                        &exe_name,
                                        &class,
                                        &path,
                                        r,
                                        &regex_identifiers,
                                    ),
                                    MatchingRule::Composite(r) => {
                                        let mut composite_results = vec![];
                                        for identifier in r {
                                            composite_results.push(should_act_individual(
                                                &title,
                                                &exe_name,
                                                &class,
                                                &path,
                                                identifier,
                                                &regex_identifiers,
                                            ));
                                        }

                                        composite_results.iter().all(|&x| x)
                                    }
                                };

                                if matched {
                                    let floating = workspace.floating_windows().contains(window);

                                    if rule.initial_only {
                                        if !already_moved_window_handles.contains(&window.hwnd) {
                                            already_moved_window_handles.insert(window.hwnd);

                                            self.add_window_handle_to_move_based_on_workspace_rule(
                                                &window.title()?,
                                                window.hwnd,
                                                i,
                                                j,
                                                rule.monitor_index,
                                                rule.workspace_index,
                                                floating,
                                                &mut to_move,
                                            );
                                        }
                                    } else {
                                        self.add_window_handle_to_move_based_on_workspace_rule(
                                            &window.title()?,
                                            window.hwnd,
                                            i,
                                            j,
                                            rule.monitor_index,
                                            rule.workspace_index,
                                            floating,
                                            &mut to_move,
                                        );
                                    }
                                }
                            }
                        }
                    }
                }
            }
        }

        // Only retain operations where the target is not the current workspace
        to_move.retain(|op| !op.is_target(focused_monitor_idx, focused_workspace_idx));
        // Only retain operations where the rule has not already been enforced
        to_move.retain(|op| !op.is_enforced());

        let mut should_update_focused_workspace = false;

        // Parse the operation and remove any windows that are not placed according to their rules
        for op in &to_move {
            let target_area = *self
                .monitors_mut()
                .get_mut(op.target_monitor_idx)
                .ok_or_else(|| anyhow!("there is no monitor with that index"))?
                .work_area_size();

            let origin_monitor = self
                .monitors_mut()
                .get_mut(op.origin_monitor_idx)
                .ok_or_else(|| anyhow!("there is no monitor with that index"))?;

            let origin_area = *origin_monitor.work_area_size();

            let origin_workspace = origin_monitor
                .workspaces_mut()
                .get_mut(op.origin_workspace_idx)
                .ok_or_else(|| anyhow!("there is no workspace with that index"))?;

            let mut window = Window::from(op.hwnd);

            // If it is a floating window move it to the target area
            if op.floating {
                window.move_to_area(&origin_area, &target_area)?;
            }

            // Hide the window we are about to remove if it is on the currently focused workspace
            if op.is_origin(focused_monitor_idx, focused_workspace_idx) {
                window.hide();
                should_update_focused_workspace = true;
            }

            origin_workspace.remove_window(op.hwnd)?;
        }

        // Parse the operation again and associate those removed windows with the workspace that
        // their rules have defined for them
        for op in &to_move {
            let target_monitor = self
                .monitors_mut()
                .get_mut(op.target_monitor_idx)
                .ok_or_else(|| anyhow!("there is no monitor with that index"))?;

            // The very first time this fn is called, the workspace might not even exist yet
            if target_monitor
                .workspaces()
                .get(op.target_workspace_idx)
                .is_none()
            {
                // If it doesn't, let's make sure it does for the next step
                target_monitor.ensure_workspace_count(op.target_workspace_idx + 1);
            }

            let target_workspace = target_monitor
                .workspaces_mut()
                .get_mut(op.target_workspace_idx)
                .ok_or_else(|| anyhow!("there is no workspace with that index"))?;

            if op.floating {
                target_workspace
                    .floating_windows_mut()
                    .push(Window::from(op.hwnd));
            } else {
                //TODO(alex-ds13): should this take into account the target workspace
                //`window_container_behaviour`?
                //In the case above a floating window should always be moved as floating,
                //because it was set as so either manually by the user or by a
                //`floating_applications` rule so it should stay that way. But a tiled window
                //when moving to another workspace by a `workspace_rule` should honor that
                //workspace `window_container_behaviour` in my opinion! Maybe this should be done
                //on the `new_container_for_window` function instead.
                target_workspace.new_container_for_window(Window::from(op.hwnd));
            }
        }

        // Only re-tile the focused workspace if we need to
        if should_update_focused_workspace {
            self.update_focused_workspace(false, false)?;
        }

        Ok(())
    }

    #[tracing::instrument(skip(self))]
    pub fn retile_all(&mut self, preserve_resize_dimensions: bool) -> Result<()> {
        let offset = self.work_area_offset;

        for monitor in self.monitors_mut() {
            let work_area = *monitor.work_area_size();
            let window_based_work_area_offset = (
                monitor.window_based_work_area_offset_limit(),
                monitor.window_based_work_area_offset(),
            );

            let offset = if monitor.work_area_offset().is_some() {
                monitor.work_area_offset()
            } else {
                offset
            };

            let workspace = monitor
                .focused_workspace_mut()
                .ok_or_else(|| anyhow!("there is no workspace"))?;

            // Reset any resize adjustments if we want to force a retile
            if !preserve_resize_dimensions {
                for resize in workspace.resize_dimensions_mut() {
                    *resize = None;
                }
            }

            workspace.update(&work_area, offset, window_based_work_area_offset)?;
        }

        Ok(())
    }

    #[tracing::instrument(skip(self))]
    pub fn manage_focused_window(&mut self) -> Result<()> {
        let hwnd = WindowsApi::foreground_window()?;
        let event = WindowManagerEvent::Manage(Window::from(hwnd));
        Ok(winevent_listener::event_tx().send(event)?)
    }

    #[tracing::instrument(skip(self))]
    pub fn unmanage_focused_window(&mut self) -> Result<()> {
        let hwnd = WindowsApi::foreground_window()?;
        let event = WindowManagerEvent::Unmanage(Window::from(hwnd));
        Ok(winevent_listener::event_tx().send(event)?)
    }

    #[tracing::instrument(skip(self))]
    pub fn raise_window_at_cursor_pos(&mut self) -> Result<()> {
        let mut hwnd = None;

        let workspace = self.focused_workspace()?;
        // first check the focused workspace
        if let Some(container_idx) = workspace.container_idx_from_current_point() {
            if let Some(container) = workspace.containers().get(container_idx) {
                if let Some(window) = container.focused_window() {
                    hwnd = Some(window.hwnd);
                }
            }
        }

        // then check all workspaces
        if hwnd.is_none() {
            for monitor in self.monitors() {
                for ws in monitor.workspaces() {
                    if let Some(container_idx) = ws.container_idx_from_current_point() {
                        if let Some(container) = ws.containers().get(container_idx) {
                            if let Some(window) = container.focused_window() {
                                hwnd = Some(window.hwnd);
                            }
                        }
                    }
                }
            }
        }

        // finally try matching the other way using a hwnd returned from the cursor pos
        if hwnd.is_none() {
            let cursor_pos_hwnd = WindowsApi::window_at_cursor_pos()?;

            for monitor in self.monitors() {
                for ws in monitor.workspaces() {
                    if ws.container_for_window(cursor_pos_hwnd).is_some() {
                        hwnd = Some(cursor_pos_hwnd);
                    }
                }
            }
        }

        if let Some(hwnd) = hwnd {
            if self.has_pending_raise_op
                    || self.focused_window()?.hwnd == hwnd
                    // Sometimes we need this check, because the focus may have been given by a click
                    // to a non-window such as the taskbar or system tray, and komorebi doesn't know that
                    // the focused window of the workspace is not actually focused by the OS at that point
                    || WindowsApi::foreground_window()? == hwnd
            {
                return Ok(());
            }

            let event = WindowManagerEvent::Raise(Window::from(hwnd));
            self.has_pending_raise_op = true;
            winevent_listener::event_tx().send(event)?;
        } else {
            tracing::debug!(
                "not raising unknown window: {}",
                Window::from(WindowsApi::window_at_cursor_pos()?)
            );
        }

        Ok(())
    }

    #[tracing::instrument(skip(self))]
    pub fn transfer_window(
        &mut self,
        origin: (usize, usize, isize),
        target: (usize, usize, usize),
    ) -> Result<()> {
        let (origin_monitor_idx, origin_workspace_idx, w_hwnd) = origin;
        let (target_monitor_idx, target_workspace_idx, target_container_idx) = target;

        let origin_workspace = self
            .monitors_mut()
            .get_mut(origin_monitor_idx)
            .ok_or_else(|| anyhow!("cannot get monitor idx"))?
            .workspaces_mut()
            .get_mut(origin_workspace_idx)
            .ok_or_else(|| anyhow!("cannot get workspace idx"))?;

        let origin_container_idx = origin_workspace
            .container_for_window(w_hwnd)
            .and_then(|c| origin_workspace.containers().iter().position(|cc| cc == c));

        if let Some(origin_container_idx) = origin_container_idx {
            // Moving normal container window
            self.transfer_container(
                (
                    origin_monitor_idx,
                    origin_workspace_idx,
                    origin_container_idx,
                ),
                (
                    target_monitor_idx,
                    target_workspace_idx,
                    target_container_idx,
                ),
            )?;
        } else if let Some(idx) = origin_workspace
            .floating_windows()
            .iter()
            .position(|w| w.hwnd == w_hwnd)
        {
            // Moving floating window
            // There is no need to physically move the floating window between areas with
            // `move_to_area` because the user already did that, so we only need to transfer the
            // window to the target `floating_windows`
            let floating_window = origin_workspace.floating_windows_mut().remove(idx);

            let target_workspace = self
                .monitors_mut()
                .get_mut(target_monitor_idx)
                .ok_or_else(|| anyhow!("there is no monitor at this idx"))?
                .focused_workspace_mut()
                .ok_or_else(|| anyhow!("there is no focused workspace for this monitor"))?;

            target_workspace
                .floating_windows_mut()
                .push(floating_window);
        } else if origin_workspace
            .monocle_container()
            .as_ref()
            .and_then(|monocle| monocle.focused_window().map(|w| w.hwnd == w_hwnd))
            .unwrap_or_default()
        {
            // Moving monocle container
            if let Some(monocle_idx) = origin_workspace.monocle_container_restore_idx() {
                let origin_workspace = self
                    .monitors_mut()
                    .get_mut(origin_monitor_idx)
                    .ok_or_else(|| anyhow!("there is no monitor at this idx"))?
                    .workspaces_mut()
                    .get_mut(origin_workspace_idx)
                    .ok_or_else(|| anyhow!("there is no workspace for this monitor"))?;
                let mut uncloack_amount = 0;
                for container in origin_workspace.containers_mut() {
                    container.restore();
                    uncloack_amount += 1;
                }
                origin_workspace.reintegrate_monocle_container()?;

                self.transfer_container(
                    (origin_monitor_idx, origin_workspace_idx, monocle_idx),
                    (
                        target_monitor_idx,
                        target_workspace_idx,
                        target_container_idx,
                    ),
                )?;
                // After we restore the origin workspace, some windows that were cloacked
                // by the monocle might now be uncloacked which would trigger a workspace
                // reconciliation since the focused monitor would be different from origin.
                // That workspace reconciliation would focus the window on the origin monitor.
                // So we need to ignore the uncloak events produced by the origin workspace
                // restore to avoid that issue.
                self.uncloack_to_ignore = uncloack_amount;
            }
        } else if origin_workspace
            .maximized_window()
            .as_ref()
            .map(|max| max.hwnd == w_hwnd)
            .unwrap_or_default()
        {
            // Moving maximized_window
            if let Some(maximized_idx) = origin_workspace.maximized_window_restore_idx() {
                self.focus_monitor(origin_monitor_idx)?;
                let origin_monitor = self
                    .focused_monitor_mut()
                    .ok_or_else(|| anyhow!("there is no origin monitor"))?;
                origin_monitor.focus_workspace(origin_workspace_idx)?;
                self.unmaximize_window()?;
                self.focus_monitor(target_monitor_idx)?;
                let target_monitor = self
                    .focused_monitor_mut()
                    .ok_or_else(|| anyhow!("there is no target monitor"))?;
                target_monitor.focus_workspace(target_workspace_idx)?;

                self.transfer_container(
                    (origin_monitor_idx, origin_workspace_idx, maximized_idx),
                    (
                        target_monitor_idx,
                        target_workspace_idx,
                        target_container_idx,
                    ),
                )?;
            }
        }
        Ok(())
    }

    #[tracing::instrument(skip(self))]
    pub fn transfer_container(
        &mut self,
        origin: (usize, usize, usize),
        target: (usize, usize, usize),
    ) -> Result<()> {
        let (origin_monitor_idx, origin_workspace_idx, origin_container_idx) = origin;
        let (target_monitor_idx, target_workspace_idx, target_container_idx) = target;

        let origin_container = self
            .monitors_mut()
            .get_mut(origin_monitor_idx)
            .ok_or_else(|| anyhow!("there is no monitor at this index"))?
            .workspaces_mut()
            .get_mut(origin_workspace_idx)
            .ok_or_else(|| anyhow!("there is no workspace at this index"))?
            .remove_container(origin_container_idx)
            .ok_or_else(|| anyhow!("there is no container at this index"))?;

        let target_workspace = self
            .monitors_mut()
            .get_mut(target_monitor_idx)
            .ok_or_else(|| anyhow!("there is no monitor at this index"))?
            .workspaces_mut()
            .get_mut(target_workspace_idx)
            .ok_or_else(|| anyhow!("there is no workspace at this index"))?;

        target_workspace
            .containers_mut()
            .insert(target_container_idx, origin_container);

        target_workspace.focus_container(target_container_idx);

        Ok(())
    }

    #[tracing::instrument(skip(self))]
    pub fn swap_containers(
        &mut self,
        origin: (usize, usize, usize),
        target: (usize, usize, usize),
    ) -> Result<()> {
        let (origin_monitor_idx, origin_workspace_idx, origin_container_idx) = origin;
        let (target_monitor_idx, target_workspace_idx, target_container_idx) = target;

        let origin_container = self
            .monitors_mut()
            .get_mut(origin_monitor_idx)
            .ok_or_else(|| anyhow!("there is no monitor at this index"))?
            .workspaces_mut()
            .get_mut(origin_workspace_idx)
            .ok_or_else(|| anyhow!("there is no workspace at this index"))?
            .remove_container(origin_container_idx)
            .ok_or_else(|| anyhow!("there is no container at this index"))?;

        let target_container = self
            .monitors_mut()
            .get_mut(target_monitor_idx)
            .ok_or_else(|| anyhow!("there is no monitor at this index"))?
            .workspaces_mut()
            .get_mut(target_workspace_idx)
            .ok_or_else(|| anyhow!("there is no workspace at this index"))?
            .remove_container(target_container_idx);

        self.monitors_mut()
            .get_mut(target_monitor_idx)
            .ok_or_else(|| anyhow!("there is no monitor at this index"))?
            .workspaces_mut()
            .get_mut(target_workspace_idx)
            .ok_or_else(|| anyhow!("there is no workspace at this index"))?
            .containers_mut()
            .insert(target_container_idx, origin_container);

        if let Some(target_container) = target_container {
            self.monitors_mut()
                .get_mut(origin_monitor_idx)
                .ok_or_else(|| anyhow!("there is no monitor at this index"))?
                .workspaces_mut()
                .get_mut(origin_workspace_idx)
                .ok_or_else(|| anyhow!("there is no workspace at this index"))?
                .containers_mut()
                .insert(origin_container_idx, target_container);
        }

        Ok(())
    }

    #[tracing::instrument(skip(self))]
    pub fn update_focused_workspace(
        &mut self,
        follow_focus: bool,
        trigger_focus: bool,
    ) -> Result<()> {
        tracing::info!("updating");

        let offset = self.work_area_offset;

        self.focused_monitor_mut()
            .ok_or_else(|| anyhow!("there is no monitor"))?
            .update_focused_workspace(offset)?;

        if follow_focus {
            if let Some(window) = self.focused_workspace()?.maximized_window() {
                if trigger_focus {
                    window.focus(self.mouse_follows_focus)?;
                }
            } else if let Some(container) = self.focused_workspace()?.monocle_container() {
                if let Some(window) = container.focused_window() {
                    if trigger_focus {
                        window.focus(self.mouse_follows_focus)?;
                    }
                }
            } else if let Ok(window) = self.focused_window_mut() {
                if trigger_focus {
                    window.focus(self.mouse_follows_focus)?;
                }
            } else {
                let desktop_window = Window::from(WindowsApi::desktop_window()?);

                let rect = self.focused_monitor_size()?;
                WindowsApi::center_cursor_in_rect(&rect)?;

                match WindowsApi::raise_and_focus_window(desktop_window.hwnd) {
                    Ok(()) => {}
                    Err(error) => {
                        tracing::warn!("{} {}:{}", error, file!(), line!());
                    }
                }
            }
        } else {
            if self.focused_workspace()?.is_empty() {
                let desktop_window = Window::from(WindowsApi::desktop_window()?);

                match WindowsApi::raise_and_focus_window(desktop_window.hwnd) {
                    Ok(()) => {}
                    Err(error) => {
                        tracing::warn!("{} {}:{}", error, file!(), line!());
                    }
                }
            }

            // if we passed false for follow_focus and there is a container on the workspace
            if self.focused_container_mut().is_ok() {
                // and we have a stack with >1 windows
                if self.focused_container_mut()?.windows().len() > 1
                    // and we don't have a maxed window
                    && self.focused_workspace()?.maximized_window().is_none()
                    // and we don't have a monocle container
                    && self.focused_workspace()?.monocle_container().is_none()
                    // and we don't have any floating windows that should show on top
                    && self.focused_workspace()?.floating_windows().is_empty()
                {
                    if let Ok(window) = self.focused_window_mut() {
                        if trigger_focus {
                            window.focus(self.mouse_follows_focus)?;
                        }
                    }
                }
            }

            // This is to correctly restore and focus when switching to a workspace which
            // contains a managed maximized window
            if let Some(window) = self.focused_workspace()?.maximized_window() {
                window.restore();
                if trigger_focus {
                    window.focus(self.mouse_follows_focus)?;
                }
            }
        }

        Ok(())
    }

    #[tracing::instrument(skip(self))]
    pub fn resize_window(
        &mut self,
        direction: OperationDirection,
        sizing: Sizing,
        delta: i32,
        update: bool,
    ) -> Result<()> {
        let work_area = self.focused_monitor_work_area()?;
        let workspace = self.focused_workspace_mut()?;

        match workspace.layout() {
            Layout::Default(layout) => {
                tracing::info!("resizing window");
                let len = NonZeroUsize::new(workspace.containers().len())
                    .ok_or_else(|| anyhow!("there must be at least one container"))?;
                let focused_idx = workspace.focused_container_idx();
                let focused_idx_resize = workspace
                    .resize_dimensions()
                    .get(focused_idx)
                    .ok_or_else(|| anyhow!("there is no resize adjustment for this container"))?;

                if direction
                    .destination(
                        workspace.layout().as_boxed_direction().as_ref(),
                        workspace.layout_flip(),
                        focused_idx,
                        len,
                    )
                    .is_some()
                {
                    let unaltered = layout.calculate(
                        &work_area,
                        len,
                        workspace.container_padding(),
                        workspace.layout_flip(),
                        &[],
                    );

                    let mut direction = direction;

                    // We only ever want to operate on the unflipped Rect positions when resizing, then we
                    // can flip them however they need to be flipped once the resizing has been done
                    if let Some(flip) = workspace.layout_flip() {
                        match flip {
                            Axis::Horizontal => {
                                if matches!(direction, OperationDirection::Left)
                                    || matches!(direction, OperationDirection::Right)
                                {
                                    direction = direction.opposite();
                                }
                            }
                            Axis::Vertical => {
                                if matches!(direction, OperationDirection::Up)
                                    || matches!(direction, OperationDirection::Down)
                                {
                                    direction = direction.opposite();
                                }
                            }
                            Axis::HorizontalAndVertical => direction = direction.opposite(),
                        }
                    }

                    let resize = layout.resize(
                        unaltered
                            .get(focused_idx)
                            .ok_or_else(|| anyhow!("there is no last layout"))?,
                        focused_idx_resize,
                        direction,
                        sizing,
                        delta,
                    );

                    workspace.resize_dimensions_mut()[focused_idx] = resize;

                    return if update {
                        self.update_focused_workspace(false, false)
                    } else {
                        Ok(())
                    };
                }

                tracing::warn!("cannot resize container in this direction");
            }
            Layout::Custom(_) => {
                tracing::warn!("containers cannot be resized when using custom layouts");
            }
        }
        Ok(())
    }

    #[tracing::instrument(skip(self))]
    pub fn stop(&mut self, ignore_restore: bool) -> Result<()> {
        tracing::info!(
            "received stop command, restoring all hidden windows and terminating process"
        );

        let state = &State::from(&*self);
        std::fs::write(
            temp_dir().join("komorebi.state.json"),
            serde_json::to_string_pretty(&state)?,
        )?;

        ANIMATION_ENABLED_PER_ANIMATION.lock().clear();
        ANIMATION_ENABLED_GLOBAL.store(false, Ordering::SeqCst);
        self.restore_all_windows(ignore_restore)?;
        AnimationEngine::wait_for_all_animations();

        if WindowsApi::focus_follows_mouse()? {
            WindowsApi::disable_focus_follows_mouse()?;
        }

        let sockets = SUBSCRIPTION_SOCKETS.lock();
        for path in (*sockets).values() {
            if let Ok(stream) = UnixStream::connect(path) {
                stream.shutdown(Shutdown::Both)?;
            }
        }

        let socket = DATA_DIR.join("komorebi.sock");
        let _ = std::fs::remove_file(socket);

        std::process::exit(0)
    }

    #[tracing::instrument(skip(self))]
    pub fn restore_all_windows(&mut self, ignore_restore: bool) -> Result<()> {
        tracing::info!("restoring all hidden windows");

        let no_titlebar = NO_TITLEBAR.lock();
        let regex_identifiers = REGEX_IDENTIFIERS.lock();
        let known_transparent_hwnds = transparency_manager::known_hwnds();
        let border_implementation = border_manager::IMPLEMENTATION.load();

        for monitor in self.monitors_mut() {
            for workspace in monitor.workspaces_mut() {
                if let Some(monocle) = workspace.monocle_container() {
                    for window in monocle.windows() {
                        if matches!(border_implementation, BorderImplementation::Windows) {
                            window.remove_accent()?;
                        }
                    }
                }

                for containers in workspace.containers_mut() {
                    for window in containers.windows_mut() {
                        let should_remove_titlebar_for_window = should_act(
                            &window.title().unwrap_or_default(),
                            &window.exe().unwrap_or_default(),
                            &window.class().unwrap_or_default(),
                            &window.path().unwrap_or_default(),
                            &no_titlebar,
                            &regex_identifiers,
                        )
                        .is_some();

                        if should_remove_titlebar_for_window {
                            window.add_title_bar()?;
                        }

                        if known_transparent_hwnds.contains(&window.hwnd) {
                            window.opaque()?;
                        }

                        if matches!(border_implementation, BorderImplementation::Windows) {
                            window.remove_accent()?;
                        }

                        if !ignore_restore {
                            window.restore();
                        }
                    }
                }
            }
        }

        Ok(())
    }

    #[tracing::instrument(skip(self))]
    pub fn remove_all_accents(&mut self) -> Result<()> {
        tracing::info!("removing all window accents");

        for monitor in self.monitors() {
            for workspace in monitor.workspaces() {
                if let Some(monocle) = workspace.monocle_container() {
                    for window in monocle.windows() {
                        window.remove_accent()?
                    }
                }

                for containers in workspace.containers() {
                    for window in containers.windows() {
                        window.remove_accent()?;
                    }
                }
            }
        }

        Ok(())
    }

    #[tracing::instrument(skip(self))]
    fn handle_unmanaged_window_behaviour(&self) -> Result<()> {
        if matches!(
            self.unmanaged_window_operation_behaviour,
            OperationBehaviour::NoOp
        ) {
            let workspace = self.focused_workspace()?;
            let focused_hwnd = WindowsApi::foreground_window()?;
            if !workspace.contains_managed_window(focused_hwnd) {
                bail!("ignoring commands while active window is not managed by komorebi");
            }
        }

        Ok(())
    }

    pub fn update_focused_workspace_by_monitor_idx(&mut self, idx: usize) -> Result<()> {
        let offset = self.work_area_offset;

        self.monitors_mut()
            .get_mut(idx)
            .ok_or_else(|| anyhow!("there is no monitor"))?
            .update_focused_workspace(offset)
    }

    #[tracing::instrument(skip(self))]
    pub fn swap_monitor_workspaces(&mut self, first_idx: usize, second_idx: usize) -> Result<()> {
        tracing::info!("swaping monitors");
        if first_idx == second_idx {
            return Ok(());
        }
        let mouse_follows_focus = self.mouse_follows_focus;
        let first_focused_workspace = {
            let first_monitor = self
                .monitors()
                .get(first_idx)
                .ok_or_else(|| anyhow!("There is no monitor"))?;
            first_monitor.focused_workspace_idx()
        };

        let second_focused_workspace = {
            let second_monitor = self
                .monitors()
                .get(second_idx)
                .ok_or_else(|| anyhow!("There is no monitor"))?;
            second_monitor.focused_workspace_idx()
        };

        // Swap workspaces between the first and second monitors

        let first_workspaces = self
            .monitors_mut()
            .get_mut(first_idx)
            .ok_or_else(|| anyhow!("There is no monitor"))?
            .remove_workspaces();

        let second_workspaces = self
            .monitors_mut()
            .get_mut(second_idx)
            .ok_or_else(|| anyhow!("There is no monitor"))?
            .remove_workspaces();

        self.monitors_mut()
            .get_mut(first_idx)
            .ok_or_else(|| anyhow!("There is no monitor"))?
            .workspaces_mut()
            .extend(second_workspaces);

        self.monitors_mut()
            .get_mut(second_idx)
            .ok_or_else(|| anyhow!("There is no monitor"))?
            .workspaces_mut()
            .extend(first_workspaces);

        // Set the focused workspaces for the first and second monitors
        if let Some(first_monitor) = self.monitors_mut().get_mut(first_idx) {
            first_monitor.focus_workspace(second_focused_workspace)?;
            first_monitor.load_focused_workspace(mouse_follows_focus)?;
        }

        if let Some(second_monitor) = self.monitors_mut().get_mut(second_idx) {
            second_monitor.focus_workspace(first_focused_workspace)?;
            second_monitor.load_focused_workspace(mouse_follows_focus)?;
        }

        self.update_focused_workspace_by_monitor_idx(second_idx)?;
        self.update_focused_workspace_by_monitor_idx(first_idx)
    }

    #[tracing::instrument(skip(self))]
    pub fn swap_focused_monitor(&mut self, idx: usize) -> Result<()> {
        tracing::info!("swapping focused monitor");

        let focused_monitor_idx = self.focused_monitor_idx();
        let mouse_follows_focus = self.mouse_follows_focus;

        self.swap_monitor_workspaces(focused_monitor_idx, idx)?;

        self.update_focused_workspace(mouse_follows_focus, true)
    }

    #[tracing::instrument(skip(self))]
    pub fn focus_window_from_exe(
        &mut self,
        exe: &Option<String>,
        hwnd: Option<isize>,
    ) -> Result<()> {
        let mut monitor_idx = 0;
        let mut workspace_idx = 0;
        let mut hwnd_from_exe: isize = 0;
        let mut bool = false;
        let mouse_follows_focus = self.mouse_follows_focus;
        let offset = self.work_area_offset;

        'outer: for (i, m) in self.monitors.elements().iter().enumerate() {
            for (j, w) in m.workspaces().iter().enumerate() {
                if let Some(hwnd) = hwnd {
                    if w.contains_managed_window(hwnd) {
                        monitor_idx = i;
                        workspace_idx = j;
                        hwnd_from_exe = hwnd;
                        bool = true;
                        break 'outer;
                    }
                }
                if let Some(exe) = exe {
                    if let Some(hwndexe) = w.hwnd_from_exe(&exe) {
                        monitor_idx = i;
                        workspace_idx = j;
                        hwnd_from_exe = hwndexe;
                        bool = true;
                        if !hwnd.is_some() {
                            break 'outer;
                        }
                    }
                }
            }
        }

        if bool {
            if self.focused_monitor_idx() != monitor_idx {
                self.focus_monitor(monitor_idx)?;
            }
            if self.focused_workspace_idx()? != workspace_idx {
                self.focused_monitor_mut()
                    .ok_or_else(|| anyhow!("there is no monitor"))?
                    .focus_workspace(workspace_idx)?;
            }
            let target_monitor = self
                .focused_monitor_mut()
                .ok_or_else(|| anyhow!("there is no monitor"))?;
            target_monitor
                .workspaces_mut()
                .get_mut(workspace_idx)
                .ok_or_else(|| anyhow!("there is no workspace"))?
                .focus_container_by_window(hwnd_from_exe)?;
            target_monitor.load_focused_workspace(mouse_follows_focus)?;
            target_monitor.update_focused_workspace(offset)?;
            self.update_focused_workspace(self.mouse_follows_focus, true)?;
        } else {
            Err(anyhow!("there is no window with that exe"))?
        }
        Ok(())
    }

    #[tracing::instrument(skip(self))]
    pub fn display_monitor_workspace(
        &mut self,
        monitor_idx: usize,
        workspace_idx: usize,
    ) -> Result<()> {
        let monitor = self
            .monitors_mut()
            .get_mut(monitor_idx)
            .ok_or_else(|| anyhow!("There is no monitor"))?;

        monitor.focus_workspace(workspace_idx)?;
        monitor.load_focused_workspace(false)?;

        let focused_workspace_idx = self.focused_workspace_idx()?;
        self.focus_workspace(focused_workspace_idx)?;

        Ok(())
    }

    #[tracing::instrument(skip(self))]
    pub fn send_always_on_top(
        &mut self,
        monitor_idx: Option<usize>,
        workspace_idx: Option<usize>,
        follows: Option<bool>,
    ) -> Result<()> {
        let mut contains_always_on_top = false;
        let last_window = if let Ok(window) = self.focused_window() {
            window.hwnd
        } else {
            if self.focused_workspace()?.floating_windows().len() > 0 {
                self.focused_workspace()?.floating_windows()[0].hwnd
            } else {
                return Ok(());
            }
        };
        let aot = self.always_on_top.clone();
        let mut windows_vec = vec![];

        let flw_contains = if let Some(aot) = self.always_on_top.as_ref() {
            if aot.len() == 0 {
                return Ok(());
            }
            if let Some(flw) = follows {
                if let Ok(fc) = self.focused_container() {
                    let contains = fc.windows().iter().any(|w| aot.contains(&w.hwnd));
                    if flw && contains {
                        windows_vec = fc.windows().into_iter().map(|w| w.hwnd).collect::<Vec<_>>();
                        true
                    } else if !flw && !contains {
                        return Ok(());
                    } else if !flw && contains {
                        Err(anyhow!("cannot send an always on top window"))?
                    } else {
                        false
                    }
                } else {
                    false
                }
            } else {
                false
            }
        } else {
            return Ok(());
        };
        self.check_aot_windows()?;

        aot.ok_or_else(|| anyhow!("there is no always on Top windows"))?
            .iter()
            .filter(|&&window| {
                let mut is_window = false;
                if flw_contains {
                    if windows_vec.contains(&&window) {
                        is_window = true;
                    }
                }
                !is_window
            })
            .try_for_each(|&window| {
                if let Some(monitor_idx) = monitor_idx {
                    if self
                        .monitors()
                        .get(monitor_idx)
                        .ok_or_else(|| anyhow!("there is no monitor at this index"))?
                        .focused_workspace()
                        .unwrap()
                        .contains_managed_window(window)
                    {
                        let idx = self
                            .monitors()
                            .get(monitor_idx)
                            .ok_or_else(|| anyhow!("there is no monitor at this index"))?
                            .focused_workspace()
                            .unwrap()
                            .container_idx_for_window(window)
                            .ok_or_else(|| anyhow!("there is no container at this index"))?;

                        let con = self
                            .monitors_mut()
                            .get_mut(monitor_idx)
                            .ok_or_else(|| anyhow!("there is no monitor at this index"))?
                            .focused_workspace_mut()
                            .unwrap()
                            .remove_container_by_idx(idx)
                            .unwrap();

                        self.monitors_mut()
                            .get_mut(monitor_idx)
                            .ok_or_else(|| anyhow!("there is no monitor at this index"))?
                            .add_container(con, workspace_idx)?;
                    }
                } else {
                    if self
                        .focused_workspace()
                        .unwrap()
                        .contains_managed_window(window)
                    {
                        let idx = self
                            .focused_workspace()
                            .unwrap()
                            .container_idx_for_window(window);
                        let con = self
                            .focused_workspace_mut()
                            .unwrap()
                            .remove_container_by_idx(idx.unwrap())
                            .ok_or_else(|| anyhow!("there is no container at this index"))?;

                        self.focused_monitor_mut()
                            .ok_or_else(|| anyhow!("there is no focused monitor"))?
                            .add_container(con, workspace_idx)?;

                        contains_always_on_top = true;

                        //self.update_focused_workspace(mff, false).unwrap()
                    } else if self
                        .focused_workspace()?
                        .floating_windows()
                        .iter()
                        .any(|w| w.hwnd == window)
                    {
                        let idx = self
                            .focused_workspace_mut()?
                            .floating_windows()
                            .iter()
                            .position(|x| x.hwnd == window)
                            .unwrap();
                        let float_window = self
                            .focused_workspace_mut()?
                            .floating_windows_mut()
                            .remove(idx);
                        self.focused_monitor_mut()
                            .ok_or_else(|| anyhow!("there is no focused workspace"))?
                            .workspaces_mut()
                            .get_mut(workspace_idx.unwrap())
                            .ok_or_else(|| anyhow!("there is no workspace at this index"))?
                            .floating_windows_mut()
                            .push(float_window);
                    }
                }

                Ok::<(), color_eyre::eyre::Error>(())
            })?;

        if contains_always_on_top
            && self.focused_workspace()?.containers().len() != 0
            && self
                .focused_workspace()?
                .contains_managed_window(last_window)
        {
            self.focused_workspace_mut()?
                .focus_container_by_window(last_window)?;
        }
        Ok(())
    }

    pub fn check_aot_windows(&mut self) -> Result<()> {
        let mut not_contains = vec![];
        if self.always_on_top.is_none() {
            return Ok(());
        }
        for (i, hwnd) in self
            .always_on_top
            .as_ref()
            .ok_or_else(|| anyhow!("there is no always on top windows"))?
            .iter()
            .enumerate()
        {
            let mut not_contains_bool = true;
            'monitor: for monitor in self.monitors.elements().iter() {
                for workspace in monitor.workspaces().iter() {
                    if workspace.contains_managed_window(*hwnd) {
                        not_contains_bool = false;
                        break 'monitor;
                    }
                }
            }

            if not_contains_bool {
                not_contains.push(i);
            }
        }
        not_contains.iter().for_each(|&i| {
            self.always_on_top.as_mut().unwrap().remove(i);
        });
        Ok(())
    }

    pub fn toggle_always_on_top(&mut self) -> Result<()> {
        self.check_aot_windows()?;

        let focused_con = self.focused_container().unwrap().clone();

        focused_con.windows().iter().try_for_each(|window| {
            if let Some(always_on_top) = self.always_on_top.as_mut() {
                if always_on_top.contains(&window.hwnd) {
                    let idx = always_on_top
                        .iter()
                        .position(|x| *x == window.hwnd)
                        .unwrap();
                    always_on_top.remove(idx);
                } else {
                    always_on_top.push(window.hwnd.clone())
                }
            } else {
                self.always_on_top = Some(vec![window.hwnd.clone()])
            }
            Ok::<(), color_eyre::eyre::Error>(())
        })?;
        Ok(())
    }

    #[tracing::instrument(skip(self))]
    pub fn move_container_to_monitor(
        &mut self,
        monitor_idx: usize,
        workspace_idx: Option<usize>,
        follow: bool,
        move_direction: Option<OperationDirection>,
    ) -> Result<()> {
        self.handle_unmanaged_window_behaviour()?;

        tracing::info!("moving container");

        let focused_monitor_idx = self.focused_monitor_idx();

        if focused_monitor_idx == monitor_idx {
            if let Some(workspace_idx) = workspace_idx {
                return self.move_container_to_workspace(workspace_idx, follow, None);
            }
        }

        let offset = self.work_area_offset;
        let mouse_follows_focus = self.mouse_follows_focus;

        let monitor = self
            .focused_monitor_mut()
            .ok_or_else(|| anyhow!("there is no monitor"))?;

        let current_area = *monitor.work_area_size();

        let workspace = monitor
            .focused_workspace_mut()
            .ok_or_else(|| anyhow!("there is no workspace"))?;

        if workspace.maximized_window().is_some() {
            bail!("cannot move native maximized window to another monitor or workspace");
        }

        let foreground_hwnd = WindowsApi::foreground_window()?;
        let floating_window_index = workspace
            .floating_windows()
            .iter()
            .position(|w| w.hwnd == foreground_hwnd);

        let floating_window =
            floating_window_index.map(|idx| workspace.floating_windows_mut().remove(idx));
        let container = if floating_window_index.is_none() {
            Some(
                workspace
                    .remove_focused_container()
                    .ok_or_else(|| anyhow!("there is no container"))?,
            )
        } else {
            None
        };
        monitor.update_focused_workspace(offset)?;

        let target_monitor = self
            .monitors_mut()
            .get_mut(monitor_idx)
            .ok_or_else(|| anyhow!("there is no monitor"))?;

        let mut should_load_workspace = false;
        if let Some(workspace_idx) = workspace_idx {
            if workspace_idx != target_monitor.focused_workspace_idx() {
                target_monitor.focus_workspace(workspace_idx)?;
                should_load_workspace = true;
            }
        }
        let target_workspace = target_monitor
            .focused_workspace_mut()
            .ok_or_else(|| anyhow!("there is no focused workspace on target monitor"))?;

        if let Some(window) = floating_window {
            target_workspace.floating_windows_mut().push(window);
            Window::from(window.hwnd)
                .move_to_area(&current_area, target_monitor.work_area_size())?;
        } else if let Some(container) = container {
            let container_hwnds = container
                .windows()
                .iter()
                .map(|w| w.hwnd)
                .collect::<Vec<_>>();

            if let Some(direction) = move_direction {
                target_monitor.add_container_with_direction(container, workspace_idx, direction)?;
            } else {
                target_monitor.add_container(container, workspace_idx)?;
            }

            if let Some(workspace) = target_monitor.focused_workspace() {
                if !*workspace.tile() {
                    for hwnd in container_hwnds {
                        Window::from(hwnd)
                            .move_to_area(&current_area, target_monitor.work_area_size())?;
                    }
                }
            }
        } else {
            bail!("failed to find a window to move");
        }

        if should_load_workspace {
            target_monitor.load_focused_workspace(mouse_follows_focus)?;
        }
        target_monitor.update_focused_workspace(offset)?;

        // this second one is for DPI changes when the target is another monitor
        // if we don't do this the layout on the other monitor could look funny
        // until it is interacted with again
        target_monitor.update_focused_workspace(offset)?;

        if follow {
            self.focus_monitor(monitor_idx)?;
        }

        self.update_focused_workspace(self.mouse_follows_focus, true)?;

        Ok(())
    }

    #[tracing::instrument(skip(self))]
    pub fn move_container_to_workspace(
        &mut self,
        idx: usize,
        follow: bool,
        direction: Option<OperationDirection>,
    ) -> Result<()> {
        self.handle_unmanaged_window_behaviour()?;

        tracing::info!("moving container");

        let mouse_follows_focus = self.mouse_follows_focus;
        let monitor = self
            .focused_monitor_mut()
            .ok_or_else(|| anyhow!("there is no monitor"))?;

        monitor.move_container_to_workspace(idx, follow, direction)?;
        monitor.load_focused_workspace(mouse_follows_focus)?;

        self.update_focused_workspace(mouse_follows_focus, true)?;

        Ok(())
    }

    pub fn remove_focused_workspace(&mut self) -> Option<Workspace> {
        let focused_monitor: &mut Monitor = self.focused_monitor_mut()?;
        let focused_workspace_idx = focused_monitor.focused_workspace_idx();
        focused_monitor.remove_workspace_by_idx(focused_workspace_idx)
    }

    #[tracing::instrument(skip(self))]
    pub fn move_workspace_to_monitor(&mut self, idx: usize) -> Result<()> {
        tracing::info!("moving workspace");
        let mouse_follows_focus = self.mouse_follows_focus;
        let workspace = self
            .remove_focused_workspace()
            .ok_or_else(|| anyhow!("there is no workspace"))?;

        {
            let target_monitor: &mut Monitor = self
                .monitors_mut()
                .get_mut(idx)
                .ok_or_else(|| anyhow!("there is no monitor"))?;

            target_monitor.workspaces_mut().push_back(workspace);
            target_monitor.focus_workspace(target_monitor.workspaces().len().saturating_sub(1))?;
            target_monitor.load_focused_workspace(mouse_follows_focus)?;
        }

        self.focus_monitor(idx)?;
        self.update_focused_workspace(mouse_follows_focus, true)
    }

    #[tracing::instrument(skip(self))]
    pub fn focus_container_in_direction(&mut self, direction: OperationDirection) -> Result<()> {
        self.handle_unmanaged_window_behaviour()?;

        let workspace = self.focused_workspace()?;
        let workspace_idx = self.focused_workspace_idx()?;

        tracing::info!("focusing container");

        let new_idx =
            if workspace.maximized_window().is_some() || workspace.monocle_container().is_some() {
                None
            } else {
                workspace.new_idx_for_direction(direction)
            };

        let mut cross_monitor_monocle_or_max = false;

        // this is for when we are scrolling across workspaces like PaperWM
        if new_idx.is_none()
            && matches!(
                self.cross_boundary_behaviour,
                CrossBoundaryBehaviour::Workspace
            )
            && matches!(
                direction,
                OperationDirection::Left | OperationDirection::Right
            )
        {
            let workspace_count = if let Some(monitor) = self.focused_monitor() {
                monitor.workspaces().len()
            } else {
                1
            };

            let next_idx = match direction {
                OperationDirection::Left => match workspace_idx {
                    0 => workspace_count - 1,
                    n => n - 1,
                },
                OperationDirection::Right => match workspace_idx {
                    n if n == workspace_count - 1 => 0,
                    n => n + 1,
                },
                _ => workspace_idx,
            };

            self.focus_workspace(next_idx)?;

            if let Ok(focused_workspace) = self.focused_workspace_mut() {
                if focused_workspace.monocle_container().is_none() {
                    match direction {
                        OperationDirection::Left => match focused_workspace.layout() {
                            Layout::Default(layout) => {
                                let target_index =
                                    layout.rightmost_index(focused_workspace.containers().len());
                                focused_workspace.focus_container(target_index);
                            }
                            Layout::Custom(_) => {
                                focused_workspace.focus_container(
                                    focused_workspace.containers().len().saturating_sub(1),
                                );
                            }
                        },
                        OperationDirection::Right => match focused_workspace.layout() {
                            Layout::Default(layout) => {
                                let target_index =
                                    layout.leftmost_index(focused_workspace.containers().len());
                                focused_workspace.focus_container(target_index);
                            }
                            Layout::Custom(_) => {
                                focused_workspace.focus_container(0);
                            }
                        },
                        _ => {}
                    };
                }
            }

            return Ok(());
        }

        // if there is no container in that direction for this workspace
        match new_idx {
            None => {
                let monitor_idx = self
                    .monitor_idx_in_direction(direction)
                    .ok_or_else(|| anyhow!("there is no container or monitor in this direction"))?;

                self.focus_monitor(monitor_idx)?;
                let mouse_follows_focus = self.mouse_follows_focus;

                if let Ok(focused_workspace) = self.focused_workspace_mut() {
                    if let Some(window) = focused_workspace.maximized_window() {
                        window.focus(mouse_follows_focus)?;
                        cross_monitor_monocle_or_max = true;
                    } else if let Some(monocle) = focused_workspace.monocle_container() {
                        if let Some(window) = monocle.focused_window() {
                            window.focus(mouse_follows_focus)?;
                            cross_monitor_monocle_or_max = true;
                        }
                    } else {
                        match direction {
                            OperationDirection::Left => match focused_workspace.layout() {
                                Layout::Default(layout) => {
                                    let target_index = layout
                                        .rightmost_index(focused_workspace.containers().len());
                                    focused_workspace.focus_container(target_index);
                                }
                                Layout::Custom(_) => {
                                    focused_workspace.focus_container(
                                        focused_workspace.containers().len().saturating_sub(1),
                                    );
                                }
                            },
                            OperationDirection::Right => match focused_workspace.layout() {
                                Layout::Default(layout) => {
                                    let target_index =
                                        layout.leftmost_index(focused_workspace.containers().len());
                                    focused_workspace.focus_container(target_index);
                                }
                                Layout::Custom(_) => {
                                    focused_workspace.focus_container(0);
                                }
                            },
                            _ => {}
                        };
                    }
                }
            }
            Some(idx) => {
                let workspace = self.focused_workspace_mut()?;
                workspace.focus_container(idx);
            }
        }

        if !cross_monitor_monocle_or_max {
            if let Ok(focused_window) = self.focused_window_mut() {
                focused_window.focus(self.mouse_follows_focus)?;
            }
        }

        Ok(())
    }

    #[tracing::instrument(skip(self))]
    pub fn move_container_in_direction(&mut self, direction: OperationDirection) -> Result<()> {
        self.handle_unmanaged_window_behaviour()?;

        let workspace = self.focused_workspace()?;
        let workspace_idx = self.focused_workspace_idx()?;

        // removing this messes up the monitor / container / window index somewhere
        // and results in the wrong window getting moved across the monitor boundary
        if workspace.is_focused_window_monocle_or_maximized()? {
            bail!("ignoring command while active window is in monocle mode or maximized");
        }

        tracing::info!("moving container");

        let origin_container_idx = workspace.focused_container_idx();
        let origin_monitor_idx = self.focused_monitor_idx();
        let target_container_idx = workspace.new_idx_for_direction(direction);

        // this is for when we are scrolling across workspaces like PaperWM
        if target_container_idx.is_none()
            && matches!(
                self.cross_boundary_behaviour,
                CrossBoundaryBehaviour::Workspace
            )
            && matches!(
                direction,
                OperationDirection::Left | OperationDirection::Right
            )
        {
            let workspace_count = if let Some(monitor) = self.focused_monitor() {
                monitor.workspaces().len()
            } else {
                1
            };

            let next_idx = match direction {
                OperationDirection::Left => match workspace_idx {
                    0 => workspace_count - 1,
                    n => n - 1,
                },
                OperationDirection::Right => match workspace_idx {
                    n if n == workspace_count - 1 => 0,
                    n => n + 1,
                },
                _ => workspace_idx,
            };

            // passing the direction here is how we handle whether to insert at the front
            // or the back of the container vecdeque in the target workspace
            self.move_container_to_workspace(next_idx, true, Some(direction))?;
            self.update_focused_workspace(self.mouse_follows_focus, true)?;

            return Ok(());
        }

        match target_container_idx {
            // If there is nowhere to move on the current workspace, try to move it onto the monitor
            // in that direction if there is one
            None => {
                // Don't do anything if the user has set the MoveBehaviour to NoOp
                if matches!(self.cross_monitor_move_behaviour, MoveBehaviour::NoOp) {
                    return Ok(());
                }

                let target_monitor_idx = self
                    .monitor_idx_in_direction(direction)
                    .ok_or_else(|| anyhow!("there is no container or monitor in this direction"))?;

                {
                    // actually move the container to target monitor using the direction
                    self.move_container_to_monitor(
                        target_monitor_idx,
                        None,
                        true,
                        Some(direction),
                    )?;

                    // focus the target monitor
                    self.focus_monitor(target_monitor_idx)?;

                    // unset monocle container on target workspace if there is one
                    let mut target_workspace_has_monocle = false;
                    if let Ok(target_workspace) = self.focused_workspace() {
                        if target_workspace.monocle_container().is_some() {
                            target_workspace_has_monocle = true;
                        }
                    }

                    if target_workspace_has_monocle {
                        self.toggle_monocle()?;
                    }

                    // get a mutable ref to the focused workspace on the target monitor
                    let target_workspace = self.focused_workspace_mut()?;

                    // if there is only one container on the target workspace after the insertion
                    // it means that there won't be one swapped back, so we have to decrement the
                    // focused position
                    if target_workspace.containers().len() == 1 {
                        let origin_workspace =
                            self.focused_workspace_for_monitor_idx_mut(origin_monitor_idx)?;

                        origin_workspace.focus_container(
                            origin_workspace.focused_container_idx().saturating_sub(1),
                        );
                    }
                }

                // if our MoveBehaviour is Swap, let's try to send back the window container
                // whose position which just took over
                if matches!(self.cross_monitor_move_behaviour, MoveBehaviour::Swap) {
                    {
                        let target_workspace = self.focused_workspace_mut()?;

                        // if the target workspace doesn't have more than one container, this means it
                        // was previously empty, by only doing the second part of the swap when there is
                        // more than one container, we can fall back to a "move" if there is nothing to
                        // swap with on the target monitor
                        if target_workspace.containers().len() > 1 {
                            // remove the container from the target monitor workspace
                            let target_container = target_workspace
                                // this is now focused_container_idx + 1 because we have inserted our origin container
                                .remove_container_by_idx(
                                    target_workspace.focused_container_idx() + 1,
                                )
                                .ok_or_else(|| {
                                    anyhow!("could not remove container at given target index")
                                })?;

                            let origin_workspace =
                                self.focused_workspace_for_monitor_idx_mut(origin_monitor_idx)?;

                            // insert the container from the target monitor workspace into the origin monitor workspace
                            // at the same position from which our origin container was removed
                            origin_workspace
                                .insert_container_at_idx(origin_container_idx, target_container);
                        }
                    }
                }

                // make sure to update the origin monitor workspace layout because it is no
                // longer focused so it won't get updated at the end of this fn
                let offset = self.work_area_offset;

                self.monitors_mut()
                    .get_mut(origin_monitor_idx)
                    .ok_or_else(|| anyhow!("there is no monitor at this index"))?
                    .update_focused_workspace(offset)?;

                let a = self
                    .focused_monitor()
                    .ok_or_else(|| anyhow!("there is no monitor focused monitor"))?
                    .id();
                let b = self
                    .monitors_mut()
                    .get_mut(origin_monitor_idx)
                    .ok_or_else(|| anyhow!("there is no monitor at this index"))?
                    .id();

                if !WindowsApi::monitors_have_same_dpi(a, b)? {
                    self.update_focused_workspace(self.mouse_follows_focus, true)?;
                }
            }
            Some(new_idx) => {
                let workspace = self.focused_workspace_mut()?;
                workspace.swap_containers(origin_container_idx, new_idx);
                workspace.focus_container(new_idx);
            }
        }

        self.update_focused_workspace(self.mouse_follows_focus, true)?;

        Ok(())
    }

    #[tracing::instrument(skip(self))]
    pub fn focus_container_in_cycle_direction(&mut self, direction: CycleDirection) -> Result<()> {
        self.handle_unmanaged_window_behaviour()?;

        tracing::info!("focusing container");
        let mut maximize_next = false;
        let mut monocle_next = false;

        if self.focused_workspace_mut()?.maximized_window().is_some() {
            maximize_next = true;
            self.unmaximize_window()?;
        }

        if self.focused_workspace_mut()?.monocle_container().is_some() {
            monocle_next = true;
            self.monocle_off()?;
        }

        let workspace = self.focused_workspace_mut()?;

        let new_idx = workspace
            .new_idx_for_cycle_direction(direction)
            .ok_or_else(|| anyhow!("this is not a valid direction from the current position"))?;

        workspace.focus_container(new_idx);

        if maximize_next {
            self.toggle_maximize()?;
        } else if monocle_next {
            self.toggle_monocle()?;
        } else {
            self.focused_window_mut()?.focus(self.mouse_follows_focus)?;
        }

        Ok(())
    }

    #[tracing::instrument(skip(self))]
    pub fn move_container_in_cycle_direction(&mut self, direction: CycleDirection) -> Result<()> {
        self.handle_unmanaged_window_behaviour()?;

        let workspace = self.focused_workspace_mut()?;
        if workspace.is_focused_window_monocle_or_maximized()? {
            bail!("ignoring command while active window is in monocle mode or maximized");
        }

        tracing::info!("moving container");

        let current_idx = workspace.focused_container_idx();
        let new_idx = workspace
            .new_idx_for_cycle_direction(direction)
            .ok_or_else(|| anyhow!("this is not a valid direction from the current position"))?;

        workspace.swap_containers(current_idx, new_idx);
        workspace.focus_container(new_idx);
        self.update_focused_workspace(self.mouse_follows_focus, true)
    }

    #[tracing::instrument(skip(self))]
    pub fn cycle_container_window_in_direction(&mut self, direction: CycleDirection) -> Result<()> {
        self.handle_unmanaged_window_behaviour()?;

        tracing::info!("cycling container windows");

        let container =
            if let Some(container) = self.focused_workspace_mut()?.monocle_container_mut() {
                container
            } else {
                self.focused_container_mut()?
            };

        let len = NonZeroUsize::new(container.windows().len())
            .ok_or_else(|| anyhow!("there must be at least one window in a container"))?;

        if len.get() == 1 {
            bail!("there is only one window in this container");
        }

        let current_idx = container.focused_window_idx();
        let next_idx = direction.next_idx(current_idx, len);

        container.focus_window(next_idx);
        container.load_focused_window();

        self.update_focused_workspace(self.mouse_follows_focus, true)
    }

    #[tracing::instrument(skip(self))]
    pub fn cycle_container_window_index_in_direction(
        &mut self,
        direction: CycleDirection,
    ) -> Result<()> {
        self.handle_unmanaged_window_behaviour()?;

        tracing::info!("cycling container window index");

        let container =
            if let Some(container) = self.focused_workspace_mut()?.monocle_container_mut() {
                container
            } else {
                self.focused_container_mut()?
            };

        let len = NonZeroUsize::new(container.windows().len())
            .ok_or_else(|| anyhow!("there must be at least one window in a container"))?;

        if len.get() == 1 {
            bail!("there is only one window in this container");
        }

        let current_idx = container.focused_window_idx();
        let next_idx = direction.next_idx(current_idx, len);
        container.windows_mut().swap(current_idx, next_idx);

        container.focus_window(next_idx);
        container.load_focused_window();

        self.update_focused_workspace(self.mouse_follows_focus, true)
    }

    #[tracing::instrument(skip(self))]
    pub fn focus_container_window(&mut self, idx: usize) -> Result<()> {
        self.handle_unmanaged_window_behaviour()?;

        tracing::info!("focusing container window at index {idx}");

        let container =
            if let Some(container) = self.focused_workspace_mut()?.monocle_container_mut() {
                container
            } else {
                self.focused_container_mut()?
            };

        let len = NonZeroUsize::new(container.windows().len())
            .ok_or_else(|| anyhow!("there must be at least one window in a container"))?;

        if len.get() == 1 && idx != 0 {
            bail!("there is only one window in this container");
        }

        if container.windows().get(idx).is_none() {
            bail!("there is no window in this container at index {idx}");
        }

        container.focus_window(idx);
        container.load_focused_window();

        self.update_focused_workspace(self.mouse_follows_focus, true)
    }

    #[tracing::instrument(skip(self))]
    pub fn stack_all(&mut self) -> Result<()> {
        self.handle_unmanaged_window_behaviour()?;
        tracing::info!("stacking all windows on workspace");

        let workspace = self.focused_workspace_mut()?;

        let mut focused_hwnd = None;
        if let Some(container) = workspace.focused_container() {
            if let Some(window) = container.focused_window() {
                focused_hwnd = Some(window.hwnd);
            }
        }

        workspace.focus_container(workspace.containers().len().saturating_sub(1));
        while workspace.focused_container_idx() > 0 {
            workspace.move_window_to_container(0)?;
            workspace.focus_container(workspace.containers().len().saturating_sub(1));
        }

        if let Some(hwnd) = focused_hwnd {
            workspace.focus_container_by_window(hwnd)?;
        }

        self.update_focused_workspace(self.mouse_follows_focus, true)
    }

    #[tracing::instrument(skip(self))]
    pub fn unstack_all(&mut self) -> Result<()> {
        self.handle_unmanaged_window_behaviour()?;
        tracing::info!("unstacking all windows in container");

        let workspace = self.focused_workspace_mut()?;

        let mut focused_hwnd = None;
        if let Some(container) = workspace.focused_container() {
            if let Some(window) = container.focused_window() {
                focused_hwnd = Some(window.hwnd);
            }
        }

        let initial_focused_container_index = workspace.focused_container_idx();
        let mut focused_container = workspace.focused_container().cloned();

        while let Some(focused) = &focused_container {
            if focused.windows().len() > 1 {
                workspace.new_container_for_focused_window()?;
                workspace.focus_container(initial_focused_container_index);
                focused_container = workspace.focused_container().cloned();
            } else {
                focused_container = None;
            }
        }

        if let Some(hwnd) = focused_hwnd {
            workspace.focus_container_by_window(hwnd)?;
        }

        self.update_focused_workspace(self.mouse_follows_focus, true)
    }

    #[tracing::instrument(skip(self))]
    pub fn add_window_to_container(&mut self, direction: OperationDirection) -> Result<()> {
        self.handle_unmanaged_window_behaviour()?;

        tracing::info!("adding window to container");

        let workspace = self.focused_workspace_mut()?;
        let len = NonZeroUsize::new(workspace.containers_mut().len())
            .ok_or_else(|| anyhow!("there must be at least one container"))?;
        let current_container_idx = workspace.focused_container_idx();

        let is_valid = direction
            .destination(
                workspace.layout().as_boxed_direction().as_ref(),
                workspace.layout_flip(),
                workspace.focused_container_idx(),
                len,
            )
            .is_some();

        if is_valid {
            let new_idx = workspace.new_idx_for_direction(direction).ok_or_else(|| {
                anyhow!("this is not a valid direction from the current position")
            })?;

            let adjusted_new_index = if new_idx > current_container_idx
                && !matches!(
                    workspace.layout(),
                    Layout::Default(DefaultLayout::Grid)
                        | Layout::Default(DefaultLayout::UltrawideVerticalStack)
                ) {
                new_idx.saturating_sub(1)
            } else {
                new_idx
            };

            let mut target_container_is_stack = false;

            if let Some(container) = workspace.containers().get(adjusted_new_index) {
                if container.windows().len() > 1 {
                    target_container_is_stack = true;
                }
            }

            if let Some(current) = workspace.focused_container() {
                if current.windows().len() > 1 && !target_container_is_stack {
                    workspace.focus_container(adjusted_new_index);
                    workspace.move_window_to_container(current_container_idx)?;
                } else {
                    workspace.move_window_to_container(adjusted_new_index)?;
                }
            }

            self.update_focused_workspace(self.mouse_follows_focus, false)?;
        }

        Ok(())
    }

    #[tracing::instrument(skip(self))]
    pub fn promote_container_to_front(&mut self) -> Result<()> {
        self.handle_unmanaged_window_behaviour()?;

        let workspace = self.focused_workspace_mut()?;

        if matches!(workspace.layout(), Layout::Default(DefaultLayout::Grid)) {
            tracing::debug!("ignoring promote command for grid layout");
            return Ok(());
        }

        tracing::info!("promoting container");

        workspace.promote_container()?;
        self.update_focused_workspace(self.mouse_follows_focus, true)
    }

    #[tracing::instrument(skip(self))]
    pub fn promote_focus_to_front(&mut self) -> Result<()> {
        self.handle_unmanaged_window_behaviour()?;

        let workspace = self.focused_workspace_mut()?;

        if matches!(workspace.layout(), Layout::Default(DefaultLayout::Grid)) {
            tracing::info!("ignoring promote focus command for grid layout");
            return Ok(());
        }

        tracing::info!("promoting focus");

        let target_idx = match workspace.layout() {
            Layout::Default(_) => 0,
            Layout::Custom(custom) => custom
                .first_container_idx(custom.primary_idx().map_or(0, |primary_idx| primary_idx)),
        };

        workspace.focus_container(target_idx);
        self.update_focused_workspace(self.mouse_follows_focus, true)
    }

    #[tracing::instrument(skip(self))]
    pub fn remove_window_from_container(&mut self) -> Result<()> {
        self.handle_unmanaged_window_behaviour()?;

        tracing::info!("removing window");

        if self.focused_container()?.windows().len() == 1 {
            bail!("a container must have at least one window");
        }

        let workspace = self.focused_workspace_mut()?;

        workspace.new_container_for_focused_window()?;
        self.update_focused_workspace(self.mouse_follows_focus, false)
    }

    #[tracing::instrument(skip(self))]
    pub fn toggle_tiling(&mut self) -> Result<()> {
        let workspace = self.focused_workspace_mut()?;
        workspace.set_tile(!*workspace.tile());
        self.update_focused_workspace(false, false)
    }

    #[tracing::instrument(skip(self))]
    pub fn toggle_float(&mut self) -> Result<()> {
        let hwnd = WindowsApi::foreground_window()?;
        let workspace = self.focused_workspace_mut()?;

        let mut is_floating_window = false;

        for window in workspace.floating_windows() {
            if window.hwnd == hwnd {
                is_floating_window = true;
            }
        }

        if is_floating_window {
            self.unfloat_window()?;
        } else {
            self.float_window()?;
        }

        self.update_focused_workspace(is_floating_window, true)
    }

    #[tracing::instrument(skip(self))]
    pub fn float_window(&mut self) -> Result<()> {
        tracing::info!("floating window");

        let work_area = self.focused_monitor_work_area()?;

        let workspace = self.focused_workspace_mut()?;
        workspace.new_floating_window()?;

        let window = workspace
            .floating_windows_mut()
            .last_mut()
            .ok_or_else(|| anyhow!("there is no floating window"))?;

        window.center(&work_area)?;
        window.focus(self.mouse_follows_focus)?;

        Ok(())
    }

    #[tracing::instrument(skip(self))]
    pub fn unfloat_window(&mut self) -> Result<()> {
        tracing::info!("unfloating window");

        let workspace = self.focused_workspace_mut()?;
        workspace.new_container_for_floating_window()
    }

    #[tracing::instrument(skip(self))]
    pub fn toggle_monocle(&mut self) -> Result<()> {
        self.handle_unmanaged_window_behaviour()?;

        let workspace = self.focused_workspace()?;
        match workspace.monocle_container() {
            None => self.monocle_on()?,
            Some(_) => self.monocle_off()?,
        }

        self.update_focused_workspace(true, true)?;

        Ok(())
    }

    #[tracing::instrument(skip(self))]
    pub fn monocle_on(&mut self) -> Result<()> {
        tracing::info!("enabling monocle");

        let workspace = self.focused_workspace_mut()?;
        workspace.new_monocle_container()?;

        for container in workspace.containers_mut() {
            container.hide(None);
        }

        Ok(())
    }

    #[tracing::instrument(skip(self))]
    pub fn monocle_off(&mut self) -> Result<()> {
        tracing::info!("disabling monocle");

        let workspace = self.focused_workspace_mut()?;

        for container in workspace.containers_mut() {
            container.restore();
        }

        workspace.reintegrate_monocle_container()
    }

    #[tracing::instrument(skip(self))]
    pub fn toggle_maximize(&mut self) -> Result<()> {
        self.handle_unmanaged_window_behaviour()?;

        let workspace = self.focused_workspace_mut()?;

        match workspace.maximized_window() {
            None => self.maximize_window()?,
            Some(_) => self.unmaximize_window()?,
        }

        self.update_focused_workspace(true, false)
    }

    #[tracing::instrument(skip(self))]
    pub fn maximize_window(&mut self) -> Result<()> {
        tracing::info!("maximizing windowj");

        let workspace = self.focused_workspace_mut()?;
        workspace.new_maximized_window()
    }

    #[tracing::instrument(skip(self))]
    pub fn unmaximize_window(&mut self) -> Result<()> {
        tracing::info!("unmaximizing window");

        let workspace = self.focused_workspace_mut()?;
        workspace.reintegrate_maximized_window()
    }

    #[tracing::instrument(skip(self))]
    pub fn flip_layout(&mut self, layout_flip: Axis) -> Result<()> {
        let workspace = self.focused_workspace_mut()?;

        tracing::info!("flipping layout");

        #[allow(clippy::match_same_arms)]
        match workspace.layout_flip() {
            None => {
                workspace.set_layout_flip(Option::from(layout_flip));
            }
            Some(current_layout_flip) => {
                match current_layout_flip {
                    Axis::Horizontal => match layout_flip {
                        Axis::Horizontal => workspace.set_layout_flip(None),
                        Axis::Vertical => {
                            workspace.set_layout_flip(Option::from(Axis::HorizontalAndVertical))
                        }
                        Axis::HorizontalAndVertical => {
                            workspace.set_layout_flip(Option::from(Axis::HorizontalAndVertical))
                        }
                    },
                    Axis::Vertical => match layout_flip {
                        Axis::Horizontal => {
                            workspace.set_layout_flip(Option::from(Axis::HorizontalAndVertical))
                        }
                        Axis::Vertical => workspace.set_layout_flip(None),
                        Axis::HorizontalAndVertical => {
                            workspace.set_layout_flip(Option::from(Axis::HorizontalAndVertical))
                        }
                    },
                    Axis::HorizontalAndVertical => match layout_flip {
                        Axis::Horizontal => workspace.set_layout_flip(Option::from(Axis::Vertical)),
                        Axis::Vertical => workspace.set_layout_flip(Option::from(Axis::Horizontal)),
                        Axis::HorizontalAndVertical => workspace.set_layout_flip(None),
                    },
                };
            }
        }

        self.update_focused_workspace(false, false)
    }

    #[tracing::instrument(skip(self))]
    pub fn change_workspace_layout_default(&mut self, layout: DefaultLayout) -> Result<()> {
        tracing::info!("changing layout");

        let workspace = self.focused_workspace_mut()?;

        match workspace.layout() {
            Layout::Default(_) => {}
            Layout::Custom(layout) => {
                let primary_idx =
                    layout.first_container_idx(layout.primary_idx().ok_or_else(|| {
                        anyhow!("this custom layout does not have a primary column")
                    })?);

                if !workspace.containers().is_empty() && primary_idx < workspace.containers().len()
                {
                    workspace.swap_containers(0, primary_idx);
                }
            }
        }

        workspace.set_layout(Layout::Default(layout));
        self.update_focused_workspace(self.mouse_follows_focus, false)
    }

    #[tracing::instrument(skip(self))]
    pub fn cycle_layout(&mut self, direction: CycleDirection) -> Result<()> {
        tracing::info!("cycling layout");

        let workspace = self.focused_workspace_mut()?;
        let current_layout = workspace.layout();

        match current_layout {
            Layout::Default(current) => {
                let new_layout = match direction {
                    CycleDirection::Previous => current.cycle_previous(),
                    CycleDirection::Next => current.cycle_next(),
                };

                tracing::info!("next layout: {new_layout}");
                workspace.set_layout(Layout::Default(new_layout));
            }
            Layout::Custom(_) => {}
        }

        self.update_focused_workspace(self.mouse_follows_focus, false)
    }

    #[tracing::instrument(skip(self))]
    pub fn change_workspace_custom_layout<P>(&mut self, path: P) -> Result<()>
    where
        P: AsRef<Path> + std::fmt::Debug,
    {
        tracing::info!("changing layout");

        let layout = CustomLayout::from_path(path)?;
        let workspace = self.focused_workspace_mut()?;

        match workspace.layout() {
            Layout::Default(_) => {
                let primary_idx =
                    layout.first_container_idx(layout.primary_idx().ok_or_else(|| {
                        anyhow!("this custom layout does not have a primary column")
                    })?);

                if !workspace.containers().is_empty() && primary_idx < workspace.containers().len()
                {
                    workspace.swap_containers(0, primary_idx);
                }
            }
            Layout::Custom(_) => {}
        }

        workspace.set_layout(Layout::Custom(layout));
        workspace.set_layout_flip(None);
        self.update_focused_workspace(self.mouse_follows_focus, false)
    }

    #[tracing::instrument(skip(self))]
    pub fn adjust_workspace_padding(&mut self, sizing: Sizing, adjustment: i32) -> Result<()> {
        tracing::info!("adjusting workspace padding");

        let workspace = self.focused_workspace_mut()?;

        let padding = workspace
            .workspace_padding()
            .ok_or_else(|| anyhow!("there is no workspace padding"))?;

        workspace.set_workspace_padding(Option::from(sizing.adjust_by(padding, adjustment)));

        self.update_focused_workspace(false, false)
    }

    #[tracing::instrument(skip(self))]
    pub fn adjust_container_padding(&mut self, sizing: Sizing, adjustment: i32) -> Result<()> {
        tracing::info!("adjusting container padding");

        let workspace = self.focused_workspace_mut()?;

        let padding = workspace
            .container_padding()
            .ok_or_else(|| anyhow!("there is no container padding"))?;

        workspace.set_container_padding(Option::from(sizing.adjust_by(padding, adjustment)));

        self.update_focused_workspace(false, false)
    }

    #[tracing::instrument(skip(self))]
    pub fn set_workspace_tiling(
        &mut self,
        monitor_idx: usize,
        workspace_idx: usize,
        tile: bool,
    ) -> Result<()> {
        let monitor = self
            .monitors_mut()
            .get_mut(monitor_idx)
            .ok_or_else(|| anyhow!("there is no monitor"))?;

        let workspace = monitor
            .workspaces_mut()
            .get_mut(workspace_idx)
            .ok_or_else(|| anyhow!("there is no monitor"))?;

        workspace.set_tile(tile);

        self.update_focused_workspace(false, false)
    }

    #[tracing::instrument(skip(self))]
    pub fn add_workspace_layout_default_rule(
        &mut self,
        monitor_idx: usize,
        workspace_idx: usize,
        at_container_count: usize,
        layout: DefaultLayout,
    ) -> Result<()> {
        tracing::info!("setting workspace layout");

        let offset = self.work_area_offset;
        let focused_monitor_idx = self.focused_monitor_idx();

        let monitor = self
            .monitors_mut()
            .get_mut(monitor_idx)
            .ok_or_else(|| anyhow!("there is no monitor"))?;

        let work_area = *monitor.work_area_size();
        let window_based_work_area_offset = (
            monitor.window_based_work_area_offset_limit(),
            monitor.window_based_work_area_offset(),
        );

        let focused_workspace_idx = monitor.focused_workspace_idx();
        let offset = if monitor.work_area_offset().is_some() {
            monitor.work_area_offset()
        } else {
            offset
        };

        let workspace = monitor
            .workspaces_mut()
            .get_mut(workspace_idx)
            .ok_or_else(|| anyhow!("there is no monitor"))?;

        let rules: &mut Vec<(usize, Layout)> = workspace.layout_rules_mut();
        rules.retain(|pair| pair.0 != at_container_count);
        rules.push((at_container_count, Layout::Default(layout)));
        rules.sort_by(|a, b| a.0.cmp(&b.0));

        // If this is the focused workspace on a non-focused screen, let's update it
        if focused_monitor_idx != monitor_idx && focused_workspace_idx == workspace_idx {
            workspace.update(&work_area, offset, window_based_work_area_offset)?;
            Ok(())
        } else {
            Ok(self.update_focused_workspace(false, false)?)
        }
    }

    #[tracing::instrument(skip(self))]
    pub fn add_workspace_layout_custom_rule<P>(
        &mut self,
        monitor_idx: usize,
        workspace_idx: usize,
        at_container_count: usize,
        path: P,
    ) -> Result<()>
    where
        P: AsRef<Path> + std::fmt::Debug,
    {
        tracing::info!("setting workspace layout");

        let offset = self.work_area_offset;
        let focused_monitor_idx = self.focused_monitor_idx();

        let monitor = self
            .monitors_mut()
            .get_mut(monitor_idx)
            .ok_or_else(|| anyhow!("there is no monitor"))?;

        let work_area = *monitor.work_area_size();
        let window_based_work_area_offset = (
            monitor.window_based_work_area_offset_limit(),
            monitor.window_based_work_area_offset(),
        );

        let focused_workspace_idx = monitor.focused_workspace_idx();
        let offset = if monitor.work_area_offset().is_some() {
            monitor.work_area_offset()
        } else {
            offset
        };

        let workspace = monitor
            .workspaces_mut()
            .get_mut(workspace_idx)
            .ok_or_else(|| anyhow!("there is no monitor"))?;

        let layout = CustomLayout::from_path(path)?;

        let rules: &mut Vec<(usize, Layout)> = workspace.layout_rules_mut();
        rules.retain(|pair| pair.0 != at_container_count);
        rules.push((at_container_count, Layout::Custom(layout)));
        rules.sort_by(|a, b| a.0.cmp(&b.0));

        // If this is the focused workspace on a non-focused screen, let's update it
        if focused_monitor_idx != monitor_idx && focused_workspace_idx == workspace_idx {
            workspace.update(&work_area, offset, window_based_work_area_offset)?;
            Ok(())
        } else {
            Ok(self.update_focused_workspace(false, false)?)
        }
    }

    #[tracing::instrument(skip(self))]
    pub fn clear_workspace_layout_rules(
        &mut self,
        monitor_idx: usize,
        workspace_idx: usize,
    ) -> Result<()> {
        tracing::info!("setting workspace layout");

        let offset = self.work_area_offset;
        let focused_monitor_idx = self.focused_monitor_idx();

        let monitor = self
            .monitors_mut()
            .get_mut(monitor_idx)
            .ok_or_else(|| anyhow!("there is no monitor"))?;

        let work_area = *monitor.work_area_size();
        let window_based_work_area_offset = (
            monitor.window_based_work_area_offset_limit(),
            monitor.window_based_work_area_offset(),
        );

        let focused_workspace_idx = monitor.focused_workspace_idx();
        let offset = if monitor.work_area_offset().is_some() {
            monitor.work_area_offset()
        } else {
            offset
        };

        let workspace = monitor
            .workspaces_mut()
            .get_mut(workspace_idx)
            .ok_or_else(|| anyhow!("there is no monitor"))?;

        let rules: &mut Vec<(usize, Layout)> = workspace.layout_rules_mut();
        rules.clear();

        // If this is the focused workspace on a non-focused screen, let's update it
        if focused_monitor_idx != monitor_idx && focused_workspace_idx == workspace_idx {
            workspace.update(&work_area, offset, window_based_work_area_offset)?;
            Ok(())
        } else {
            Ok(self.update_focused_workspace(false, false)?)
        }
    }

    #[tracing::instrument(skip(self))]
    pub fn set_workspace_layout_default(
        &mut self,
        monitor_idx: usize,
        workspace_idx: usize,
        layout: DefaultLayout,
    ) -> Result<()> {
        tracing::info!("setting workspace layout");

        let offset = self.work_area_offset;
        let focused_monitor_idx = self.focused_monitor_idx();

        let monitor = self
            .monitors_mut()
            .get_mut(monitor_idx)
            .ok_or_else(|| anyhow!("there is no monitor"))?;

        let work_area = *monitor.work_area_size();
        let window_based_work_area_offset = (
            monitor.window_based_work_area_offset_limit(),
            monitor.window_based_work_area_offset(),
        );

        let focused_workspace_idx = monitor.focused_workspace_idx();
        let offset = if monitor.work_area_offset().is_some() {
            monitor.work_area_offset()
        } else {
            offset
        };

        let workspace = monitor
            .workspaces_mut()
            .get_mut(workspace_idx)
            .ok_or_else(|| anyhow!("there is no monitor"))?;

        workspace.set_layout(Layout::Default(layout));

        // If this is the focused workspace on a non-focused screen, let's update it
        if focused_monitor_idx != monitor_idx && focused_workspace_idx == workspace_idx {
            workspace.update(&work_area, offset, window_based_work_area_offset)?;
            Ok(())
        } else {
            Ok(self.update_focused_workspace(false, false)?)
        }
    }

    #[tracing::instrument(skip(self))]
    pub fn set_workspace_layout_custom<P>(
        &mut self,
        monitor_idx: usize,
        workspace_idx: usize,
        path: P,
    ) -> Result<()>
    where
        P: AsRef<Path> + std::fmt::Debug,
    {
        tracing::info!("setting workspace layout");
        let layout = CustomLayout::from_path(path)?;
        let offset = self.work_area_offset;
        let focused_monitor_idx = self.focused_monitor_idx();

        let monitor = self
            .monitors_mut()
            .get_mut(monitor_idx)
            .ok_or_else(|| anyhow!("there is no monitor"))?;

        let work_area = *monitor.work_area_size();
        let window_based_work_area_offset = (
            monitor.window_based_work_area_offset_limit(),
            monitor.window_based_work_area_offset(),
        );

        let focused_workspace_idx = monitor.focused_workspace_idx();
        let offset = if monitor.work_area_offset().is_some() {
            monitor.work_area_offset()
        } else {
            offset
        };

        let workspace = monitor
            .workspaces_mut()
            .get_mut(workspace_idx)
            .ok_or_else(|| anyhow!("there is no monitor"))?;

        workspace.set_layout(Layout::Custom(layout));
        workspace.set_layout_flip(None);

        // If this is the focused workspace on a non-focused screen, let's update it
        if focused_monitor_idx != monitor_idx && focused_workspace_idx == workspace_idx {
            workspace.update(&work_area, offset, window_based_work_area_offset)?;
            Ok(())
        } else {
            Ok(self.update_focused_workspace(false, false)?)
        }
    }

    #[tracing::instrument(skip(self))]
    pub fn ensure_workspaces_for_monitor(
        &mut self,
        monitor_idx: usize,
        workspace_count: usize,
    ) -> Result<()> {
        tracing::info!("ensuring workspace count");

        let monitor = self
            .monitors_mut()
            .get_mut(monitor_idx)
            .ok_or_else(|| anyhow!("there is no monitor"))?;

        monitor.ensure_workspace_count(workspace_count);

        Ok(())
    }

    #[tracing::instrument(skip(self))]
    pub fn ensure_named_workspaces_for_monitor(
        &mut self,
        monitor_idx: usize,
        names: &Vec<String>,
    ) -> Result<()> {
        tracing::info!("ensuring workspace count");

        let monitor = self
            .monitors_mut()
            .get_mut(monitor_idx)
            .ok_or_else(|| anyhow!("there is no monitor"))?;

        monitor.ensure_workspace_count(names.len());

        for (workspace_idx, name) in names.iter().enumerate() {
            if let Some(workspace) = monitor.workspaces_mut().get_mut(workspace_idx) {
                workspace.set_name(Option::from(name.clone()));
            }
        }

        Ok(())
    }

    #[tracing::instrument(skip(self))]
    pub fn set_workspace_padding(
        &mut self,
        monitor_idx: usize,
        workspace_idx: usize,
        size: i32,
    ) -> Result<()> {
        tracing::info!("setting workspace padding");

        let monitor = self
            .monitors_mut()
            .get_mut(monitor_idx)
            .ok_or_else(|| anyhow!("there is no monitor"))?;

        let workspace = monitor
            .workspaces_mut()
            .get_mut(workspace_idx)
            .ok_or_else(|| anyhow!("there is no monitor"))?;

        workspace.set_workspace_padding(Option::from(size));

        self.update_focused_workspace(false, false)
    }

    #[tracing::instrument(skip(self))]
    pub fn set_workspace_name(
        &mut self,
        monitor_idx: usize,
        workspace_idx: usize,
        name: String,
    ) -> Result<()> {
        tracing::info!("setting workspace name");

        let monitor = self
            .monitors_mut()
            .get_mut(monitor_idx)
            .ok_or_else(|| anyhow!("there is no monitor"))?;

        let workspace = monitor
            .workspaces_mut()
            .get_mut(workspace_idx)
            .ok_or_else(|| anyhow!("there is no monitor"))?;

        workspace.set_name(Option::from(name.clone()));
        monitor.workspace_names_mut().insert(workspace_idx, name);

        Ok(())
    }

    #[tracing::instrument(skip(self))]
    pub fn set_container_padding(
        &mut self,
        monitor_idx: usize,
        workspace_idx: usize,
        size: i32,
    ) -> Result<()> {
        tracing::info!("setting container padding");

        let monitor = self
            .monitors_mut()
            .get_mut(monitor_idx)
            .ok_or_else(|| anyhow!("there is no monitor"))?;

        let workspace = monitor
            .workspaces_mut()
            .get_mut(workspace_idx)
            .ok_or_else(|| anyhow!("there is no monitor"))?;

        workspace.set_container_padding(Option::from(size));

        self.update_focused_workspace(false, false)
    }

    pub fn focused_monitor_size(&self) -> Result<Rect> {
        Ok(*self
            .focused_monitor()
            .ok_or_else(|| anyhow!("there is no monitor"))?
            .size())
    }

    pub fn focused_monitor_work_area(&self) -> Result<Rect> {
        Ok(*self
            .focused_monitor()
            .ok_or_else(|| anyhow!("there is no monitor"))?
            .work_area_size())
    }

    #[tracing::instrument(skip(self))]
    pub fn focus_monitor(&mut self, idx: usize) -> Result<()> {
        tracing::info!("focusing monitor");

        if self.monitors().get(idx).is_some() {
            self.monitors.focus(idx);
        } else {
            bail!("this is not a valid monitor index");
        }

        Ok(())
    }

    pub fn monitor_idx_from_window(&mut self, window: Window) -> Option<usize> {
        let hmonitor = WindowsApi::monitor_from_window(window.hwnd);

        for (i, monitor) in self.monitors().iter().enumerate() {
            if monitor.id() == hmonitor {
                return Option::from(i);
            }
        }

        // our hmonitor might be stale, so if we didn't return above, try querying via the latest
        // info taken from win32_display_data and update our hmonitor while we're at it
        if let Ok(latest) = WindowsApi::monitor(hmonitor) {
            for (i, monitor) in self.monitors_mut().iter_mut().enumerate() {
                if monitor.device_id() == latest.device_id() {
                    monitor.set_id(latest.id());
                    return Option::from(i);
                }
            }
        }

        None
    }

    pub fn monitor_idx_from_current_pos(&mut self) -> Option<usize> {
        let hmonitor = WindowsApi::monitor_from_point(WindowsApi::cursor_pos().ok()?);

        for (i, monitor) in self.monitors().iter().enumerate() {
            if monitor.id() == hmonitor {
                return Option::from(i);
            }
        }

        // our hmonitor might be stale, so if we didn't return above, try querying via the latest
        // info taken from win32_display_data and update our hmonitor while we're at it
        if let Ok(latest) = WindowsApi::monitor(hmonitor) {
            for (i, monitor) in self.monitors_mut().iter_mut().enumerate() {
                if monitor.device_id() == latest.device_id() {
                    monitor.set_id(latest.id());
                    return Option::from(i);
                }
            }
        }

        None
    }

    pub fn focused_workspace_idx(&self) -> Result<usize> {
        Ok(self
            .focused_monitor()
            .ok_or_else(|| anyhow!("there is no monitor"))?
            .focused_workspace_idx())
    }

    pub fn focused_workspace(&self) -> Result<&Workspace> {
        self.focused_monitor()
            .ok_or_else(|| anyhow!("there is no monitor"))?
            .focused_workspace()
            .ok_or_else(|| anyhow!("there is no workspace"))
    }

    pub fn focused_workspace_mut(&mut self) -> Result<&mut Workspace> {
        self.focused_monitor_mut()
            .ok_or_else(|| anyhow!("there is no monitor"))?
            .focused_workspace_mut()
            .ok_or_else(|| anyhow!("there is no workspace"))
    }

    pub fn focused_workspace_idx_for_monitor_idx(&self, idx: usize) -> Result<usize> {
        Ok(self
            .monitors()
            .get(idx)
            .ok_or_else(|| anyhow!("there is no monitor at this index"))?
            .focused_workspace_idx())
    }

    pub fn focused_workspace_for_monitor_idx(&self, idx: usize) -> Result<&Workspace> {
        self.monitors()
            .get(idx)
            .ok_or_else(|| anyhow!("there is no monitor at this index"))?
            .focused_workspace()
            .ok_or_else(|| anyhow!("there is no workspace"))
    }

    pub fn focused_workspace_for_monitor_idx_mut(&mut self, idx: usize) -> Result<&mut Workspace> {
        self.monitors_mut()
            .get_mut(idx)
            .ok_or_else(|| anyhow!("there is no monitor at this index"))?
            .focused_workspace_mut()
            .ok_or_else(|| anyhow!("there is no workspace"))
    }

    #[tracing::instrument(skip(self))]
    pub fn focus_workspace(&mut self, idx: usize) -> Result<()> {
        tracing::info!("focusing workspace");

        let mouse_follows_focus = self.mouse_follows_focus;
        let monitor = self
            .focused_monitor_mut()
            .ok_or_else(|| anyhow!("there is no workspace"))?;

        monitor.focus_workspace(idx)?;
        monitor.load_focused_workspace(mouse_follows_focus)?;

        self.update_focused_workspace(false, true)
    }

    #[tracing::instrument(skip(self))]
    pub fn monitor_workspace_index_by_name(&mut self, name: &str) -> Option<(usize, usize)> {
        tracing::info!("looking up workspace by name");

        for (monitor_idx, monitor) in self.monitors().iter().enumerate() {
            for (workspace_idx, workspace) in monitor.workspaces().iter().enumerate() {
                if let Some(workspace_name) = workspace.name() {
                    if workspace_name == name {
                        return Option::from((monitor_idx, workspace_idx));
                    }
                }
            }
        }

        None
    }

    #[tracing::instrument(skip(self))]
    pub fn new_workspace(&mut self) -> Result<()> {
        tracing::info!("adding new workspace");

        let mouse_follows_focus = self.mouse_follows_focus;
        let monitor = self
            .focused_monitor_mut()
            .ok_or_else(|| anyhow!("there is no workspace"))?;

        monitor.focus_workspace(monitor.new_workspace_idx())?;
        monitor.load_focused_workspace(mouse_follows_focus)?;

        self.update_focused_workspace(self.mouse_follows_focus, false)
    }

    pub fn focused_container(&self) -> Result<&Container> {
        self.focused_workspace()?
            .focused_container()
            .ok_or_else(|| anyhow!("there is no container"))
    }

    pub fn focused_container_idx(&self) -> Result<usize> {
        Ok(self.focused_workspace()?.focused_container_idx())
    }

    pub fn focused_container_mut(&mut self) -> Result<&mut Container> {
        self.focused_workspace_mut()?
            .focused_container_mut()
            .ok_or_else(|| anyhow!("there is no container"))
    }

    pub fn focused_window(&self) -> Result<&Window> {
        self.focused_container()?
            .focused_window()
            .ok_or_else(|| anyhow!("there is no window"))
    }

    fn focused_window_mut(&mut self) -> Result<&mut Window> {
        self.focused_container_mut()?
            .focused_window_mut()
            .ok_or_else(|| anyhow!("there is no window"))
    }
}<|MERGE_RESOLUTION|>--- conflicted
+++ resolved
@@ -117,11 +117,8 @@
     pub pending_move_op: Arc<Option<(usize, usize, isize)>>,
     pub already_moved_window_handles: Arc<Mutex<HashSet<isize>>>,
     pub uncloack_to_ignore: usize,
-<<<<<<< HEAD
+    pub known_hwnds: Vec<isize>,
     pub always_on_top: Option<Vec<isize>>,
-=======
-    pub known_hwnds: Vec<isize>,
->>>>>>> 30c22f51
 }
 
 #[allow(clippy::struct_excessive_bools)]
@@ -369,11 +366,8 @@
             pending_move_op: Arc::new(None),
             already_moved_window_handles: Arc::new(Mutex::new(HashSet::new())),
             uncloack_to_ignore: 0,
-<<<<<<< HEAD
+            known_hwnds: Vec::new(),
             always_on_top: None,
-=======
-            known_hwnds: Vec::new(),
->>>>>>> 30c22f51
         })
     }
 
