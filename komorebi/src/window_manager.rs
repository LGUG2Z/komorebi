use std::collections::HashMap;
use std::collections::HashSet;
use std::collections::VecDeque;
use std::io::ErrorKind;
use std::num::NonZeroUsize;
use std::path::Path;
use std::path::PathBuf;
use std::sync::atomic::Ordering;
use std::sync::Arc;

use color_eyre::eyre::anyhow;
use color_eyre::eyre::bail;
use color_eyre::Result;
use crossbeam_channel::Receiver;
use hotwatch::notify::ErrorKind as NotifyErrorKind;
use hotwatch::EventKind;
use hotwatch::Hotwatch;
use parking_lot::Mutex;
use regex::Regex;
use schemars::JsonSchema;
use serde::Deserialize;
use serde::Serialize;
use uds_windows::UnixListener;

use komorebi_core::config_generation::MatchingRule;
use komorebi_core::custom_layout::CustomLayout;
use komorebi_core::Arrangement;
use komorebi_core::Axis;
use komorebi_core::BorderStyle;
use komorebi_core::CycleDirection;
use komorebi_core::DefaultLayout;
use komorebi_core::FocusFollowsMouseImplementation;
use komorebi_core::HidingBehaviour;
use komorebi_core::Layout;
use komorebi_core::MoveBehaviour;
use komorebi_core::OperationBehaviour;
use komorebi_core::OperationDirection;
use komorebi_core::Rect;
use komorebi_core::Sizing;
use komorebi_core::StackbarLabel;
use komorebi_core::WindowContainerBehaviour;

use crate::border_manager;
use crate::border_manager::STYLE;
use crate::container::Container;
use crate::current_virtual_desktop;
use crate::load_configuration;
use crate::monitor::Monitor;
use crate::ring::Ring;
use crate::stackbar_manager::STACKBAR_FOCUSED_TEXT_COLOUR;
use crate::stackbar_manager::STACKBAR_LABEL;
use crate::stackbar_manager::STACKBAR_MODE;
use crate::stackbar_manager::STACKBAR_TAB_BACKGROUND_COLOUR;
use crate::stackbar_manager::STACKBAR_TAB_HEIGHT;
use crate::stackbar_manager::STACKBAR_TAB_WIDTH;
use crate::stackbar_manager::STACKBAR_UNFOCUSED_TEXT_COLOUR;
use crate::static_config::StaticConfig;
use crate::window::Window;
use crate::window_manager_event::WindowManagerEvent;
use crate::windows_api::WindowsApi;
use crate::winevent_listener;
use crate::workspace::Workspace;
use crate::BorderColours;
use crate::Colour;
use crate::Rgb;
use crate::WorkspaceRule;
use crate::CUSTOM_FFM;
use crate::DATA_DIR;
use crate::DISPLAY_INDEX_PREFERENCES;
use crate::FLOAT_IDENTIFIERS;
use crate::HIDING_BEHAVIOUR;
use crate::HOME_DIR;
use crate::LAYERED_WHITELIST;
use crate::MANAGE_IDENTIFIERS;
use crate::MONITOR_INDEX_PREFERENCES;
use crate::NO_TITLEBAR;
use crate::OBJECT_NAME_CHANGE_ON_LAUNCH;
use crate::REMOVE_TITLEBARS;
use crate::TRAY_AND_MULTI_WINDOW_IDENTIFIERS;
use crate::WORKSPACE_RULES;
use komorebi_core::StackbarMode;

#[derive(Debug)]
pub struct WindowManager {
    pub monitors: Ring<Monitor>,
    pub incoming_events: Receiver<WindowManagerEvent>,
    pub command_listener: UnixListener,
    pub is_paused: bool,
    pub work_area_offset: Option<Rect>,
    pub resize_delta: i32,
    pub window_container_behaviour: WindowContainerBehaviour,
    pub cross_monitor_move_behaviour: MoveBehaviour,
    pub unmanaged_window_operation_behaviour: OperationBehaviour,
    pub focus_follows_mouse: Option<FocusFollowsMouseImplementation>,
    pub mouse_follows_focus: bool,
    pub hotwatch: Hotwatch,
    pub virtual_desktop_id: Option<Vec<u8>>,
    pub has_pending_raise_op: bool,
    pub pending_move_op: Option<(usize, usize, usize)>,
    pub already_moved_window_handles: Arc<Mutex<HashSet<isize>>>,
    pub always_on_top: Option<Vec<isize>>,

}

#[allow(clippy::struct_excessive_bools)]
#[derive(Debug, Serialize, Deserialize, JsonSchema)]
pub struct State {
    pub monitors: Ring<Monitor>,
    pub is_paused: bool,
    pub resize_delta: i32,
    pub new_window_behaviour: WindowContainerBehaviour,
    pub cross_monitor_move_behaviour: MoveBehaviour,
    pub unmanaged_window_operation_behaviour: OperationBehaviour,
    pub work_area_offset: Option<Rect>,
    pub focus_follows_mouse: Option<FocusFollowsMouseImplementation>,
    pub mouse_follows_focus: bool,
    pub has_pending_raise_op: bool,
}

#[allow(clippy::struct_excessive_bools)]
#[derive(Debug, Serialize, Deserialize, JsonSchema)]
pub struct GlobalState {
    pub border_enabled: bool,
    pub border_colours: BorderColours,
    pub border_style: BorderStyle,
    pub border_offset: i32,
    pub border_width: i32,
    pub stackbar_mode: StackbarMode,
    pub stackbar_label: StackbarLabel,
    pub stackbar_focused_text_colour: Colour,
    pub stackbar_unfocused_text_colour: Colour,
    pub stackbar_tab_background_colour: Colour,
    pub stackbar_tab_width: i32,
    pub stackbar_height: i32,
    pub remove_titlebars: bool,
    pub float_identifiers: Vec<MatchingRule>,
    pub manage_identifiers: Vec<MatchingRule>,
    pub layered_whitelist: Vec<MatchingRule>,
    pub tray_and_multi_window_identifiers: Vec<MatchingRule>,
    pub name_change_on_launch_identifiers: Vec<MatchingRule>,
    pub monitor_index_preferences: HashMap<usize, Rect>,
    pub display_index_preferences: HashMap<usize, String>,
    pub workspace_rules: HashMap<String, WorkspaceRule>,
    pub window_hiding_behaviour: HidingBehaviour,
    pub configuration_dir: PathBuf,
    pub data_dir: PathBuf,
    pub custom_ffm: bool,
}

impl Default for GlobalState {
    fn default() -> Self {
        Self {
            border_enabled: border_manager::BORDER_ENABLED.load(Ordering::SeqCst),
            border_colours: BorderColours {
                single: Option::from(Colour::Rgb(Rgb::from(
                    border_manager::FOCUSED.load(Ordering::SeqCst),
                ))),
                stack: Option::from(Colour::Rgb(Rgb::from(
                    border_manager::STACK.load(Ordering::SeqCst),
                ))),
                monocle: Option::from(Colour::Rgb(Rgb::from(
                    border_manager::MONOCLE.load(Ordering::SeqCst),
                ))),
                unfocused: Option::from(Colour::Rgb(Rgb::from(
                    border_manager::UNFOCUSED.load(Ordering::SeqCst),
                ))),
            },
            border_style: *STYLE.lock(),
            border_offset: border_manager::BORDER_OFFSET.load(Ordering::SeqCst),
            border_width: border_manager::BORDER_WIDTH.load(Ordering::SeqCst),
            stackbar_mode: STACKBAR_MODE.load(),
            stackbar_label: STACKBAR_LABEL.load(),
            stackbar_focused_text_colour: Colour::Rgb(Rgb::from(
                STACKBAR_FOCUSED_TEXT_COLOUR.load(Ordering::SeqCst),
            )),
            stackbar_unfocused_text_colour: Colour::Rgb(Rgb::from(
                STACKBAR_UNFOCUSED_TEXT_COLOUR.load(Ordering::SeqCst),
            )),
            stackbar_tab_background_colour: Colour::Rgb(Rgb::from(
                STACKBAR_TAB_BACKGROUND_COLOUR.load(Ordering::SeqCst),
            )),
            stackbar_tab_width: STACKBAR_TAB_WIDTH.load(Ordering::SeqCst),
            stackbar_height: STACKBAR_TAB_HEIGHT.load(Ordering::SeqCst),
            remove_titlebars: REMOVE_TITLEBARS.load(Ordering::SeqCst),
            float_identifiers: FLOAT_IDENTIFIERS.lock().clone(),
            manage_identifiers: MANAGE_IDENTIFIERS.lock().clone(),
            layered_whitelist: LAYERED_WHITELIST.lock().clone(),
            tray_and_multi_window_identifiers: TRAY_AND_MULTI_WINDOW_IDENTIFIERS.lock().clone(),
            name_change_on_launch_identifiers: OBJECT_NAME_CHANGE_ON_LAUNCH.lock().clone(),
            monitor_index_preferences: MONITOR_INDEX_PREFERENCES.lock().clone(),
            display_index_preferences: DISPLAY_INDEX_PREFERENCES.lock().clone(),
            workspace_rules: WORKSPACE_RULES.lock().clone(),
            window_hiding_behaviour: *HIDING_BEHAVIOUR.lock(),
            configuration_dir: HOME_DIR.clone(),
            data_dir: DATA_DIR.clone(),
            custom_ffm: CUSTOM_FFM.load(Ordering::SeqCst),
        }
    }
}

impl AsRef<Self> for WindowManager {
    fn as_ref(&self) -> &Self {
        self
    }
}

impl From<&WindowManager> for State {
    fn from(wm: &WindowManager) -> Self {
        Self {
            monitors: wm.monitors.clone(),
            is_paused: wm.is_paused,
            work_area_offset: wm.work_area_offset,
            resize_delta: wm.resize_delta,
            new_window_behaviour: wm.window_container_behaviour,
            cross_monitor_move_behaviour: wm.cross_monitor_move_behaviour,
            focus_follows_mouse: wm.focus_follows_mouse,
            mouse_follows_focus: wm.mouse_follows_focus,
            has_pending_raise_op: wm.has_pending_raise_op,
            unmanaged_window_operation_behaviour: wm.unmanaged_window_operation_behaviour,
        }
    }
}

impl_ring_elements!(WindowManager, Monitor);

#[derive(Debug, Clone, Copy)]
struct EnforceWorkspaceRuleOp {
    hwnd: isize,
    origin_monitor_idx: usize,
    origin_workspace_idx: usize,
    target_monitor_idx: usize,
    target_workspace_idx: usize,
}

impl EnforceWorkspaceRuleOp {
    const fn is_origin(&self, monitor_idx: usize, workspace_idx: usize) -> bool {
        self.origin_monitor_idx == monitor_idx && self.origin_workspace_idx == workspace_idx
    }

    const fn is_target(&self, monitor_idx: usize, workspace_idx: usize) -> bool {
        self.target_monitor_idx == monitor_idx && self.target_workspace_idx == workspace_idx
    }

    const fn is_enforced(&self) -> bool {
        (self.origin_monitor_idx == self.target_monitor_idx)
            && (self.origin_workspace_idx == self.target_workspace_idx)
    }
}

impl WindowManager {
    #[tracing::instrument]
    pub fn new(incoming: Receiver<WindowManagerEvent>) -> Result<Self> {
        let socket = DATA_DIR.join("komorebi.sock");

        match std::fs::remove_file(&socket) {
            Ok(()) => {}
            Err(error) => match error.kind() {
                // Doing this because ::exists() doesn't work reliably on Windows via IntelliJ
                ErrorKind::NotFound => {}
                _ => {
                    return Err(error.into());
                }
            },
        };

        let listener = UnixListener::bind(&socket)?;

        Ok(Self {
            monitors: Ring::default(),
            incoming_events: incoming,
            command_listener: listener,
            is_paused: false,
            virtual_desktop_id: current_virtual_desktop(),
            work_area_offset: None,
            window_container_behaviour: WindowContainerBehaviour::Create,
            cross_monitor_move_behaviour: MoveBehaviour::Swap,
            unmanaged_window_operation_behaviour: OperationBehaviour::Op,
            resize_delta: 50,
            focus_follows_mouse: None,
            mouse_follows_focus: true,
            hotwatch: Hotwatch::new()?,
            has_pending_raise_op: false,
            pending_move_op: None,
            already_moved_window_handles: Arc::new(Mutex::new(HashSet::new())),
            always_on_top: None,
        })
    }

    #[tracing::instrument(skip(self))]
    pub fn init(&mut self) -> Result<()> {
        tracing::info!("initialising");
        WindowsApi::load_monitor_information(&mut self.monitors)?;
        WindowsApi::load_workspace_information(&mut self.monitors)
    }

    #[tracing::instrument]
    pub fn reload_configuration() {
        tracing::info!("reloading configuration");
        std::thread::spawn(|| load_configuration().expect("could not load configuration"));
    }

    #[tracing::instrument(skip(self))]
    pub fn reload_static_configuration(&mut self, pathbuf: &PathBuf) -> Result<()> {
        tracing::info!("reloading static configuration");
        StaticConfig::reload(pathbuf, self)
    }

    #[tracing::instrument(skip(self))]
    pub fn watch_configuration(&mut self, enable: bool) -> Result<()> {
        let config_pwsh = HOME_DIR.join("komorebi.ps1");
        let config_ahk = HOME_DIR.join("komorebi.ahk");

        if config_pwsh.exists() {
            self.configure_watcher(enable, config_pwsh)?;
        } else if config_ahk.exists() {
            self.configure_watcher(enable, config_ahk)?;
        }

        Ok(())
    }

    fn configure_watcher(&mut self, enable: bool, config: PathBuf) -> Result<()> {
        if enable {
            tracing::info!("watching configuration for changes: {}", config.display());
            // Always make absolutely sure that there isn't an already existing watch, because
            // hotwatch allows multiple watches to be registered for the same path
            match self.hotwatch.unwatch(&config) {
                Ok(()) => {}
                Err(error) => match error {
                    hotwatch::Error::Notify(ref notify_error) => match notify_error.kind {
                        NotifyErrorKind::WatchNotFound => {}
                        _ => return Err(error.into()),
                    },
                    error @ hotwatch::Error::Io(_) => return Err(error.into()),
                },
            }

            self.hotwatch.watch(config, |event| match event.kind {
                // Editing in Notepad sends a NoticeWrite while editing in (Neo)Vim sends
                // a NoticeRemove, presumably because of the use of swap files?
                EventKind::Modify(_) | EventKind::Remove(_) => {
                    std::thread::spawn(|| {
                        load_configuration().expect("could not load configuration");
                    });
                }
                _ => {}
            })?;
        } else {
            tracing::info!(
                "no longer watching configuration for changes: {}",
                config.display()
            );

            self.hotwatch.unwatch(config)?;
        };

        Ok(())
    }

    pub fn monitor_idx_in_direction(&self, direction: OperationDirection) -> Option<usize> {
        let current_monitor_size = self.focused_monitor_size().ok()?;

        for (idx, monitor) in self.monitors.elements().iter().enumerate() {
            match direction {
                OperationDirection::Left => {
                    if monitor.size().left + monitor.size().right == current_monitor_size.left {
                        return Option::from(idx);
                    }
                }
                OperationDirection::Right => {
                    if current_monitor_size.right + current_monitor_size.left == monitor.size().left
                    {
                        return Option::from(idx);
                    }
                }
                OperationDirection::Up => {
                    if monitor.size().top + monitor.size().bottom == current_monitor_size.top {
                        return Option::from(idx);
                    }
                }
                OperationDirection::Down => {
                    if current_monitor_size.top + current_monitor_size.bottom == monitor.size().top
                    {
                        return Option::from(idx);
                    }
                }
            }
        }

        None
    }

    #[allow(clippy::too_many_arguments)]
    #[tracing::instrument(skip(self), level = "debug")]
    fn add_window_handle_to_move_based_on_workspace_rule(
        &self,
        window_title: &String,
        hwnd: isize,
        origin_monitor_idx: usize,
        origin_workspace_idx: usize,
        target_monitor_idx: usize,
        target_workspace_idx: usize,
        to_move: &mut Vec<EnforceWorkspaceRuleOp>,
    ) -> () {
        tracing::trace!(
            "{} should be on monitor {}, workspace {}",
            window_title,
            target_monitor_idx,
            target_workspace_idx
        );

        // Create an operation outline and save it for later in the fn
        to_move.push(EnforceWorkspaceRuleOp {
            hwnd,
            origin_monitor_idx,
            origin_workspace_idx,
            target_monitor_idx,
            target_workspace_idx,
        });
    }

    #[tracing::instrument(skip(self), level = "debug")]
    pub fn enforce_workspace_rules(&mut self) -> Result<()> {
        let mut to_move = vec![];

        let focused_monitor_idx = self.focused_monitor_idx();
        let focused_workspace_idx = self
            .monitors()
            .get(focused_monitor_idx)
            .ok_or_else(|| anyhow!("there is no monitor with that index"))?
            .focused_workspace_idx();

        let workspace_rules = WORKSPACE_RULES.lock();
        // Go through all the monitors and workspaces
        for (i, monitor) in self.monitors().iter().enumerate() {
            for (j, workspace) in monitor.workspaces().iter().enumerate() {
                // And all the visible windows (at the top of a container)
                for window in workspace.visible_windows().into_iter().flatten() {
                    let mut already_moved_window_handles = self.already_moved_window_handles.lock();
                    let exe_name = window.exe()?;
                    let title = window.title()?;
                    let class = window.class()?;

                    let mut found_workspace_rule = workspace_rules.get(&exe_name);

                    if found_workspace_rule.is_none() {
                        found_workspace_rule = workspace_rules.get(&title);
                    }

                    if found_workspace_rule.is_none() {
                        found_workspace_rule = workspace_rules.get(&class);
                    }

                    if found_workspace_rule.is_none() {
                        for (k, v) in workspace_rules.iter() {
                            if let Ok(re) = Regex::new(k) {
                                if re.is_match(&exe_name) {
                                    found_workspace_rule = Some(v);
                                }

                                if re.is_match(&title) {
                                    found_workspace_rule = Some(v);
                                }

                                if re.is_match(&class) {
                                    found_workspace_rule = Some(v);
                                }
                            }
                        }
                    }

                    // If the executable names or titles of any of those windows are in our rules map
                    if let Some((monitor_idx, workspace_idx, apply_on_first_show_only)) =
                        found_workspace_rule
                    {
                        if *apply_on_first_show_only {
                            if !already_moved_window_handles.contains(&window.hwnd) {
                                already_moved_window_handles.insert(window.hwnd);

                                self.add_window_handle_to_move_based_on_workspace_rule(
                                    &window.title()?,
                                    window.hwnd,
                                    i,
                                    j,
                                    *monitor_idx,
                                    *workspace_idx,
                                    &mut to_move,
                                );
                            }
                        } else {
                            self.add_window_handle_to_move_based_on_workspace_rule(
                                &window.title()?,
                                window.hwnd,
                                i,
                                j,
                                *monitor_idx,
                                *workspace_idx,
                                &mut to_move,
                            );
                        }
                    }
                }
            }
        }

        // Only retain operations where the target is not the current workspace
        to_move.retain(|op| !op.is_target(focused_monitor_idx, focused_workspace_idx));
        // Only retain operations where the rule has not already been enforced
        to_move.retain(|op| !op.is_enforced());

        let mut should_update_focused_workspace = false;

        // Parse the operation and remove any windows that are not placed according to their rules
        for op in &to_move {
            let origin_workspace = self
                .monitors_mut()
                .get_mut(op.origin_monitor_idx)
                .ok_or_else(|| anyhow!("there is no monitor with that index"))?
                .workspaces_mut()
                .get_mut(op.origin_workspace_idx)
                .ok_or_else(|| anyhow!("there is no workspace with that index"))?;

            // Hide the window we are about to remove if it is on the currently focused workspace
            if op.is_origin(focused_monitor_idx, focused_workspace_idx) {
                Window { hwnd: op.hwnd }.hide();
                should_update_focused_workspace = true;
            }

            origin_workspace.remove_window(op.hwnd)?;
        }

        // Parse the operation again and associate those removed windows with the workspace that
        // their rules have defined for them
        for op in &to_move {
            let target_monitor = self
                .monitors_mut()
                .get_mut(op.target_monitor_idx)
                .ok_or_else(|| anyhow!("there is no monitor with that index"))?;

            // The very first time this fn is called, the workspace might not even exist yet
            if target_monitor
                .workspaces()
                .get(op.target_workspace_idx)
                .is_none()
            {
                // If it doesn't, let's make sure it does for the next step
                target_monitor.ensure_workspace_count(op.target_workspace_idx + 1);
            }

            let target_workspace = target_monitor
                .workspaces_mut()
                .get_mut(op.target_workspace_idx)
                .ok_or_else(|| anyhow!("there is no workspace with that index"))?;

            target_workspace.new_container_for_window(Window { hwnd: op.hwnd });
        }

        // Only re-tile the focused workspace if we need to
        if should_update_focused_workspace {
            self.update_focused_workspace(false, false)?;
        }

        Ok(())
    }

    #[tracing::instrument(skip(self))]
    pub fn retile_all(&mut self, preserve_resize_dimensions: bool) -> Result<()> {
        let offset = self.work_area_offset;

        for monitor in self.monitors_mut() {
            let work_area = *monitor.work_area_size();
            let window_based_work_area_offset = (
                monitor.window_based_work_area_offset_limit(),
                monitor.window_based_work_area_offset(),
            );

            let offset = if monitor.work_area_offset().is_some() {
                monitor.work_area_offset()
            } else {
                offset
            };

            let workspace = monitor
                .focused_workspace_mut()
                .ok_or_else(|| anyhow!("there is no workspace"))?;

            // Reset any resize adjustments if we want to force a retile
            if !preserve_resize_dimensions {
                for resize in workspace.resize_dimensions_mut() {
                    *resize = None;
                }
            }

            workspace.update(&work_area, offset, window_based_work_area_offset)?;
        }

        Ok(())
    }

    #[tracing::instrument(skip(self))]
    pub fn manage_focused_window(&mut self) -> Result<()> {
        let hwnd = WindowsApi::foreground_window()?;
        let event = WindowManagerEvent::Manage(Window { hwnd });
        Ok(winevent_listener::event_tx().send(event)?)
    }

    #[tracing::instrument(skip(self))]
    pub fn unmanage_focused_window(&mut self) -> Result<()> {
        let hwnd = WindowsApi::foreground_window()?;
        let event = WindowManagerEvent::Unmanage(Window { hwnd });
        Ok(winevent_listener::event_tx().send(event)?)
    }

    #[tracing::instrument(skip(self))]
    pub fn raise_window_at_cursor_pos(&mut self) -> Result<()> {
        let mut hwnd = None;

        let workspace = self.focused_workspace()?;
        if let Some(container_idx) = workspace.container_idx_from_current_point() {
            if let Some(container) = workspace.containers().get(container_idx) {
                if let Some(window) = container.focused_window() {
                    hwnd = Some(window.hwnd);
                }
            }
        }

        if let Some(hwnd) = hwnd {
            if self.has_pending_raise_op
                    || self.focused_window()?.hwnd == hwnd
                    // Sometimes we need this check, because the focus may have been given by a click
                    // to a non-window such as the taskbar or system tray, and komorebi doesn't know that
                    // the focused window of the workspace is not actually focused by the OS at that point
                    || WindowsApi::foreground_window()? == hwnd
            {
                return Ok(());
            }

            let event = WindowManagerEvent::Raise(Window { hwnd });
            self.has_pending_raise_op = true;
            winevent_listener::event_tx().send(event)?;
        } else {
            tracing::debug!(
                "not raising unknown window: {}",
                Window {
                    hwnd: WindowsApi::window_at_cursor_pos()?
                }
            );
        }

        Ok(())
    }

    #[tracing::instrument(skip(self))]
    pub fn transfer_container(
        &mut self,
        origin: (usize, usize, usize),
        target: (usize, usize, usize),
    ) -> Result<()> {
        let (origin_monitor_idx, origin_workspace_idx, origin_container_idx) = origin;
        let (target_monitor_idx, target_workspace_idx, target_container_idx) = target;

        let origin_container = self
            .monitors_mut()
            .get_mut(origin_monitor_idx)
            .ok_or_else(|| anyhow!("there is no monitor at this index"))?
            .workspaces_mut()
            .get_mut(origin_workspace_idx)
            .ok_or_else(|| anyhow!("there is no workspace at this index"))?
            .remove_container(origin_container_idx)
            .ok_or_else(|| anyhow!("there is no container at this index"))?;

        let target_workspace = self
            .monitors_mut()
            .get_mut(target_monitor_idx)
            .ok_or_else(|| anyhow!("there is no monitor at this index"))?
            .workspaces_mut()
            .get_mut(target_workspace_idx)
            .ok_or_else(|| anyhow!("there is no workspace at this index"))?;

        target_workspace
            .containers_mut()
            .insert(target_container_idx, origin_container);

        target_workspace.focus_container(target_container_idx);

        Ok(())
    }

    #[tracing::instrument(skip(self))]
    pub fn swap_containers(
        &mut self,
        origin: (usize, usize, usize),
        target: (usize, usize, usize),
    ) -> Result<()> {
        let (origin_monitor_idx, origin_workspace_idx, origin_container_idx) = origin;
        let (target_monitor_idx, target_workspace_idx, target_container_idx) = target;

        let origin_container = self
            .monitors_mut()
            .get_mut(origin_monitor_idx)
            .ok_or_else(|| anyhow!("there is no monitor at this index"))?
            .workspaces_mut()
            .get_mut(origin_workspace_idx)
            .ok_or_else(|| anyhow!("there is no workspace at this index"))?
            .remove_container(origin_container_idx)
            .ok_or_else(|| anyhow!("there is no container at this index"))?;

        let target_container = self
            .monitors_mut()
            .get_mut(target_monitor_idx)
            .ok_or_else(|| anyhow!("there is no monitor at this index"))?
            .workspaces_mut()
            .get_mut(target_workspace_idx)
            .ok_or_else(|| anyhow!("there is no workspace at this index"))?
            .remove_container(target_container_idx);

        self.monitors_mut()
            .get_mut(target_monitor_idx)
            .ok_or_else(|| anyhow!("there is no monitor at this index"))?
            .workspaces_mut()
            .get_mut(target_workspace_idx)
            .ok_or_else(|| anyhow!("there is no workspace at this index"))?
            .containers_mut()
            .insert(target_container_idx, origin_container);

        if let Some(target_container) = target_container {
            self.monitors_mut()
                .get_mut(origin_monitor_idx)
                .ok_or_else(|| anyhow!("there is no monitor at this index"))?
                .workspaces_mut()
                .get_mut(origin_workspace_idx)
                .ok_or_else(|| anyhow!("there is no workspace at this index"))?
                .containers_mut()
                .insert(origin_container_idx, target_container);
        }

        Ok(())
    }

    #[tracing::instrument(skip(self))]
    pub fn update_focused_workspace(
        &mut self,
        follow_focus: bool,
        trigger_focus: bool,
    ) -> Result<()> {
        tracing::info!("updating");

        let offset = self.work_area_offset;

        self.focused_monitor_mut()
            .ok_or_else(|| anyhow!("there is no monitor"))?
            .update_focused_workspace(offset)?;

        if follow_focus {
            if let Some(window) = self.focused_workspace()?.maximized_window() {
                if trigger_focus {
                    window.focus(self.mouse_follows_focus)?;
                }
            } else if let Some(container) = self.focused_workspace()?.monocle_container() {
                if let Some(window) = container.focused_window() {
                    if trigger_focus {
                        window.focus(self.mouse_follows_focus)?;
                    }
                }
            } else if let Ok(window) = self.focused_window_mut() {
                if trigger_focus {
                    window.focus(self.mouse_follows_focus)?;
                }
            } else {
                let desktop_window = Window {
                    hwnd: WindowsApi::desktop_window()?,
                };

                let rect = self.focused_monitor_size()?;
                WindowsApi::center_cursor_in_rect(&rect)?;

                match WindowsApi::raise_and_focus_window(desktop_window.hwnd()) {
                    Ok(()) => {}
                    Err(error) => {
                        tracing::warn!("{} {}:{}", error, file!(), line!());
                    }
                }
            }
        }

        // if we passed false for follow_focus and there is a container on the workspace
        if !follow_focus && self.focused_container_mut().is_ok() {
            // and we have a stack with >1 windows
            if self.focused_container_mut()?.windows().len() > 1
                // and we don't have a maxed window 
                && self.focused_workspace()?.maximized_window().is_none()
                // and we don't have a monocle container
                && self.focused_workspace()?.monocle_container().is_none()
            {
                if let Ok(window) = self.focused_window_mut() {
                    if trigger_focus {
                        window.focus(self.mouse_follows_focus)?;
                    }
                }
            }
        }

        // This is to correctly restore and focus when switching to a workspace which
        // contains a managed maximized window
        if !follow_focus {
            if let Some(window) = self.focused_workspace()?.maximized_window() {
                window.restore();
                if trigger_focus {
                    window.focus(self.mouse_follows_focus)?;
                }
            }
        }

        Ok(())
    }

    #[tracing::instrument(skip(self))]
    pub fn resize_window(
        &mut self,
        direction: OperationDirection,
        sizing: Sizing,
        delta: i32,
        update: bool,
    ) -> Result<()> {
        let work_area = self.focused_monitor_work_area()?;
        let workspace = self.focused_workspace_mut()?;

        match workspace.layout() {
            Layout::Default(layout) => {
                tracing::info!("resizing window");
                let len = NonZeroUsize::new(workspace.containers().len())
                    .ok_or_else(|| anyhow!("there must be at least one container"))?;
                let focused_idx = workspace.focused_container_idx();
                let focused_idx_resize = workspace
                    .resize_dimensions()
                    .get(focused_idx)
                    .ok_or_else(|| anyhow!("there is no resize adjustment for this container"))?;

                if direction
                    .destination(
                        workspace.layout().as_boxed_direction().as_ref(),
                        workspace.layout_flip(),
                        focused_idx,
                        len,
                    )
                    .is_some()
                {
                    let unaltered = layout.calculate(
                        &work_area,
                        len,
                        workspace.container_padding(),
                        workspace.layout_flip(),
                        &[],
                    );

                    let mut direction = direction;

                    // We only ever want to operate on the unflipped Rect positions when resizing, then we
                    // can flip them however they need to be flipped once the resizing has been done
                    if let Some(flip) = workspace.layout_flip() {
                        match flip {
                            Axis::Horizontal => {
                                if matches!(direction, OperationDirection::Left)
                                    || matches!(direction, OperationDirection::Right)
                                {
                                    direction = direction.opposite();
                                }
                            }
                            Axis::Vertical => {
                                if matches!(direction, OperationDirection::Up)
                                    || matches!(direction, OperationDirection::Down)
                                {
                                    direction = direction.opposite();
                                }
                            }
                            Axis::HorizontalAndVertical => direction = direction.opposite(),
                        }
                    }

                    let resize = layout.resize(
                        unaltered
                            .get(focused_idx)
                            .ok_or_else(|| anyhow!("there is no last layout"))?,
                        focused_idx_resize,
                        direction,
                        sizing,
                        delta,
                    );

                    workspace.resize_dimensions_mut()[focused_idx] = resize;

                    return if update {
                        self.update_focused_workspace(false, false)
                    } else {
                        Ok(())
                    };
                }

                tracing::warn!("cannot resize container in this direction");
            }
            Layout::Custom(_) => {
                tracing::warn!("containers cannot be resized when using custom layouts");
            }
        }
        Ok(())
    }

    #[tracing::instrument(skip(self))]
    pub fn restore_all_windows(&mut self) -> Result<()> {
        tracing::info!("restoring all hidden windows");

        let no_titlebar = NO_TITLEBAR.lock();

        for monitor in self.monitors_mut() {
            for workspace in monitor.workspaces_mut() {
                for containers in workspace.containers_mut() {
                    for window in containers.windows_mut() {
                        if no_titlebar.contains(&window.exe()?) {
                            window.add_title_bar()?;
                        }

                        window.restore();
                    }
                }
            }
        }

        Ok(())
    }

    #[tracing::instrument(skip(self))]
    fn handle_unmanaged_window_behaviour(&self) -> Result<()> {
        if matches!(
            self.unmanaged_window_operation_behaviour,
            OperationBehaviour::NoOp
        ) {
            let workspace = self.focused_workspace()?;
            let focused_hwnd = WindowsApi::foreground_window()?;
            if !workspace.contains_managed_window(focused_hwnd) {
                bail!("ignoring commands while active window is not managed by komorebi");
            }
        }

        Ok(())
    }

    pub fn update_focused_workspace_by_monitor_idx(&mut self, idx: usize) -> Result<()> {
        let offset = self.work_area_offset;

        self.monitors_mut()
            .get_mut(idx)
            .ok_or_else(|| anyhow!("there is no monitor"))?
            .update_focused_workspace(offset)
    }

    #[tracing::instrument(skip(self))]
    pub fn swap_monitor_workspaces(&mut self, first_idx: usize, second_idx: usize) -> Result<()> {
        tracing::info!("swaping monitors");
        if first_idx == second_idx {
            return Ok(());
        }
        let mouse_follows_focus = self.mouse_follows_focus;
        let first_focused_workspace = {
            let first_monitor = self
                .monitors()
                .get(first_idx)
                .ok_or_else(|| anyhow!("There is no monitor"))?;
            first_monitor.focused_workspace_idx()
        };

        let second_focused_workspace = {
            let second_monitor = self
                .monitors()
                .get(second_idx)
                .ok_or_else(|| anyhow!("There is no monitor"))?;
            second_monitor.focused_workspace_idx()
        };

        // Swap workspaces between the first and second monitors

        let first_workspaces = self
            .monitors_mut()
            .get_mut(first_idx)
            .ok_or_else(|| anyhow!("There is no monitor"))?
            .remove_workspaces();

        let second_workspaces = self
            .monitors_mut()
            .get_mut(second_idx)
            .ok_or_else(|| anyhow!("There is no monitor"))?
            .remove_workspaces();

        self.monitors_mut()
            .get_mut(first_idx)
            .ok_or_else(|| anyhow!("There is no monitor"))?
            .workspaces_mut()
            .extend(second_workspaces);

        self.monitors_mut()
            .get_mut(second_idx)
            .ok_or_else(|| anyhow!("There is no monitor"))?
            .workspaces_mut()
            .extend(first_workspaces);

        // Set the focused workspaces for the first and second monitors
        if let Some(first_monitor) = self.monitors_mut().get_mut(first_idx) {
            first_monitor.focus_workspace(second_focused_workspace)?;
            first_monitor.load_focused_workspace(mouse_follows_focus)?;
        }

        if let Some(second_monitor) = self.monitors_mut().get_mut(second_idx) {
            second_monitor.focus_workspace(first_focused_workspace)?;
            second_monitor.load_focused_workspace(mouse_follows_focus)?;
        }

        self.update_focused_workspace_by_monitor_idx(second_idx)?;
        self.update_focused_workspace_by_monitor_idx(first_idx)
    }

    #[tracing::instrument(skip(self))]
    pub fn swap_focused_monitor(&mut self, idx: usize) -> Result<()> {
        tracing::info!("swapping focused monitor");

        let focused_monitor_idx = self.focused_monitor_idx();
        let mouse_follows_focus = self.mouse_follows_focus;

        self.swap_monitor_workspaces(focused_monitor_idx, idx)?;

        self.update_focused_workspace(mouse_follows_focus, true)
    }

    #[tracing::instrument(skip(self))]
    pub fn send_always_on_top(&mut self, monitor_idx: Option<usize>, workspace_idx: Option<usize>, follows: Option<bool>) -> Result<()> {
        let mut contains_always_on_top = false;
        let last_window = if let Ok(window) = self.focused_window(){
            window.hwnd

        } else {
            if self.focused_workspace()?.floating_windows().len() > 0 {
                self.focused_workspace()?.floating_windows()[0].hwnd
            }else {
                return Ok(())
            }
        };
        let aot = self.always_on_top.clone();
        let mut windows_vec = vec![];

        let flw_contains =

            if let Some(aot) = self.always_on_top.as_ref() {
                if aot.len() == 0 {
                    return Ok(())
                }
                if let Some(flw) = follows {
                    if let Ok(fc) = self.focused_container() {
                        let contains = fc.windows().iter().any(|w| aot.contains(&w.hwnd));
                        if flw && contains {
                            windows_vec = fc.windows().into_iter().map(|w| w.hwnd).collect::<Vec<_>>();
                            true
                        } else if !flw && !contains {
                            return Ok(())
                        } else if !flw && contains {
                            Err(anyhow!("cannot send an always on top window"))?
                        } else {
                            false
                        }
                    } else {
                        false
                    }
                } else {
                    false
                }
            } else {
                return Ok(())
            };
        self.check_aot_windows()?;


        aot.ok_or_else(|| anyhow!("there is no always on Top windows"))?.iter().filter(|&&window| {
            let mut is_window = false;
            if flw_contains {
                    if windows_vec.contains(&&window) {
                        is_window = true;
                    }
            }
        !is_window})
            .try_for_each(|&window| {
                if let Some(monitor_idx) = monitor_idx {
                    if self
                        .monitors()
                        .get(monitor_idx)
                        .ok_or_else(|| anyhow!("there is no monitor at this index"))?.focused_workspace().unwrap().contains_managed_window(window) {
                        let idx = self
                            .monitors()
                            .get(monitor_idx)
                            .ok_or_else(|| anyhow!("there is no monitor at this index"))?.focused_workspace().unwrap().container_idx_for_window(window).ok_or_else(|| anyhow!("there is no container at this index"))?;

                        let con = self
                            .monitors_mut()
                            .get_mut(monitor_idx)
                            .ok_or_else(|| anyhow!("there is no monitor at this index"))?.focused_workspace_mut().unwrap().remove_container_by_idx(idx).unwrap();

                        self
                            .monitors_mut()
                            .get_mut(monitor_idx)
                            .ok_or_else(|| anyhow!("there is no monitor at this index"))?.add_container(con, workspace_idx)?;
                    }
                } else {
                    if self.focused_workspace().unwrap().contains_managed_window(window) {
                        let idx = self.focused_workspace().unwrap().container_idx_for_window(window);
                        let con = self.focused_workspace_mut().unwrap().remove_container_by_idx(idx.unwrap()).ok_or_else(|| anyhow!("there is no container at this index"))?;


                        self.focused_monitor_mut().ok_or_else(|| anyhow!("there is no focused monitor"))?.add_container(con, workspace_idx)?;

                        contains_always_on_top = true;

                        //self.update_focused_workspace(mff, false).unwrap()
                    } else if self.focused_workspace()?.floating_windows().iter().any(|w| w.hwnd == window) {
                        let idx = self.focused_workspace_mut()?.floating_windows().iter().position(|x| x.hwnd == window).unwrap();
                        let float_window = self.focused_workspace_mut()?.floating_windows_mut().remove(idx);
                        self.focused_monitor_mut().ok_or_else(|| anyhow!("there is no focused workspace"))?
                            .workspaces_mut()
                            .get_mut(workspace_idx.unwrap())
                            .ok_or_else(|| anyhow!("there is no workspace at this index"))?
                            .floating_windows_mut().push(float_window);
                    }
                }

                Ok::<(), color_eyre::eyre::Error>(())

        })?;

        if contains_always_on_top && self.focused_workspace()?.containers().len() != 0 && self.focused_workspace()?.contains_managed_window(last_window)  {
            self.focused_workspace_mut()?.focus_container_by_window(last_window)?;
        }
        Ok(())

    }


    pub fn check_aot_windows(&mut self) -> Result<()> {
        let mut not_contains = vec![];
        for (i, hwnd) in self.always_on_top.as_ref().unwrap().iter().enumerate() {
            let mut not_contains_bool = true;
            for monitor in self.monitors.elements().iter() {
                for workspace in monitor.workspaces() {
                    if workspace.contains_managed_window(*hwnd) {
                        not_contains_bool = false;
                        break;
                    }
                }
            }

            if not_contains_bool {
                not_contains.push(i);
            }
        }
        not_contains.iter().for_each(|&i| {
            self.always_on_top.as_mut().unwrap().remove(i);
        });
        Ok(())
    }

    pub fn toggle_always_on_top(&mut self) -> Result<()> {

        self.check_aot_windows()?;

        let focused_con = self.focused_container().unwrap().clone();

        focused_con.windows().iter().try_for_each(|window| {

            if let Some(always_on_top) = self.always_on_top.as_mut() {

                if always_on_top.contains(&window.hwnd) {
                    let idx = always_on_top.iter().position(|x| *x == window.hwnd).unwrap();
                    always_on_top.remove(idx);
                } else {
                    always_on_top.push(window.hwnd.clone())
                }
            } else {
                self.always_on_top = Some(vec![window.hwnd.clone()])
            }
        Ok::<(), color_eyre::eyre::Error>(())})?;
        Ok(())
    }


    #[tracing::instrument(skip(self))]
    pub fn move_container_to_monitor(
        &mut self,
        monitor_idx: usize,
        workspace_idx: Option<usize>,
        follow: bool,
    ) -> Result<()> {
        self.handle_unmanaged_window_behaviour()?;

        self.send_always_on_top(Some(monitor_idx), workspace_idx, Some(follow))?;

        tracing::info!("moving container");

        let focused_monitor_idx = self.focused_monitor_idx();

        if focused_monitor_idx == monitor_idx {
            if let Some(workspace_idx) = workspace_idx {
                return self.move_container_to_workspace(workspace_idx, follow);
            }
        }

        let offset = self.work_area_offset;
        let mouse_follows_focus = self.mouse_follows_focus;

        let monitor = self
            .focused_monitor_mut()
            .ok_or_else(|| anyhow!("there is no monitor"))?;

        let workspace = monitor
            .focused_workspace_mut()
            .ok_or_else(|| anyhow!("there is no workspace"))?;

        if workspace.maximized_window().is_some() {
            bail!("cannot move native maximized window to another monitor or workspace");
        }

        let container = workspace
            .remove_focused_container()
            .ok_or_else(|| anyhow!("there is no container"))?;

        monitor.update_focused_workspace(offset)?;

        let target_monitor = self
            .monitors_mut()
            .get_mut(monitor_idx)
            .ok_or_else(|| anyhow!("there is no monitor"))?;

        target_monitor.add_container(container, workspace_idx)?;

        if follow {
            if let Some(workspace_idx) = workspace_idx {
                target_monitor.focus_workspace(workspace_idx)?;
            }

            target_monitor.load_focused_workspace(mouse_follows_focus)?;
            target_monitor.update_focused_workspace(offset)?;

<<<<<<< HEAD
=======
        // this second one is for DPI changes when the target is another monitor
        // if we don't do this the layout on the other monitor could look funny
        // until it is interacted with again
        target_monitor.update_focused_workspace(offset)?;

        if follow {
>>>>>>> b7a987be
            self.focus_monitor(monitor_idx)?;
        }

        self.update_focused_workspace(self.mouse_follows_focus, true)
    }

    #[tracing::instrument(skip(self))]
    pub fn move_container_to_workspace(&mut self, idx: usize, follow: bool) -> Result<()> {
        self.handle_unmanaged_window_behaviour()?;

        tracing::info!("moving container");

        self.send_always_on_top(None, Some(idx), Some(follow))?;


        let mouse_follows_focus = self.mouse_follows_focus;
        let monitor = self
            .focused_monitor_mut()
            .ok_or_else(|| anyhow!("there is no monitor"))?;

        monitor.move_container_to_workspace(idx, follow)?;
        monitor.load_focused_workspace(mouse_follows_focus)?;

        self.update_focused_workspace(mouse_follows_focus, true)
    }

    pub fn remove_focused_workspace(&mut self) -> Option<Workspace> {
        let focused_monitor: &mut Monitor = self.focused_monitor_mut()?;
        let focused_workspace_idx = focused_monitor.focused_workspace_idx();
        focused_monitor.remove_workspace_by_idx(focused_workspace_idx)
    }

    #[tracing::instrument(skip(self))]
    pub fn move_workspace_to_monitor(&mut self, idx: usize) -> Result<()> {
        tracing::info!("moving workspace");
        let mouse_follows_focus = self.mouse_follows_focus;
        let workspace = self
            .remove_focused_workspace()
            .ok_or_else(|| anyhow!("there is no workspace"))?;

        {
            let target_monitor: &mut Monitor = self
                .monitors_mut()
                .get_mut(idx)
                .ok_or_else(|| anyhow!("there is no monitor"))?;

            target_monitor.workspaces_mut().push_back(workspace);
            target_monitor.focus_workspace(target_monitor.workspaces().len() - 1)?;
            target_monitor.load_focused_workspace(mouse_follows_focus)?;
        }

        self.focus_monitor(idx)?;
        self.update_focused_workspace(mouse_follows_focus, true)
    }

    #[tracing::instrument(skip(self))]
    pub fn focus_container_in_direction(&mut self, direction: OperationDirection) -> Result<()> {
        self.handle_unmanaged_window_behaviour()?;

        let workspace = self.focused_workspace()?;

        tracing::info!("focusing container");

        let new_idx = if workspace.monocle_container().is_some() {
            None
        } else {
            workspace.new_idx_for_direction(direction)
        };

        let mut cross_monitor_monocle = false;

        // if there is no container in that direction for this workspace
        match new_idx {
            None => {
                let monitor_idx = self
                    .monitor_idx_in_direction(direction)
                    .ok_or_else(|| anyhow!("there is no container or monitor in this direction"))?;

                self.focus_monitor(monitor_idx)?;

                if let Ok(focused_workspace) = self.focused_workspace() {
                    if let Some(monocle) = focused_workspace.monocle_container() {
                        if let Some(window) = monocle.focused_window() {
                            window.focus(self.mouse_follows_focus)?;
                            WindowsApi::center_cursor_in_rect(&WindowsApi::window_rect(
                                window.hwnd(),
                            )?)?;

                            cross_monitor_monocle = true;
                        }
                    }
                }
            }
            Some(idx) => {
                let workspace = self.focused_workspace_mut()?;
                workspace.focus_container(idx);
            }
        }

        if !cross_monitor_monocle {
            if let Ok(focused_window) = self.focused_window_mut() {
                focused_window.focus(self.mouse_follows_focus)?;
            }
        }

        Ok(())
    }

    #[tracing::instrument(skip(self))]
    pub fn move_container_in_direction(&mut self, direction: OperationDirection) -> Result<()> {
        self.handle_unmanaged_window_behaviour()?;

        let workspace = self.focused_workspace()?;

        // removing this messes up the monitor / container / window index somewhere
        // and results in the wrong window getting moved across the monitor boundary
        if workspace.is_focused_window_monocle_or_maximized()? {
            bail!("ignoring command while active window is in monocle mode or maximized");
        }

        tracing::info!("moving container");

        let origin_container_idx = workspace.focused_container_idx();
        let origin_monitor_idx = self.focused_monitor_idx();
        let target_container_idx = workspace.new_idx_for_direction(direction);

        match target_container_idx {
            // If there is nowhere to move on the current workspace, try to move it onto the monitor
            // in that direction if there is one
            None => {
                // Don't do anything if the user has set the MoveBehaviour to NoOp
                if matches!(self.cross_monitor_move_behaviour, MoveBehaviour::NoOp) {
                    return Ok(());
                }

                let target_monitor_idx = self
                    .monitor_idx_in_direction(direction)
                    .ok_or_else(|| anyhow!("there is no container or monitor in this direction"))?;

                {
                    // remove the container from the origin monitor workspace
                    let origin_container = self
                        .focused_workspace_mut()?
                        .remove_container_by_idx(origin_container_idx)
                        .ok_or_else(|| {
                            anyhow!("could not remove container at given origin index")
                        })?;

                    self.focused_workspace_mut()?.focus_previous_container();

                    // focus the target monitor
                    self.focus_monitor(target_monitor_idx)?;

                    // unset monocle container on target workspace if there is one
                    let mut target_workspace_has_monocle = false;
                    if let Ok(target_workspace) = self.focused_workspace() {
                        if target_workspace.monocle_container().is_some() {
                            target_workspace_has_monocle = true;
                        }
                    }

                    if target_workspace_has_monocle {
                        self.toggle_monocle()?;
                    }

                    // get a mutable ref to the focused workspace on the target monitor
                    let target_workspace = self.focused_workspace_mut()?;

                    // insert the origin container into the focused workspace on the target monitor
                    // at the position where the currently focused container on that workspace is
                    target_workspace.insert_container_at_idx(
                        target_workspace.focused_container_idx(),
                        origin_container,
                    );

                    // if there is only one container on the target workspace after the insertion
                    // it means that there won't be one swapped back, so we have to decrement the
                    // focused position
                    if target_workspace.containers().len() == 1 {
                        let origin_workspace =
                            self.focused_workspace_for_monitor_idx_mut(origin_monitor_idx)?;

                        if origin_workspace.focused_container_idx() != 0 {
                            origin_workspace
                                .focus_container(origin_workspace.focused_container_idx() - 1);
                        }
                    }
                }

                // if our MoveBehaviour is Swap, let's try to send back the window container
                // whose position which just took over
                if matches!(self.cross_monitor_move_behaviour, MoveBehaviour::Swap) {
                    {
                        let target_workspace = self.focused_workspace_mut()?;

                        // if the target workspace doesn't have more than one container, this means it
                        // was previously empty, by only doing the second part of the swap when there is
                        // more than one container, we can fall back to a "move" if there is nothing to
                        // swap with on the target monitor
                        if target_workspace.containers().len() > 1 {
                            // remove the container from the target monitor workspace
                            let target_container = target_workspace
                                // this is now focused_container_idx + 1 because we have inserted our origin container
                                .remove_container_by_idx(
                                    target_workspace.focused_container_idx() + 1,
                                )
                                .ok_or_else(|| {
                                    anyhow!("could not remove container at given target index")
                                })?;

                            let origin_workspace =
                                self.focused_workspace_for_monitor_idx_mut(origin_monitor_idx)?;

                            // insert the container from the target monitor workspace into the origin monitor workspace
                            // at the same position from which our origin container was removed
                            origin_workspace
                                .insert_container_at_idx(origin_container_idx, target_container);
                        }
                    }
                }

                // make sure to update the origin monitor workspace layout because it is no
                // longer focused so it won't get updated at the end of this fn
                let offset = self.work_area_offset;

                self.monitors_mut()
                    .get_mut(origin_monitor_idx)
                    .ok_or_else(|| anyhow!("there is no monitor at this index"))?
                    .update_focused_workspace(offset)?;

                let a = self
                    .focused_monitor()
                    .ok_or_else(|| anyhow!("there is no monitor focused monitor"))?
                    .id();
                let b = self
                    .monitors_mut()
                    .get_mut(origin_monitor_idx)
                    .ok_or_else(|| anyhow!("there is no monitor at this index"))?
                    .id();

                if !WindowsApi::monitors_have_same_dpi(a, b)? {
                    self.update_focused_workspace(self.mouse_follows_focus, true)?;
                }
            }
            Some(new_idx) => {
                let workspace = self.focused_workspace_mut()?;
                workspace.swap_containers(origin_container_idx, new_idx);
                workspace.focus_container(new_idx);
            }
        }

        self.update_focused_workspace(self.mouse_follows_focus, true)
    }

    #[tracing::instrument(skip(self))]
    pub fn focus_container_in_cycle_direction(&mut self, direction: CycleDirection) -> Result<()> {
        self.handle_unmanaged_window_behaviour()?;

        tracing::info!("focusing container");
        let mut maximize_next = false;
        let mut monocle_next = false;

        if self.focused_workspace_mut()?.maximized_window().is_some() {
            maximize_next = true;
            self.unmaximize_window()?;
        }

        if self.focused_workspace_mut()?.monocle_container().is_some() {
            monocle_next = true;
            self.monocle_off()?;
        }

        let workspace = self.focused_workspace_mut()?;

        let new_idx = workspace
            .new_idx_for_cycle_direction(direction)
            .ok_or_else(|| anyhow!("this is not a valid direction from the current position"))?;

        workspace.focus_container(new_idx);

        if maximize_next {
            self.toggle_maximize()?;
        } else if monocle_next {
            self.toggle_monocle()?;
        } else {
            self.focused_window_mut()?.focus(self.mouse_follows_focus)?;
        }

        Ok(())
    }

    #[tracing::instrument(skip(self))]
    pub fn move_container_in_cycle_direction(&mut self, direction: CycleDirection) -> Result<()> {
        self.handle_unmanaged_window_behaviour()?;

        let workspace = self.focused_workspace_mut()?;
        if workspace.is_focused_window_monocle_or_maximized()? {
            bail!("ignoring command while active window is in monocle mode or maximized");
        }

        tracing::info!("moving container");

        let current_idx = workspace.focused_container_idx();
        let new_idx = workspace
            .new_idx_for_cycle_direction(direction)
            .ok_or_else(|| anyhow!("this is not a valid direction from the current position"))?;

        workspace.swap_containers(current_idx, new_idx);
        workspace.focus_container(new_idx);
        self.update_focused_workspace(self.mouse_follows_focus, true)
    }

    #[tracing::instrument(skip(self))]
    pub fn cycle_container_window_in_direction(&mut self, direction: CycleDirection) -> Result<()> {
        self.handle_unmanaged_window_behaviour()?;

        tracing::info!("cycling container windows");

        let container = self.focused_container_mut()?;

        let len = NonZeroUsize::new(container.windows().len())
            .ok_or_else(|| anyhow!("there must be at least one window in a container"))?;

        if len.get() == 1 {
            bail!("there is only one window in this container");
        }

        let current_idx = container.focused_window_idx();
        let next_idx = direction.next_idx(current_idx, len);

        container.focus_window(next_idx);
        container.load_focused_window();

        self.update_focused_workspace(self.mouse_follows_focus, true)
    }

    #[tracing::instrument(skip(self))]
    pub fn stack_all(&mut self) -> Result<()> {
        self.handle_unmanaged_window_behaviour()?;
        tracing::info!("stacking all windows on workspace");

        let workspace = self.focused_workspace_mut()?;

        let mut focused_hwnd = None;
        if let Some(container) = workspace.focused_container() {
            if let Some(window) = container.focused_window() {
                focused_hwnd = Some(window.hwnd);
            }
        }

        workspace.focus_container(workspace.containers().len() - 1);
        while workspace.focused_container_idx() > 0 {
            workspace.move_window_to_container(0)?;
            workspace.focus_container(workspace.containers().len() - 1);
        }

        if let Some(hwnd) = focused_hwnd {
            workspace.focus_container_by_window(hwnd)?;
        }

        self.update_focused_workspace(self.mouse_follows_focus, true)
    }

    #[tracing::instrument(skip(self))]
    pub fn unstack_all(&mut self) -> Result<()> {
        self.handle_unmanaged_window_behaviour()?;
        tracing::info!("unstacking all windows in container");

        let workspace = self.focused_workspace_mut()?;

        let mut focused_hwnd = None;
        if let Some(container) = workspace.focused_container() {
            if let Some(window) = container.focused_window() {
                focused_hwnd = Some(window.hwnd);
            }
        }

        let initial_focused_container_index = workspace.focused_container_idx();
        let mut focused_container = workspace.focused_container().cloned();

        while let Some(focused) = &focused_container {
            if focused.windows().len() > 1 {
                workspace.new_container_for_focused_window()?;
                workspace.focus_container(initial_focused_container_index);
                focused_container = workspace.focused_container().cloned();
            } else {
                focused_container = None;
            }
        }

        if let Some(hwnd) = focused_hwnd {
            workspace.focus_container_by_window(hwnd)?;
        }

        self.update_focused_workspace(self.mouse_follows_focus, true)
    }

    #[tracing::instrument(skip(self))]
    pub fn add_window_to_container(&mut self, direction: OperationDirection) -> Result<()> {
        self.handle_unmanaged_window_behaviour()?;

        tracing::info!("adding window to container");

        let workspace = self.focused_workspace_mut()?;
        let len = NonZeroUsize::new(workspace.containers_mut().len())
            .ok_or_else(|| anyhow!("there must be at least one container"))?;
        let current_container_idx = workspace.focused_container_idx();

        let is_valid = direction
            .destination(
                workspace.layout().as_boxed_direction().as_ref(),
                workspace.layout_flip(),
                workspace.focused_container_idx(),
                len,
            )
            .is_some();

        if is_valid {
            let new_idx = workspace.new_idx_for_direction(direction).ok_or_else(|| {
                anyhow!("this is not a valid direction from the current position")
            })?;

            let adjusted_new_index = if new_idx > current_container_idx
                && !matches!(
                    workspace.layout(),
                    Layout::Default(DefaultLayout::Grid)
                        | Layout::Default(DefaultLayout::UltrawideVerticalStack)
                ) {
                new_idx - 1
            } else {
                new_idx
            };

            if let Some(current) = workspace.focused_container() {
                if current.windows().len() > 1 {
                    workspace.focus_container(adjusted_new_index);
                    workspace.move_window_to_container(current_container_idx)?;
                } else {
                    workspace.move_window_to_container(adjusted_new_index)?;
                }
            }

            self.update_focused_workspace(self.mouse_follows_focus, false)?;
        }

        Ok(())
    }

    #[tracing::instrument(skip(self))]
    pub fn promote_container_to_front(&mut self) -> Result<()> {
        self.handle_unmanaged_window_behaviour()?;

        let workspace = self.focused_workspace_mut()?;

        if matches!(workspace.layout(), Layout::Default(DefaultLayout::Grid)) {
            tracing::debug!("ignoring promote command for grid layout");
            return Ok(());
        }

        tracing::info!("promoting container");

        workspace.promote_container()?;
        self.update_focused_workspace(self.mouse_follows_focus, true)
    }

    #[tracing::instrument(skip(self))]
    pub fn promote_focus_to_front(&mut self) -> Result<()> {
        self.handle_unmanaged_window_behaviour()?;

        let workspace = self.focused_workspace_mut()?;

        if matches!(workspace.layout(), Layout::Default(DefaultLayout::Grid)) {
            tracing::info!("ignoring promote focus command for grid layout");
            return Ok(());
        }

        tracing::info!("promoting focus");

        let target_idx = match workspace.layout() {
            Layout::Default(_) => 0,
            Layout::Custom(custom) => custom
                .first_container_idx(custom.primary_idx().map_or(0, |primary_idx| primary_idx)),
        };

        workspace.focus_container(target_idx);
        self.update_focused_workspace(self.mouse_follows_focus, true)
    }

    #[tracing::instrument(skip(self))]
    pub fn remove_window_from_container(&mut self) -> Result<()> {
        self.handle_unmanaged_window_behaviour()?;

        tracing::info!("removing window");

        if self.focused_container()?.windows().len() == 1 {
            bail!("a container must have at least one window");
        }

        let workspace = self.focused_workspace_mut()?;

        workspace.new_container_for_focused_window()?;
        self.update_focused_workspace(self.mouse_follows_focus, false)
    }

    #[tracing::instrument(skip(self))]
    pub fn toggle_tiling(&mut self) -> Result<()> {
        let workspace = self.focused_workspace_mut()?;
        workspace.set_tile(!*workspace.tile());
        self.update_focused_workspace(false, false)
    }

    #[tracing::instrument(skip(self))]
    pub fn toggle_float(&mut self) -> Result<()> {
        let hwnd = WindowsApi::foreground_window()?;
        let workspace = self.focused_workspace_mut()?;

        let mut is_floating_window = false;

        for window in workspace.floating_windows() {
            if window.hwnd == hwnd {
                is_floating_window = true;
            }
        }

        if is_floating_window {
            self.unfloat_window()?;
        } else {
            self.float_window()?;
        }

        self.update_focused_workspace(is_floating_window, true)
    }

    #[tracing::instrument(skip(self))]
    pub fn float_window(&mut self) -> Result<()> {
        tracing::info!("floating window");

        let work_area = self.focused_monitor_work_area()?;

        let workspace = self.focused_workspace_mut()?;
        workspace.new_floating_window()?;

        let window = workspace
            .floating_windows_mut()
            .last_mut()
            .ok_or_else(|| anyhow!("there is no floating window"))?;

        window.center(&work_area)?;
        window.focus(self.mouse_follows_focus)?;

        Ok(())
    }

    #[tracing::instrument(skip(self))]
    pub fn unfloat_window(&mut self) -> Result<()> {
        tracing::info!("unfloating window");

        let workspace = self.focused_workspace_mut()?;
        workspace.new_container_for_floating_window()
    }

    #[tracing::instrument(skip(self))]
    pub fn toggle_monocle(&mut self) -> Result<()> {
        self.handle_unmanaged_window_behaviour()?;

        let workspace = self.focused_workspace()?;
        match workspace.monocle_container() {
            None => self.monocle_on()?,
            Some(_) => self.monocle_off()?,
        }

        self.update_focused_workspace(true, true)?;

        Ok(())
    }

    #[tracing::instrument(skip(self))]
    pub fn monocle_on(&mut self) -> Result<()> {
        tracing::info!("enabling monocle");

        let workspace = self.focused_workspace_mut()?;
        workspace.new_monocle_container()?;

        for container in workspace.containers_mut() {
            container.hide(None);
        }

        Ok(())
    }

    #[tracing::instrument(skip(self))]
    pub fn monocle_off(&mut self) -> Result<()> {
        tracing::info!("disabling monocle");

        let workspace = self.focused_workspace_mut()?;

        for container in workspace.containers_mut() {
            container.restore();
        }

        workspace.reintegrate_monocle_container()
    }

    #[tracing::instrument(skip(self))]
    pub fn toggle_maximize(&mut self) -> Result<()> {
        self.handle_unmanaged_window_behaviour()?;

        let workspace = self.focused_workspace_mut()?;

        match workspace.maximized_window() {
            None => self.maximize_window()?,
            Some(_) => self.unmaximize_window()?,
        }

        self.update_focused_workspace(true, false)
    }

    #[tracing::instrument(skip(self))]
    pub fn maximize_window(&mut self) -> Result<()> {
        tracing::info!("maximizing windowj");

        let workspace = self.focused_workspace_mut()?;
        workspace.new_maximized_window()
    }

    #[tracing::instrument(skip(self))]
    pub fn unmaximize_window(&mut self) -> Result<()> {
        tracing::info!("unmaximizing window");

        let workspace = self.focused_workspace_mut()?;
        workspace.reintegrate_maximized_window()
    }

    #[tracing::instrument(skip(self))]
    pub fn flip_layout(&mut self, layout_flip: Axis) -> Result<()> {
        let workspace = self.focused_workspace_mut()?;

        tracing::info!("flipping layout");

        #[allow(clippy::match_same_arms)]
        match workspace.layout_flip() {
            None => {
                workspace.set_layout_flip(Option::from(layout_flip));
            }
            Some(current_layout_flip) => {
                match current_layout_flip {
                    Axis::Horizontal => match layout_flip {
                        Axis::Horizontal => workspace.set_layout_flip(None),
                        Axis::Vertical => {
                            workspace.set_layout_flip(Option::from(Axis::HorizontalAndVertical))
                        }
                        Axis::HorizontalAndVertical => {
                            workspace.set_layout_flip(Option::from(Axis::HorizontalAndVertical))
                        }
                    },
                    Axis::Vertical => match layout_flip {
                        Axis::Horizontal => {
                            workspace.set_layout_flip(Option::from(Axis::HorizontalAndVertical))
                        }
                        Axis::Vertical => workspace.set_layout_flip(None),
                        Axis::HorizontalAndVertical => {
                            workspace.set_layout_flip(Option::from(Axis::HorizontalAndVertical))
                        }
                    },
                    Axis::HorizontalAndVertical => match layout_flip {
                        Axis::Horizontal => workspace.set_layout_flip(Option::from(Axis::Vertical)),
                        Axis::Vertical => workspace.set_layout_flip(Option::from(Axis::Horizontal)),
                        Axis::HorizontalAndVertical => workspace.set_layout_flip(None),
                    },
                };
            }
        }

        self.update_focused_workspace(false, false)
    }

    #[tracing::instrument(skip(self))]
    pub fn change_workspace_layout_default(&mut self, layout: DefaultLayout) -> Result<()> {
        tracing::info!("changing layout");

        let workspace = self.focused_workspace_mut()?;

        match workspace.layout() {
            Layout::Default(_) => {}
            Layout::Custom(layout) => {
                let primary_idx =
                    layout.first_container_idx(layout.primary_idx().ok_or_else(|| {
                        anyhow!("this custom layout does not have a primary column")
                    })?);

                if !workspace.containers().is_empty() && primary_idx < workspace.containers().len()
                {
                    workspace.swap_containers(0, primary_idx);
                }
            }
        }

        workspace.set_layout(Layout::Default(layout));
        self.update_focused_workspace(self.mouse_follows_focus, false)
    }

    #[tracing::instrument(skip(self))]
    pub fn cycle_layout(&mut self, direction: CycleDirection) -> Result<()> {
        tracing::info!("cycling layout");

        let workspace = self.focused_workspace_mut()?;
        let current_layout = workspace.layout();

        match current_layout {
            Layout::Default(current) => {
                let new_layout = match direction {
                    CycleDirection::Previous => current.cycle_previous(),
                    CycleDirection::Next => current.cycle_next(),
                };

                tracing::info!("next layout: {new_layout}");
                workspace.set_layout(Layout::Default(new_layout));
            }
            Layout::Custom(_) => {}
        }

        self.update_focused_workspace(self.mouse_follows_focus, false)
    }

    #[tracing::instrument(skip(self))]
    pub fn change_workspace_custom_layout<P>(&mut self, path: P) -> Result<()>
    where
        P: AsRef<Path> + std::fmt::Debug,
    {
        tracing::info!("changing layout");

        let layout = CustomLayout::from_path(path)?;
        let workspace = self.focused_workspace_mut()?;

        match workspace.layout() {
            Layout::Default(_) => {
                let primary_idx =
                    layout.first_container_idx(layout.primary_idx().ok_or_else(|| {
                        anyhow!("this custom layout does not have a primary column")
                    })?);

                if !workspace.containers().is_empty() && primary_idx < workspace.containers().len()
                {
                    workspace.swap_containers(0, primary_idx);
                }
            }
            Layout::Custom(_) => {}
        }

        workspace.set_layout(Layout::Custom(layout));
        workspace.set_layout_flip(None);
        self.update_focused_workspace(self.mouse_follows_focus, false)
    }

    #[tracing::instrument(skip(self))]
    pub fn adjust_workspace_padding(&mut self, sizing: Sizing, adjustment: i32) -> Result<()> {
        tracing::info!("adjusting workspace padding");

        let workspace = self.focused_workspace_mut()?;

        let padding = workspace
            .workspace_padding()
            .ok_or_else(|| anyhow!("there is no workspace padding"))?;

        workspace.set_workspace_padding(Option::from(sizing.adjust_by(padding, adjustment)));

        self.update_focused_workspace(false, false)
    }

    #[tracing::instrument(skip(self))]
    pub fn adjust_container_padding(&mut self, sizing: Sizing, adjustment: i32) -> Result<()> {
        tracing::info!("adjusting container padding");

        let workspace = self.focused_workspace_mut()?;

        let padding = workspace
            .container_padding()
            .ok_or_else(|| anyhow!("there is no container padding"))?;

        workspace.set_container_padding(Option::from(sizing.adjust_by(padding, adjustment)));

        self.update_focused_workspace(false, false)
    }

    #[tracing::instrument(skip(self))]
    pub fn set_workspace_tiling(
        &mut self,
        monitor_idx: usize,
        workspace_idx: usize,
        tile: bool,
    ) -> Result<()> {
        let monitor = self
            .monitors_mut()
            .get_mut(monitor_idx)
            .ok_or_else(|| anyhow!("there is no monitor"))?;

        let workspace = monitor
            .workspaces_mut()
            .get_mut(workspace_idx)
            .ok_or_else(|| anyhow!("there is no monitor"))?;

        workspace.set_tile(tile);

        self.update_focused_workspace(false, false)
    }

    #[tracing::instrument(skip(self))]
    pub fn add_workspace_layout_default_rule(
        &mut self,
        monitor_idx: usize,
        workspace_idx: usize,
        at_container_count: usize,
        layout: DefaultLayout,
    ) -> Result<()> {
        tracing::info!("setting workspace layout");

        let offset = self.work_area_offset;
        let focused_monitor_idx = self.focused_monitor_idx();

        let monitor = self
            .monitors_mut()
            .get_mut(monitor_idx)
            .ok_or_else(|| anyhow!("there is no monitor"))?;

        let work_area = *monitor.work_area_size();
        let window_based_work_area_offset = (
            monitor.window_based_work_area_offset_limit(),
            monitor.window_based_work_area_offset(),
        );

        let focused_workspace_idx = monitor.focused_workspace_idx();
        let offset = if monitor.work_area_offset().is_some() {
            monitor.work_area_offset()
        } else {
            offset
        };

        let workspace = monitor
            .workspaces_mut()
            .get_mut(workspace_idx)
            .ok_or_else(|| anyhow!("there is no monitor"))?;

        let rules: &mut Vec<(usize, Layout)> = workspace.layout_rules_mut();
        rules.retain(|pair| pair.0 != at_container_count);
        rules.push((at_container_count, Layout::Default(layout)));
        rules.sort_by(|a, b| a.0.cmp(&b.0));

        // If this is the focused workspace on a non-focused screen, let's update it
        if focused_monitor_idx != monitor_idx && focused_workspace_idx == workspace_idx {
            workspace.update(&work_area, offset, window_based_work_area_offset)?;
            Ok(())
        } else {
            Ok(self.update_focused_workspace(false, false)?)
        }
    }

    #[tracing::instrument(skip(self))]
    pub fn add_workspace_layout_custom_rule<P>(
        &mut self,
        monitor_idx: usize,
        workspace_idx: usize,
        at_container_count: usize,
        path: P,
    ) -> Result<()>
    where
        P: AsRef<Path> + std::fmt::Debug,
    {
        tracing::info!("setting workspace layout");

        let offset = self.work_area_offset;
        let focused_monitor_idx = self.focused_monitor_idx();

        let monitor = self
            .monitors_mut()
            .get_mut(monitor_idx)
            .ok_or_else(|| anyhow!("there is no monitor"))?;

        let work_area = *monitor.work_area_size();
        let window_based_work_area_offset = (
            monitor.window_based_work_area_offset_limit(),
            monitor.window_based_work_area_offset(),
        );

        let focused_workspace_idx = monitor.focused_workspace_idx();
        let offset = if monitor.work_area_offset().is_some() {
            monitor.work_area_offset()
        } else {
            offset
        };

        let workspace = monitor
            .workspaces_mut()
            .get_mut(workspace_idx)
            .ok_or_else(|| anyhow!("there is no monitor"))?;

        let layout = CustomLayout::from_path(path)?;

        let rules: &mut Vec<(usize, Layout)> = workspace.layout_rules_mut();
        rules.retain(|pair| pair.0 != at_container_count);
        rules.push((at_container_count, Layout::Custom(layout)));
        rules.sort_by(|a, b| a.0.cmp(&b.0));

        // If this is the focused workspace on a non-focused screen, let's update it
        if focused_monitor_idx != monitor_idx && focused_workspace_idx == workspace_idx {
            workspace.update(&work_area, offset, window_based_work_area_offset)?;
            Ok(())
        } else {
            Ok(self.update_focused_workspace(false, false)?)
        }
    }

    #[tracing::instrument(skip(self))]
    pub fn clear_workspace_layout_rules(
        &mut self,
        monitor_idx: usize,
        workspace_idx: usize,
    ) -> Result<()> {
        tracing::info!("setting workspace layout");

        let offset = self.work_area_offset;
        let focused_monitor_idx = self.focused_monitor_idx();

        let monitor = self
            .monitors_mut()
            .get_mut(monitor_idx)
            .ok_or_else(|| anyhow!("there is no monitor"))?;

        let work_area = *monitor.work_area_size();
        let window_based_work_area_offset = (
            monitor.window_based_work_area_offset_limit(),
            monitor.window_based_work_area_offset(),
        );

        let focused_workspace_idx = monitor.focused_workspace_idx();
        let offset = if monitor.work_area_offset().is_some() {
            monitor.work_area_offset()
        } else {
            offset
        };

        let workspace = monitor
            .workspaces_mut()
            .get_mut(workspace_idx)
            .ok_or_else(|| anyhow!("there is no monitor"))?;

        let rules: &mut Vec<(usize, Layout)> = workspace.layout_rules_mut();
        rules.clear();

        // If this is the focused workspace on a non-focused screen, let's update it
        if focused_monitor_idx != monitor_idx && focused_workspace_idx == workspace_idx {
            workspace.update(&work_area, offset, window_based_work_area_offset)?;
            Ok(())
        } else {
            Ok(self.update_focused_workspace(false, false)?)
        }
    }

    #[tracing::instrument(skip(self))]
    pub fn set_workspace_layout_default(
        &mut self,
        monitor_idx: usize,
        workspace_idx: usize,
        layout: DefaultLayout,
    ) -> Result<()> {
        tracing::info!("setting workspace layout");

        let offset = self.work_area_offset;
        let focused_monitor_idx = self.focused_monitor_idx();

        let monitor = self
            .monitors_mut()
            .get_mut(monitor_idx)
            .ok_or_else(|| anyhow!("there is no monitor"))?;

        let work_area = *monitor.work_area_size();
        let window_based_work_area_offset = (
            monitor.window_based_work_area_offset_limit(),
            monitor.window_based_work_area_offset(),
        );

        let focused_workspace_idx = monitor.focused_workspace_idx();
        let offset = if monitor.work_area_offset().is_some() {
            monitor.work_area_offset()
        } else {
            offset
        };

        let workspace = monitor
            .workspaces_mut()
            .get_mut(workspace_idx)
            .ok_or_else(|| anyhow!("there is no monitor"))?;

        workspace.set_layout(Layout::Default(layout));

        // If this is the focused workspace on a non-focused screen, let's update it
        if focused_monitor_idx != monitor_idx && focused_workspace_idx == workspace_idx {
            workspace.update(&work_area, offset, window_based_work_area_offset)?;
            Ok(())
        } else {
            Ok(self.update_focused_workspace(false, false)?)
        }
    }

    #[tracing::instrument(skip(self))]
    pub fn set_workspace_layout_custom<P>(
        &mut self,
        monitor_idx: usize,
        workspace_idx: usize,
        path: P,
    ) -> Result<()>
    where
        P: AsRef<Path> + std::fmt::Debug,
    {
        tracing::info!("setting workspace layout");
        let layout = CustomLayout::from_path(path)?;
        let offset = self.work_area_offset;
        let focused_monitor_idx = self.focused_monitor_idx();

        let monitor = self
            .monitors_mut()
            .get_mut(monitor_idx)
            .ok_or_else(|| anyhow!("there is no monitor"))?;

        let work_area = *monitor.work_area_size();
        let window_based_work_area_offset = (
            monitor.window_based_work_area_offset_limit(),
            monitor.window_based_work_area_offset(),
        );

        let focused_workspace_idx = monitor.focused_workspace_idx();
        let offset = if monitor.work_area_offset().is_some() {
            monitor.work_area_offset()
        } else {
            offset
        };

        let workspace = monitor
            .workspaces_mut()
            .get_mut(workspace_idx)
            .ok_or_else(|| anyhow!("there is no monitor"))?;

        workspace.set_layout(Layout::Custom(layout));
        workspace.set_layout_flip(None);

        // If this is the focused workspace on a non-focused screen, let's update it
        if focused_monitor_idx != monitor_idx && focused_workspace_idx == workspace_idx {
            workspace.update(&work_area, offset, window_based_work_area_offset)?;
            Ok(())
        } else {
            Ok(self.update_focused_workspace(false, false)?)
        }
    }

    #[tracing::instrument(skip(self))]
    pub fn ensure_workspaces_for_monitor(
        &mut self,
        monitor_idx: usize,
        workspace_count: usize,
    ) -> Result<()> {
        tracing::info!("ensuring workspace count");

        let monitor = self
            .monitors_mut()
            .get_mut(monitor_idx)
            .ok_or_else(|| anyhow!("there is no monitor"))?;

        monitor.ensure_workspace_count(workspace_count);

        Ok(())
    }

    #[tracing::instrument(skip(self))]
    pub fn ensure_named_workspaces_for_monitor(
        &mut self,
        monitor_idx: usize,
        names: &Vec<String>,
    ) -> Result<()> {
        tracing::info!("ensuring workspace count");

        let monitor = self
            .monitors_mut()
            .get_mut(monitor_idx)
            .ok_or_else(|| anyhow!("there is no monitor"))?;

        monitor.ensure_workspace_count(names.len());

        for (workspace_idx, name) in names.iter().enumerate() {
            if let Some(workspace) = monitor.workspaces_mut().get_mut(workspace_idx) {
                workspace.set_name(Option::from(name.clone()));
            }
        }

        Ok(())
    }

    #[tracing::instrument(skip(self))]
    pub fn set_workspace_padding(
        &mut self,
        monitor_idx: usize,
        workspace_idx: usize,
        size: i32,
    ) -> Result<()> {
        tracing::info!("setting workspace padding");

        let monitor = self
            .monitors_mut()
            .get_mut(monitor_idx)
            .ok_or_else(|| anyhow!("there is no monitor"))?;

        let workspace = monitor
            .workspaces_mut()
            .get_mut(workspace_idx)
            .ok_or_else(|| anyhow!("there is no monitor"))?;

        workspace.set_workspace_padding(Option::from(size));

        self.update_focused_workspace(false, false)
    }

    #[tracing::instrument(skip(self))]
    pub fn set_workspace_name(
        &mut self,
        monitor_idx: usize,
        workspace_idx: usize,
        name: String,
    ) -> Result<()> {
        tracing::info!("setting workspace name");

        let monitor = self
            .monitors_mut()
            .get_mut(monitor_idx)
            .ok_or_else(|| anyhow!("there is no monitor"))?;

        let workspace = monitor
            .workspaces_mut()
            .get_mut(workspace_idx)
            .ok_or_else(|| anyhow!("there is no monitor"))?;

        workspace.set_name(Option::from(name.clone()));
        monitor.workspace_names_mut().insert(workspace_idx, name);

        Ok(())
    }

    #[tracing::instrument(skip(self))]
    pub fn set_container_padding(
        &mut self,
        monitor_idx: usize,
        workspace_idx: usize,
        size: i32,
    ) -> Result<()> {
        tracing::info!("setting container padding");

        let monitor = self
            .monitors_mut()
            .get_mut(monitor_idx)
            .ok_or_else(|| anyhow!("there is no monitor"))?;

        let workspace = monitor
            .workspaces_mut()
            .get_mut(workspace_idx)
            .ok_or_else(|| anyhow!("there is no monitor"))?;

        workspace.set_container_padding(Option::from(size));

        self.update_focused_workspace(false, false)
    }

    pub fn focused_monitor_size(&self) -> Result<Rect> {
        Ok(*self
            .focused_monitor()
            .ok_or_else(|| anyhow!("there is no monitor"))?
            .size())
    }

    pub fn focused_monitor_work_area(&self) -> Result<Rect> {
        Ok(*self
            .focused_monitor()
            .ok_or_else(|| anyhow!("there is no monitor"))?
            .work_area_size())
    }

    #[tracing::instrument(skip(self))]
    pub fn focus_monitor(&mut self, idx: usize) -> Result<()> {
        tracing::info!("focusing monitor");
        self.send_always_on_top(Some(idx), None, None)?;


        if self.monitors().get(idx).is_some() {
            self.monitors.focus(idx);
        } else {
            bail!("this is not a valid monitor index");
        }

        Ok(())
    }

    pub fn monitor_idx_from_window(&mut self, window: Window) -> Option<usize> {
        let hmonitor = WindowsApi::monitor_from_window(window.hwnd());

        for (i, monitor) in self.monitors().iter().enumerate() {
            if monitor.id() == hmonitor {
                return Option::from(i);
            }
        }

        // our hmonitor might be stale, so if we didn't return above, try querying via the latest
        // info taken from win32_display_data and update our hmonitor while we're at it
        if let Ok(latest) = WindowsApi::monitor(hmonitor) {
            for (i, monitor) in self.monitors_mut().iter_mut().enumerate() {
                if monitor.device_id() == latest.device_id() {
                    monitor.set_id(latest.id());
                    return Option::from(i);
                }
            }
        }

        None
    }

    pub fn monitor_idx_from_current_pos(&mut self) -> Option<usize> {
        let hmonitor = WindowsApi::monitor_from_point(WindowsApi::cursor_pos().ok()?);

        for (i, monitor) in self.monitors().iter().enumerate() {
            if monitor.id() == hmonitor {
                return Option::from(i);
            }
        }

        // our hmonitor might be stale, so if we didn't return above, try querying via the latest
        // info taken from win32_display_data and update our hmonitor while we're at it
        if let Ok(latest) = WindowsApi::monitor(hmonitor) {
            for (i, monitor) in self.monitors_mut().iter_mut().enumerate() {
                if monitor.device_id() == latest.device_id() {
                    monitor.set_id(latest.id());
                    return Option::from(i);
                }
            }
        }

        None
    }

    pub fn focused_workspace_idx(&self) -> Result<usize> {
        Ok(self
            .focused_monitor()
            .ok_or_else(|| anyhow!("there is no monitor"))?
            .focused_workspace_idx())
    }

    pub fn focused_workspace(&self) -> Result<&Workspace> {
        self.focused_monitor()
            .ok_or_else(|| anyhow!("there is no monitor"))?
            .focused_workspace()
            .ok_or_else(|| anyhow!("there is no workspace"))
    }

    pub fn focused_workspace_mut(&mut self) -> Result<&mut Workspace> {
        self.focused_monitor_mut()
            .ok_or_else(|| anyhow!("there is no monitor"))?
            .focused_workspace_mut()
            .ok_or_else(|| anyhow!("there is no workspace"))
    }

    pub fn focused_workspace_idx_for_monitor_idx(&self, idx: usize) -> Result<usize> {
        Ok(self
            .monitors()
            .get(idx)
            .ok_or_else(|| anyhow!("there is no monitor at this index"))?
            .focused_workspace_idx())
    }

    pub fn focused_workspace_for_monitor_idx(&self, idx: usize) -> Result<&Workspace> {
        self.monitors()
            .get(idx)
            .ok_or_else(|| anyhow!("there is no monitor at this index"))?
            .focused_workspace()
            .ok_or_else(|| anyhow!("there is no workspace"))
    }

    pub fn focused_workspace_for_monitor_idx_mut(&mut self, idx: usize) -> Result<&mut Workspace> {
        self.monitors_mut()
            .get_mut(idx)
            .ok_or_else(|| anyhow!("there is no monitor at this index"))?
            .focused_workspace_mut()
            .ok_or_else(|| anyhow!("there is no workspace"))
    }

    #[tracing::instrument(skip(self))]
    pub fn focus_workspace(&mut self, idx: usize) -> Result<()> {
        tracing::info!("focusing workspace");

        self.send_always_on_top(None, Some(idx), None)?;

        let mouse_follows_focus = self.mouse_follows_focus;
        let monitor = self
            .focused_monitor_mut()
            .ok_or_else(|| anyhow!("there is no workspace"))?;

        monitor.focus_workspace(idx)?;
        monitor.load_focused_workspace(mouse_follows_focus)?;

        self.update_focused_workspace(false, true)
    }

    #[tracing::instrument(skip(self))]
    pub fn monitor_workspace_index_by_name(&mut self, name: &str) -> Option<(usize, usize)> {
        tracing::info!("looking up workspace by name");

        for (monitor_idx, monitor) in self.monitors().iter().enumerate() {
            for (workspace_idx, workspace) in monitor.workspaces().iter().enumerate() {
                if let Some(workspace_name) = workspace.name() {
                    if workspace_name == name {
                        return Option::from((monitor_idx, workspace_idx));
                    }
                }
            }
        }

        None
    }

    #[tracing::instrument(skip(self))]
    pub fn new_workspace(&mut self) -> Result<()> {
        tracing::info!("adding new workspace");

        let mouse_follows_focus = self.mouse_follows_focus;
        let monitor = self
            .focused_monitor_mut()
            .ok_or_else(|| anyhow!("there is no workspace"))?;

        monitor.focus_workspace(monitor.new_workspace_idx())?;
        monitor.load_focused_workspace(mouse_follows_focus)?;

        self.update_focused_workspace(self.mouse_follows_focus, false)
    }

    pub fn focused_container(&self) -> Result<&Container> {
        self.focused_workspace()?
            .focused_container()
            .ok_or_else(|| anyhow!("there is no container"))
    }

    pub fn focused_container_mut(&mut self) -> Result<&mut Container> {
        self.focused_workspace_mut()?
            .focused_container_mut()
            .ok_or_else(|| anyhow!("there is no container"))
    }

    pub fn focused_window(&self) -> Result<&Window> {
        self.focused_container()?
            .focused_window()
            .ok_or_else(|| anyhow!("there is no window"))
    }

    fn focused_window_mut(&mut self) -> Result<&mut Window> {
        self.focused_container_mut()?
            .focused_window_mut()
            .ok_or_else(|| anyhow!("there is no window"))
    }
}<|MERGE_RESOLUTION|>--- conflicted
+++ resolved
@@ -1243,15 +1243,13 @@
             target_monitor.load_focused_workspace(mouse_follows_focus)?;
             target_monitor.update_focused_workspace(offset)?;
 
-<<<<<<< HEAD
-=======
+          
         // this second one is for DPI changes when the target is another monitor
         // if we don't do this the layout on the other monitor could look funny
         // until it is interacted with again
         target_monitor.update_focused_workspace(offset)?;
 
         if follow {
->>>>>>> b7a987be
             self.focus_monitor(monitor_idx)?;
         }
 
