use std::collections::HashMap;
use std::collections::HashSet;
use std::collections::VecDeque;
use std::io::ErrorKind;
use std::num::NonZeroUsize;
use std::path::Path;
use std::path::PathBuf;
use std::sync::atomic::Ordering;
use std::sync::Arc;

use color_eyre::eyre::anyhow;
use color_eyre::eyre::bail;
use color_eyre::Result;
use crossbeam_channel::Receiver;
use hotwatch::notify::ErrorKind as NotifyErrorKind;
use hotwatch::EventKind;
use hotwatch::Hotwatch;
use parking_lot::Mutex;
use schemars::JsonSchema;
use serde::Deserialize;
use serde::Serialize;
use uds_windows::UnixListener;

use crate::core::config_generation::MatchingRule;
use crate::core::custom_layout::CustomLayout;
use crate::core::Arrangement;
use crate::core::Axis;
use crate::core::BorderImplementation;
use crate::core::BorderStyle;
use crate::core::CycleDirection;
use crate::core::DefaultLayout;
use crate::core::FocusFollowsMouseImplementation;
use crate::core::HidingBehaviour;
use crate::core::Layout;
use crate::core::MoveBehaviour;
use crate::core::OperationBehaviour;
use crate::core::OperationDirection;
use crate::core::Rect;
use crate::core::Sizing;
use crate::core::StackbarLabel;
use crate::core::WindowContainerBehaviour;
use crate::core::WindowManagementBehaviour;

use crate::border_manager;
use crate::border_manager::STYLE;
use crate::config_generation::WorkspaceMatchingRule;
use crate::container::Container;
use crate::core::StackbarMode;
use crate::current_virtual_desktop;
use crate::load_configuration;
use crate::monitor::Monitor;
use crate::ring::Ring;
use crate::should_act_individual;
use crate::stackbar_manager::STACKBAR_FOCUSED_TEXT_COLOUR;
use crate::stackbar_manager::STACKBAR_LABEL;
use crate::stackbar_manager::STACKBAR_MODE;
use crate::stackbar_manager::STACKBAR_TAB_BACKGROUND_COLOUR;
use crate::stackbar_manager::STACKBAR_TAB_HEIGHT;
use crate::stackbar_manager::STACKBAR_TAB_WIDTH;
use crate::stackbar_manager::STACKBAR_UNFOCUSED_TEXT_COLOUR;
use crate::static_config::StaticConfig;
use crate::transparency_manager;
use crate::window::Window;
use crate::window_manager_event::WindowManagerEvent;
use crate::windows_api::WindowsApi;
use crate::winevent_listener;
use crate::workspace::Workspace;
use crate::BorderColours;
use crate::Colour;
use crate::CrossBoundaryBehaviour;
use crate::Rgb;
use crate::CUSTOM_FFM;
use crate::DATA_DIR;
use crate::DISPLAY_INDEX_PREFERENCES;
use crate::HIDING_BEHAVIOUR;
use crate::HOME_DIR;
use crate::IGNORE_IDENTIFIERS;
use crate::LAYERED_WHITELIST;
use crate::MANAGE_IDENTIFIERS;
use crate::MONITOR_INDEX_PREFERENCES;
use crate::NO_TITLEBAR;
use crate::OBJECT_NAME_CHANGE_ON_LAUNCH;
use crate::REGEX_IDENTIFIERS;
use crate::REMOVE_TITLEBARS;
use crate::TRAY_AND_MULTI_WINDOW_IDENTIFIERS;
use crate::WORKSPACE_MATCHING_RULES;

#[derive(Debug)]
pub struct WindowManager {
    pub monitors: Ring<Monitor>,
    pub incoming_events: Receiver<WindowManagerEvent>,
    pub command_listener: UnixListener,
    pub is_paused: bool,
    pub work_area_offset: Option<Rect>,
    pub resize_delta: i32,
    pub window_management_behaviour: WindowManagementBehaviour,
    pub cross_monitor_move_behaviour: MoveBehaviour,
    pub cross_boundary_behaviour: CrossBoundaryBehaviour,
    pub unmanaged_window_operation_behaviour: OperationBehaviour,
    pub focus_follows_mouse: Option<FocusFollowsMouseImplementation>,
    pub mouse_follows_focus: bool,
    pub hotwatch: Hotwatch,
    pub virtual_desktop_id: Option<Vec<u8>>,
    pub has_pending_raise_op: bool,
    pub pending_move_op: Arc<Option<(usize, usize, isize)>>,
    pub already_moved_window_handles: Arc<Mutex<HashSet<isize>>>,
<<<<<<< HEAD
    pub always_on_top: Option<Vec<isize>>,

=======
    pub uncloack_to_ignore: usize,
>>>>>>> 6a09ec4b
}

#[allow(clippy::struct_excessive_bools)]
#[derive(Debug, Serialize, Deserialize, JsonSchema)]
pub struct State {
    pub monitors: Ring<Monitor>,
    pub is_paused: bool,
    pub resize_delta: i32,
    pub new_window_behaviour: WindowContainerBehaviour,
    pub float_override: bool,
    pub cross_monitor_move_behaviour: MoveBehaviour,
    pub unmanaged_window_operation_behaviour: OperationBehaviour,
    pub work_area_offset: Option<Rect>,
    pub focus_follows_mouse: Option<FocusFollowsMouseImplementation>,
    pub mouse_follows_focus: bool,
    pub has_pending_raise_op: bool,
}

impl State {
    pub fn has_been_modified(&self, wm: &WindowManager) -> bool {
        let new = Self::from(wm);

        if self.monitors != new.monitors {
            return true;
        }

        if self.is_paused != new.is_paused {
            return true;
        }

        if self.new_window_behaviour != new.new_window_behaviour {
            return true;
        }

        if self.float_override != new.float_override {
            return true;
        }

        if self.cross_monitor_move_behaviour != new.cross_monitor_move_behaviour {
            return true;
        }

        if self.unmanaged_window_operation_behaviour != new.unmanaged_window_operation_behaviour {
            return true;
        }

        if self.work_area_offset != new.work_area_offset {
            return true;
        }

        if self.focus_follows_mouse != new.focus_follows_mouse {
            return true;
        }

        if self.mouse_follows_focus != new.mouse_follows_focus {
            return true;
        }

        if self.has_pending_raise_op != new.has_pending_raise_op {
            return true;
        }

        false
    }
}

#[allow(clippy::struct_excessive_bools)]
#[derive(Debug, Serialize, Deserialize, JsonSchema)]
pub struct GlobalState {
    pub border_enabled: bool,
    pub border_colours: BorderColours,
    pub border_style: BorderStyle,
    pub border_offset: i32,
    pub border_width: i32,
    pub stackbar_mode: StackbarMode,
    pub stackbar_label: StackbarLabel,
    pub stackbar_focused_text_colour: Colour,
    pub stackbar_unfocused_text_colour: Colour,
    pub stackbar_tab_background_colour: Colour,
    pub stackbar_tab_width: i32,
    pub stackbar_height: i32,
    pub remove_titlebars: bool,
    #[serde(alias = "float_identifiers")]
    pub ignore_identifiers: Vec<MatchingRule>,
    pub manage_identifiers: Vec<MatchingRule>,
    pub layered_whitelist: Vec<MatchingRule>,
    pub tray_and_multi_window_identifiers: Vec<MatchingRule>,
    pub name_change_on_launch_identifiers: Vec<MatchingRule>,
    pub monitor_index_preferences: HashMap<usize, Rect>,
    pub display_index_preferences: HashMap<usize, String>,
    pub workspace_rules: Vec<WorkspaceMatchingRule>,
    pub window_hiding_behaviour: HidingBehaviour,
    pub configuration_dir: PathBuf,
    pub data_dir: PathBuf,
    pub custom_ffm: bool,
}

impl Default for GlobalState {
    fn default() -> Self {
        Self {
            border_enabled: border_manager::BORDER_ENABLED.load(Ordering::SeqCst),
            border_colours: BorderColours {
                single: Option::from(Colour::Rgb(Rgb::from(
                    border_manager::FOCUSED.load(Ordering::SeqCst),
                ))),
                stack: Option::from(Colour::Rgb(Rgb::from(
                    border_manager::STACK.load(Ordering::SeqCst),
                ))),
                monocle: Option::from(Colour::Rgb(Rgb::from(
                    border_manager::MONOCLE.load(Ordering::SeqCst),
                ))),
                floating: Option::from(Colour::Rgb(Rgb::from(
                    border_manager::FLOATING.load(Ordering::SeqCst),
                ))),
                unfocused: Option::from(Colour::Rgb(Rgb::from(
                    border_manager::UNFOCUSED.load(Ordering::SeqCst),
                ))),
            },
            border_style: STYLE.load(),
            border_offset: border_manager::BORDER_OFFSET.load(Ordering::SeqCst),
            border_width: border_manager::BORDER_WIDTH.load(Ordering::SeqCst),
            stackbar_mode: STACKBAR_MODE.load(),
            stackbar_label: STACKBAR_LABEL.load(),
            stackbar_focused_text_colour: Colour::Rgb(Rgb::from(
                STACKBAR_FOCUSED_TEXT_COLOUR.load(Ordering::SeqCst),
            )),
            stackbar_unfocused_text_colour: Colour::Rgb(Rgb::from(
                STACKBAR_UNFOCUSED_TEXT_COLOUR.load(Ordering::SeqCst),
            )),
            stackbar_tab_background_colour: Colour::Rgb(Rgb::from(
                STACKBAR_TAB_BACKGROUND_COLOUR.load(Ordering::SeqCst),
            )),
            stackbar_tab_width: STACKBAR_TAB_WIDTH.load(Ordering::SeqCst),
            stackbar_height: STACKBAR_TAB_HEIGHT.load(Ordering::SeqCst),
            remove_titlebars: REMOVE_TITLEBARS.load(Ordering::SeqCst),
            ignore_identifiers: IGNORE_IDENTIFIERS.lock().clone(),
            manage_identifiers: MANAGE_IDENTIFIERS.lock().clone(),
            layered_whitelist: LAYERED_WHITELIST.lock().clone(),
            tray_and_multi_window_identifiers: TRAY_AND_MULTI_WINDOW_IDENTIFIERS.lock().clone(),
            name_change_on_launch_identifiers: OBJECT_NAME_CHANGE_ON_LAUNCH.lock().clone(),
            monitor_index_preferences: MONITOR_INDEX_PREFERENCES.lock().clone(),
            display_index_preferences: DISPLAY_INDEX_PREFERENCES.lock().clone(),
            workspace_rules: WORKSPACE_MATCHING_RULES.lock().clone(),
            window_hiding_behaviour: *HIDING_BEHAVIOUR.lock(),
            configuration_dir: HOME_DIR.clone(),
            data_dir: DATA_DIR.clone(),
            custom_ffm: CUSTOM_FFM.load(Ordering::SeqCst),
        }
    }
}

impl AsRef<Self> for WindowManager {
    fn as_ref(&self) -> &Self {
        self
    }
}

impl From<&WindowManager> for State {
    fn from(wm: &WindowManager) -> Self {
        Self {
            monitors: wm.monitors.clone(),
            is_paused: wm.is_paused,
            work_area_offset: wm.work_area_offset,
            resize_delta: wm.resize_delta,
            new_window_behaviour: wm.window_management_behaviour.current_behaviour,
            float_override: wm.window_management_behaviour.float_override,
            cross_monitor_move_behaviour: wm.cross_monitor_move_behaviour,
            focus_follows_mouse: wm.focus_follows_mouse,
            mouse_follows_focus: wm.mouse_follows_focus,
            has_pending_raise_op: wm.has_pending_raise_op,
            unmanaged_window_operation_behaviour: wm.unmanaged_window_operation_behaviour,
        }
    }
}

impl_ring_elements!(WindowManager, Monitor);

#[derive(Debug, Clone, Copy)]
struct EnforceWorkspaceRuleOp {
    hwnd: isize,
    origin_monitor_idx: usize,
    origin_workspace_idx: usize,
    target_monitor_idx: usize,
    target_workspace_idx: usize,
    floating: bool,
}
impl EnforceWorkspaceRuleOp {
    const fn is_origin(&self, monitor_idx: usize, workspace_idx: usize) -> bool {
        self.origin_monitor_idx == monitor_idx && self.origin_workspace_idx == workspace_idx
    }

    const fn is_target(&self, monitor_idx: usize, workspace_idx: usize) -> bool {
        self.target_monitor_idx == monitor_idx && self.target_workspace_idx == workspace_idx
    }

    const fn is_enforced(&self) -> bool {
        (self.origin_monitor_idx == self.target_monitor_idx)
            && (self.origin_workspace_idx == self.target_workspace_idx)
    }
}

impl WindowManager {
    #[tracing::instrument]
    pub fn new(incoming: Receiver<WindowManagerEvent>) -> Result<Self> {
        let socket = DATA_DIR.join("komorebi.sock");

        match std::fs::remove_file(&socket) {
            Ok(()) => {}
            Err(error) => match error.kind() {
                // Doing this because ::exists() doesn't work reliably on Windows via IntelliJ
                ErrorKind::NotFound => {}
                _ => {
                    return Err(error.into());
                }
            },
        };

        let listener = UnixListener::bind(&socket)?;

        Ok(Self {
            monitors: Ring::default(),
            incoming_events: incoming,
            command_listener: listener,
            is_paused: false,
            virtual_desktop_id: current_virtual_desktop(),
            work_area_offset: None,
            window_management_behaviour: WindowManagementBehaviour::default(),
            cross_monitor_move_behaviour: MoveBehaviour::Swap,
            cross_boundary_behaviour: CrossBoundaryBehaviour::Workspace,
            unmanaged_window_operation_behaviour: OperationBehaviour::Op,
            resize_delta: 50,
            focus_follows_mouse: None,
            mouse_follows_focus: true,
            hotwatch: Hotwatch::new()?,
            has_pending_raise_op: false,
            pending_move_op: Arc::new(None),
            already_moved_window_handles: Arc::new(Mutex::new(HashSet::new())),
<<<<<<< HEAD
            always_on_top: None,
=======
            uncloack_to_ignore: 0,
>>>>>>> 6a09ec4b
        })
    }

    #[tracing::instrument(skip(self))]
    pub fn init(&mut self) -> Result<()> {
        tracing::info!("initialising");
        WindowsApi::load_monitor_information(&mut self.monitors)?;
        WindowsApi::load_workspace_information(&mut self.monitors)
    }

    #[tracing::instrument]
    pub fn reload_configuration() {
        tracing::info!("reloading configuration");
        std::thread::spawn(|| load_configuration().expect("could not load configuration"));
    }

    #[tracing::instrument(skip(self))]
    pub fn reload_static_configuration(&mut self, pathbuf: &PathBuf) -> Result<()> {
        tracing::info!("reloading static configuration");
        StaticConfig::reload(pathbuf, self)
    }

    pub fn window_management_behaviour(
        &self,
        monitor_idx: usize,
        workspace_idx: usize,
    ) -> WindowManagementBehaviour {
        if let Some(monitor) = self.monitors().get(monitor_idx) {
            if let Some(workspace) = monitor.workspaces().get(workspace_idx) {
                let current_behaviour =
                    if let Some(behaviour) = workspace.window_container_behaviour() {
                        if workspace.containers().is_empty()
                            && matches!(behaviour, WindowContainerBehaviour::Append)
                        {
                            // You can't append to an empty workspace
                            WindowContainerBehaviour::Create
                        } else {
                            *behaviour
                        }
                    } else if workspace.containers().is_empty()
                        && matches!(
                            self.window_management_behaviour.current_behaviour,
                            WindowContainerBehaviour::Append
                        )
                    {
                        // You can't append to an empty workspace
                        WindowContainerBehaviour::Create
                    } else {
                        self.window_management_behaviour.current_behaviour
                    };

                let float_override = if let Some(float_override) = workspace.float_override() {
                    *float_override
                } else {
                    self.window_management_behaviour.float_override
                };

                return WindowManagementBehaviour {
                    current_behaviour,
                    float_override,
                };
            }
        }

        WindowManagementBehaviour {
            current_behaviour: WindowContainerBehaviour::Create,
            float_override: self.window_management_behaviour.float_override,
        }
    }

    #[tracing::instrument(skip(self))]
    pub fn watch_configuration(&mut self, enable: bool) -> Result<()> {
        let config_pwsh = HOME_DIR.join("komorebi.ps1");
        let config_ahk = HOME_DIR.join("komorebi.ahk");

        if config_pwsh.exists() {
            self.configure_watcher(enable, config_pwsh)?;
        } else if config_ahk.exists() {
            self.configure_watcher(enable, config_ahk)?;
        }

        Ok(())
    }

    fn configure_watcher(&mut self, enable: bool, config: PathBuf) -> Result<()> {
        if enable {
            tracing::info!("watching configuration for changes: {}", config.display());
            // Always make absolutely sure that there isn't an already existing watch, because
            // hotwatch allows multiple watches to be registered for the same path
            match self.hotwatch.unwatch(&config) {
                Ok(()) => {}
                Err(error) => match error {
                    hotwatch::Error::Notify(ref notify_error) => match notify_error.kind {
                        NotifyErrorKind::WatchNotFound => {}
                        _ => return Err(error.into()),
                    },
                    error @ hotwatch::Error::Io(_) => return Err(error.into()),
                },
            }

            self.hotwatch.watch(config, |event| match event.kind {
                // Editing in Notepad sends a NoticeWrite while editing in (Neo)Vim sends
                // a NoticeRemove, presumably because of the use of swap files?
                EventKind::Modify(_) | EventKind::Remove(_) => {
                    std::thread::spawn(|| {
                        load_configuration().expect("could not load configuration");
                    });
                }
                _ => {}
            })?;
        } else {
            tracing::info!(
                "no longer watching configuration for changes: {}",
                config.display()
            );

            self.hotwatch.unwatch(config)?;
        };

        Ok(())
    }

    pub fn monitor_idx_in_direction(&self, direction: OperationDirection) -> Option<usize> {
        let current_monitor_size = self.focused_monitor_size().ok()?;

        for (idx, monitor) in self.monitors.elements().iter().enumerate() {
            match direction {
                OperationDirection::Left => {
                    if monitor.size().left + monitor.size().right == current_monitor_size.left {
                        return Option::from(idx);
                    }
                }
                OperationDirection::Right => {
                    if current_monitor_size.right + current_monitor_size.left == monitor.size().left
                    {
                        return Option::from(idx);
                    }
                }
                OperationDirection::Up => {
                    if monitor.size().top + monitor.size().bottom == current_monitor_size.top {
                        return Option::from(idx);
                    }
                }
                OperationDirection::Down => {
                    if current_monitor_size.top + current_monitor_size.bottom == monitor.size().top
                    {
                        return Option::from(idx);
                    }
                }
            }
        }

        None
    }

    #[allow(clippy::too_many_arguments)]
    #[tracing::instrument(skip(self), level = "debug")]
    fn add_window_handle_to_move_based_on_workspace_rule(
        &self,
        window_title: &String,
        hwnd: isize,
        origin_monitor_idx: usize,
        origin_workspace_idx: usize,
        target_monitor_idx: usize,
        target_workspace_idx: usize,
        floating: bool,
        to_move: &mut Vec<EnforceWorkspaceRuleOp>,
    ) -> () {
        tracing::trace!(
            "{} should be on monitor {}, workspace {}",
            window_title,
            target_monitor_idx,
            target_workspace_idx
        );

        // Create an operation outline and save it for later in the fn
        to_move.push(EnforceWorkspaceRuleOp {
            hwnd,
            origin_monitor_idx,
            origin_workspace_idx,
            target_monitor_idx,
            target_workspace_idx,
            floating,
        });
    }

    #[tracing::instrument(skip(self), level = "debug")]
    pub fn enforce_workspace_rules(&mut self) -> Result<()> {
        let mut to_move = vec![];

        let focused_monitor_idx = self.focused_monitor_idx();
        let focused_workspace_idx = self
            .monitors()
            .get(focused_monitor_idx)
            .ok_or_else(|| anyhow!("there is no monitor with that index"))?
            .focused_workspace_idx();

        let workspace_matching_rules = WORKSPACE_MATCHING_RULES.lock();
        let regex_identifiers = REGEX_IDENTIFIERS.lock();
        // Go through all the monitors and workspaces
        for (i, monitor) in self.monitors().iter().enumerate() {
            for (j, workspace) in monitor.workspaces().iter().enumerate() {
                // And all the visible windows (at the top of a container)
                for window in workspace.visible_windows().into_iter().flatten() {
                    let mut already_moved_window_handles = self.already_moved_window_handles.lock();
                    let exe_name = window.exe()?;
                    let title = window.title()?;
                    let class = window.class()?;
                    let path = window.path()?;

                    for rule in &*workspace_matching_rules {
                        let matched = match &rule.matching_rule {
                            MatchingRule::Simple(r) => should_act_individual(
                                &title,
                                &exe_name,
                                &class,
                                &path,
                                r,
                                &regex_identifiers,
                            ),
                            MatchingRule::Composite(r) => {
                                let mut composite_results = vec![];
                                for identifier in r {
                                    composite_results.push(should_act_individual(
                                        &title,
                                        &exe_name,
                                        &class,
                                        &path,
                                        identifier,
                                        &regex_identifiers,
                                    ));
                                }

                                composite_results.iter().all(|&x| x)
                            }
                        };

                        if matched {
                            let floating = workspace.floating_windows().contains(window);

                            if rule.initial_only {
                                if !already_moved_window_handles.contains(&window.hwnd) {
                                    already_moved_window_handles.insert(window.hwnd);

                                    self.add_window_handle_to_move_based_on_workspace_rule(
                                        &window.title()?,
                                        window.hwnd,
                                        i,
                                        j,
                                        rule.monitor_index,
                                        rule.workspace_index,
                                        floating,
                                        &mut to_move,
                                    );
                                }
                            } else {
                                self.add_window_handle_to_move_based_on_workspace_rule(
                                    &window.title()?,
                                    window.hwnd,
                                    i,
                                    j,
                                    rule.monitor_index,
                                    rule.workspace_index,
                                    floating,
                                    &mut to_move,
                                );
                            }
                        }
                    }
                }
            }
        }

        // Only retain operations where the target is not the current workspace
        to_move.retain(|op| !op.is_target(focused_monitor_idx, focused_workspace_idx));
        // Only retain operations where the rule has not already been enforced
        to_move.retain(|op| !op.is_enforced());

        let mut should_update_focused_workspace = false;

        // Parse the operation and remove any windows that are not placed according to their rules
        for op in &to_move {
            let target_area = *self
                .monitors_mut()
                .get_mut(op.target_monitor_idx)
                .ok_or_else(|| anyhow!("there is no monitor with that index"))?
                .work_area_size();

            let origin_monitor = self
                .monitors_mut()
                .get_mut(op.origin_monitor_idx)
                .ok_or_else(|| anyhow!("there is no monitor with that index"))?;

            let origin_area = *origin_monitor.work_area_size();

            let origin_workspace = origin_monitor
                .workspaces_mut()
                .get_mut(op.origin_workspace_idx)
                .ok_or_else(|| anyhow!("there is no workspace with that index"))?;

            let mut window = Window::from(op.hwnd);

            // If it is a floating window move it to the target area
            if op.floating {
                window.move_to_area(&origin_area, &target_area)?;
            }

            // Hide the window we are about to remove if it is on the currently focused workspace
            if op.is_origin(focused_monitor_idx, focused_workspace_idx) {
                window.hide();
                should_update_focused_workspace = true;
            }

            origin_workspace.remove_window(op.hwnd)?;
        }

        // Parse the operation again and associate those removed windows with the workspace that
        // their rules have defined for them
        for op in &to_move {
            let target_monitor = self
                .monitors_mut()
                .get_mut(op.target_monitor_idx)
                .ok_or_else(|| anyhow!("there is no monitor with that index"))?;

            // The very first time this fn is called, the workspace might not even exist yet
            if target_monitor
                .workspaces()
                .get(op.target_workspace_idx)
                .is_none()
            {
                // If it doesn't, let's make sure it does for the next step
                target_monitor.ensure_workspace_count(op.target_workspace_idx + 1);
            }

            let target_workspace = target_monitor
                .workspaces_mut()
                .get_mut(op.target_workspace_idx)
                .ok_or_else(|| anyhow!("there is no workspace with that index"))?;

            if op.floating {
                target_workspace
                    .floating_windows_mut()
                    .push(Window::from(op.hwnd));
            } else {
                //TODO(alex-ds13): should this take into account the target workspace
                //`window_container_behaviour`?
                //In the case above a floating window should always be moved as floating,
                //because it was set as so either manually by the user or by a
                //`floating_applications` rule so it should stay that way. But a tiled window
                //when moving to another workspace by a `workspace_rule` should honor that
                //workspace `window_container_behaviour` in my opinion! Maybe this should be done
                //on the `new_container_for_window` function instead.
                target_workspace.new_container_for_window(Window::from(op.hwnd));
            }
        }

        // Only re-tile the focused workspace if we need to
        if should_update_focused_workspace {
            self.update_focused_workspace(false, false)?;
        }

        Ok(())
    }

    #[tracing::instrument(skip(self))]
    pub fn retile_all(&mut self, preserve_resize_dimensions: bool) -> Result<()> {
        let offset = self.work_area_offset;

        for monitor in self.monitors_mut() {
            let work_area = *monitor.work_area_size();
            let window_based_work_area_offset = (
                monitor.window_based_work_area_offset_limit(),
                monitor.window_based_work_area_offset(),
            );

            let offset = if monitor.work_area_offset().is_some() {
                monitor.work_area_offset()
            } else {
                offset
            };

            let workspace = monitor
                .focused_workspace_mut()
                .ok_or_else(|| anyhow!("there is no workspace"))?;

            // Reset any resize adjustments if we want to force a retile
            if !preserve_resize_dimensions {
                for resize in workspace.resize_dimensions_mut() {
                    *resize = None;
                }
            }

            workspace.update(&work_area, offset, window_based_work_area_offset)?;
        }

        Ok(())
    }

    #[tracing::instrument(skip(self))]
    pub fn manage_focused_window(&mut self) -> Result<()> {
        let hwnd = WindowsApi::foreground_window()?;
        let event = WindowManagerEvent::Manage(Window::from(hwnd));
        Ok(winevent_listener::event_tx().send(event)?)
    }

    #[tracing::instrument(skip(self))]
    pub fn unmanage_focused_window(&mut self) -> Result<()> {
        let hwnd = WindowsApi::foreground_window()?;
        let event = WindowManagerEvent::Unmanage(Window::from(hwnd));
        Ok(winevent_listener::event_tx().send(event)?)
    }

    #[tracing::instrument(skip(self))]
    pub fn raise_window_at_cursor_pos(&mut self) -> Result<()> {
        let mut hwnd = None;

        let workspace = self.focused_workspace()?;
        // first check the focused workspace
        if let Some(container_idx) = workspace.container_idx_from_current_point() {
            if let Some(container) = workspace.containers().get(container_idx) {
                if let Some(window) = container.focused_window() {
                    hwnd = Some(window.hwnd);
                }
            }
        }

        // then check all workspaces
        if hwnd.is_none() {
            for monitor in self.monitors() {
                for ws in monitor.workspaces() {
                    if let Some(container_idx) = ws.container_idx_from_current_point() {
                        if let Some(container) = ws.containers().get(container_idx) {
                            if let Some(window) = container.focused_window() {
                                hwnd = Some(window.hwnd);
                            }
                        }
                    }
                }
            }
        }

        // finally try matching the other way using a hwnd returned from the cursor pos
        if hwnd.is_none() {
            let cursor_pos_hwnd = WindowsApi::window_at_cursor_pos()?;

            for monitor in self.monitors() {
                for ws in monitor.workspaces() {
                    if ws.container_for_window(cursor_pos_hwnd).is_some() {
                        hwnd = Some(cursor_pos_hwnd);
                    }
                }
            }
        }

        if let Some(hwnd) = hwnd {
            if self.has_pending_raise_op
                    || self.focused_window()?.hwnd == hwnd
                    // Sometimes we need this check, because the focus may have been given by a click
                    // to a non-window such as the taskbar or system tray, and komorebi doesn't know that
                    // the focused window of the workspace is not actually focused by the OS at that point
                    || WindowsApi::foreground_window()? == hwnd
            {
                return Ok(());
            }

            let event = WindowManagerEvent::Raise(Window::from(hwnd));
            self.has_pending_raise_op = true;
            winevent_listener::event_tx().send(event)?;
        } else {
            tracing::debug!(
                "not raising unknown window: {}",
                Window::from(WindowsApi::window_at_cursor_pos()?)
            );
        }

        Ok(())
    }

    #[tracing::instrument(skip(self))]
    pub fn transfer_window(
        &mut self,
        origin: (usize, usize, isize),
        target: (usize, usize, usize),
    ) -> Result<()> {
        let (origin_monitor_idx, origin_workspace_idx, w_hwnd) = origin;
        let (target_monitor_idx, target_workspace_idx, target_container_idx) = target;

        let origin_workspace = self
            .monitors_mut()
            .get_mut(origin_monitor_idx)
            .ok_or_else(|| anyhow!("cannot get monitor idx"))?
            .workspaces_mut()
            .get_mut(origin_workspace_idx)
            .ok_or_else(|| anyhow!("cannot get workspace idx"))?;

        let origin_container_idx = origin_workspace
            .container_for_window(w_hwnd)
            .and_then(|c| origin_workspace.containers().iter().position(|cc| cc == c));

        if let Some(origin_container_idx) = origin_container_idx {
            // Moving normal container window
            self.transfer_container(
                (
                    origin_monitor_idx,
                    origin_workspace_idx,
                    origin_container_idx,
                ),
                (
                    target_monitor_idx,
                    target_workspace_idx,
                    target_container_idx,
                ),
            )?;
        } else if let Some(idx) = origin_workspace
            .floating_windows()
            .iter()
            .position(|w| w.hwnd == w_hwnd)
        {
            // Moving floating window
            // There is no need to physically move the floating window between areas with
            // `move_to_area` because the user already did that, so we only need to transfer the
            // window to the target `floating_windows`
            let floating_window = origin_workspace.floating_windows_mut().remove(idx);

            let target_workspace = self
                .monitors_mut()
                .get_mut(target_monitor_idx)
                .ok_or_else(|| anyhow!("there is no monitor at this idx"))?
                .focused_workspace_mut()
                .ok_or_else(|| anyhow!("there is no focused workspace for this monitor"))?;

            target_workspace
                .floating_windows_mut()
                .push(floating_window);
        } else if origin_workspace
            .monocle_container()
            .as_ref()
            .and_then(|monocle| monocle.focused_window().map(|w| w.hwnd == w_hwnd))
            .unwrap_or_default()
        {
            // Moving monocle container
            if let Some(monocle_idx) = origin_workspace.monocle_container_restore_idx() {
                let origin_workspace = self
                    .monitors_mut()
                    .get_mut(origin_monitor_idx)
                    .ok_or_else(|| anyhow!("there is no monitor at this idx"))?
                    .workspaces_mut()
                    .get_mut(origin_workspace_idx)
                    .ok_or_else(|| anyhow!("there is no workspace for this monitor"))?;
                let mut uncloack_amount = 0;
                for container in origin_workspace.containers_mut() {
                    container.restore();
                    uncloack_amount += 1;
                }
                origin_workspace.reintegrate_monocle_container()?;

                self.transfer_container(
                    (origin_monitor_idx, origin_workspace_idx, monocle_idx),
                    (
                        target_monitor_idx,
                        target_workspace_idx,
                        target_container_idx,
                    ),
                )?;
                // After we restore the origin workspace, some windows that were cloacked
                // by the monocle might now be uncloacked which would trigger a workspace
                // reconciliation since the focused monitor would be different from origin.
                // That workspace reconciliation would focus the window on the origin monitor.
                // So we need to ignore the uncloak events produced by the origin workspace
                // restore to avoid that issue.
                self.uncloack_to_ignore = uncloack_amount;
            }
        } else if origin_workspace
            .maximized_window()
            .as_ref()
            .map(|max| max.hwnd == w_hwnd)
            .unwrap_or_default()
        {
            // Moving maximized_window
            if let Some(maximized_idx) = origin_workspace.maximized_window_restore_idx() {
                self.focus_monitor(origin_monitor_idx)?;
                let origin_monitor = self
                    .focused_monitor_mut()
                    .ok_or_else(|| anyhow!("there is no origin monitor"))?;
                origin_monitor.focus_workspace(origin_workspace_idx)?;
                self.unmaximize_window()?;
                self.focus_monitor(target_monitor_idx)?;
                let target_monitor = self
                    .focused_monitor_mut()
                    .ok_or_else(|| anyhow!("there is no target monitor"))?;
                target_monitor.focus_workspace(target_workspace_idx)?;

                self.transfer_container(
                    (origin_monitor_idx, origin_workspace_idx, maximized_idx),
                    (
                        target_monitor_idx,
                        target_workspace_idx,
                        target_container_idx,
                    ),
                )?;
            }
        }
        Ok(())
    }

    #[tracing::instrument(skip(self))]
    pub fn transfer_container(
        &mut self,
        origin: (usize, usize, usize),
        target: (usize, usize, usize),
    ) -> Result<()> {
        let (origin_monitor_idx, origin_workspace_idx, origin_container_idx) = origin;
        let (target_monitor_idx, target_workspace_idx, target_container_idx) = target;

        let origin_container = self
            .monitors_mut()
            .get_mut(origin_monitor_idx)
            .ok_or_else(|| anyhow!("there is no monitor at this index"))?
            .workspaces_mut()
            .get_mut(origin_workspace_idx)
            .ok_or_else(|| anyhow!("there is no workspace at this index"))?
            .remove_container(origin_container_idx)
            .ok_or_else(|| anyhow!("there is no container at this index"))?;

        let target_workspace = self
            .monitors_mut()
            .get_mut(target_monitor_idx)
            .ok_or_else(|| anyhow!("there is no monitor at this index"))?
            .workspaces_mut()
            .get_mut(target_workspace_idx)
            .ok_or_else(|| anyhow!("there is no workspace at this index"))?;

        target_workspace
            .containers_mut()
            .insert(target_container_idx, origin_container);

        target_workspace.focus_container(target_container_idx);

        Ok(())
    }

    #[tracing::instrument(skip(self))]
    pub fn swap_containers(
        &mut self,
        origin: (usize, usize, usize),
        target: (usize, usize, usize),
    ) -> Result<()> {
        let (origin_monitor_idx, origin_workspace_idx, origin_container_idx) = origin;
        let (target_monitor_idx, target_workspace_idx, target_container_idx) = target;

        let origin_container = self
            .monitors_mut()
            .get_mut(origin_monitor_idx)
            .ok_or_else(|| anyhow!("there is no monitor at this index"))?
            .workspaces_mut()
            .get_mut(origin_workspace_idx)
            .ok_or_else(|| anyhow!("there is no workspace at this index"))?
            .remove_container(origin_container_idx)
            .ok_or_else(|| anyhow!("there is no container at this index"))?;

        let target_container = self
            .monitors_mut()
            .get_mut(target_monitor_idx)
            .ok_or_else(|| anyhow!("there is no monitor at this index"))?
            .workspaces_mut()
            .get_mut(target_workspace_idx)
            .ok_or_else(|| anyhow!("there is no workspace at this index"))?
            .remove_container(target_container_idx);

        self.monitors_mut()
            .get_mut(target_monitor_idx)
            .ok_or_else(|| anyhow!("there is no monitor at this index"))?
            .workspaces_mut()
            .get_mut(target_workspace_idx)
            .ok_or_else(|| anyhow!("there is no workspace at this index"))?
            .containers_mut()
            .insert(target_container_idx, origin_container);

        if let Some(target_container) = target_container {
            self.monitors_mut()
                .get_mut(origin_monitor_idx)
                .ok_or_else(|| anyhow!("there is no monitor at this index"))?
                .workspaces_mut()
                .get_mut(origin_workspace_idx)
                .ok_or_else(|| anyhow!("there is no workspace at this index"))?
                .containers_mut()
                .insert(origin_container_idx, target_container);
        }

        Ok(())
    }

    #[tracing::instrument(skip(self))]
    pub fn update_focused_workspace(
        &mut self,
        follow_focus: bool,
        trigger_focus: bool,
    ) -> Result<()> {
        tracing::info!("updating");

        let offset = self.work_area_offset;

        self.focused_monitor_mut()
            .ok_or_else(|| anyhow!("there is no monitor"))?
            .update_focused_workspace(offset)?;

        if follow_focus {
            if let Some(window) = self.focused_workspace()?.maximized_window() {
                if trigger_focus {
                    window.focus(self.mouse_follows_focus)?;
                }
            } else if let Some(container) = self.focused_workspace()?.monocle_container() {
                if let Some(window) = container.focused_window() {
                    if trigger_focus {
                        window.focus(self.mouse_follows_focus)?;
                    }
                }
            } else if let Ok(window) = self.focused_window_mut() {
                if trigger_focus {
                    window.focus(self.mouse_follows_focus)?;
                }
            } else {
                let desktop_window = Window::from(WindowsApi::desktop_window()?);

                let rect = self.focused_monitor_size()?;
                WindowsApi::center_cursor_in_rect(&rect)?;

                match WindowsApi::raise_and_focus_window(desktop_window.hwnd) {
                    Ok(()) => {}
                    Err(error) => {
                        tracing::warn!("{} {}:{}", error, file!(), line!());
                    }
                }
            }
        } else {
            if self.focused_workspace()?.is_empty() {
                let desktop_window = Window::from(WindowsApi::desktop_window()?);

                match WindowsApi::raise_and_focus_window(desktop_window.hwnd) {
                    Ok(()) => {}
                    Err(error) => {
                        tracing::warn!("{} {}:{}", error, file!(), line!());
                    }
                }
            }

            // if we passed false for follow_focus and there is a container on the workspace
            if self.focused_container_mut().is_ok() {
                // and we have a stack with >1 windows
                if self.focused_container_mut()?.windows().len() > 1
                    // and we don't have a maxed window
                    && self.focused_workspace()?.maximized_window().is_none()
                    // and we don't have a monocle container
                    && self.focused_workspace()?.monocle_container().is_none()
                    // and we don't have any floating windows that should show on top
                    && self.focused_workspace()?.floating_windows().is_empty()
                {
                    if let Ok(window) = self.focused_window_mut() {
                        if trigger_focus {
                            window.focus(self.mouse_follows_focus)?;
                        }
                    }
                }
            }

            // This is to correctly restore and focus when switching to a workspace which
            // contains a managed maximized window
            if let Some(window) = self.focused_workspace()?.maximized_window() {
                window.restore();
                if trigger_focus {
                    window.focus(self.mouse_follows_focus)?;
                }
            }
        }

        Ok(())
    }

    #[tracing::instrument(skip(self))]
    pub fn resize_window(
        &mut self,
        direction: OperationDirection,
        sizing: Sizing,
        delta: i32,
        update: bool,
    ) -> Result<()> {
        let work_area = self.focused_monitor_work_area()?;
        let workspace = self.focused_workspace_mut()?;

        match workspace.layout() {
            Layout::Default(layout) => {
                tracing::info!("resizing window");
                let len = NonZeroUsize::new(workspace.containers().len())
                    .ok_or_else(|| anyhow!("there must be at least one container"))?;
                let focused_idx = workspace.focused_container_idx();
                let focused_idx_resize = workspace
                    .resize_dimensions()
                    .get(focused_idx)
                    .ok_or_else(|| anyhow!("there is no resize adjustment for this container"))?;

                if direction
                    .destination(
                        workspace.layout().as_boxed_direction().as_ref(),
                        workspace.layout_flip(),
                        focused_idx,
                        len,
                    )
                    .is_some()
                {
                    let unaltered = layout.calculate(
                        &work_area,
                        len,
                        workspace.container_padding(),
                        workspace.layout_flip(),
                        &[],
                    );

                    let mut direction = direction;

                    // We only ever want to operate on the unflipped Rect positions when resizing, then we
                    // can flip them however they need to be flipped once the resizing has been done
                    if let Some(flip) = workspace.layout_flip() {
                        match flip {
                            Axis::Horizontal => {
                                if matches!(direction, OperationDirection::Left)
                                    || matches!(direction, OperationDirection::Right)
                                {
                                    direction = direction.opposite();
                                }
                            }
                            Axis::Vertical => {
                                if matches!(direction, OperationDirection::Up)
                                    || matches!(direction, OperationDirection::Down)
                                {
                                    direction = direction.opposite();
                                }
                            }
                            Axis::HorizontalAndVertical => direction = direction.opposite(),
                        }
                    }

                    let resize = layout.resize(
                        unaltered
                            .get(focused_idx)
                            .ok_or_else(|| anyhow!("there is no last layout"))?,
                        focused_idx_resize,
                        direction,
                        sizing,
                        delta,
                    );

                    workspace.resize_dimensions_mut()[focused_idx] = resize;

                    return if update {
                        self.update_focused_workspace(false, false)
                    } else {
                        Ok(())
                    };
                }

                tracing::warn!("cannot resize container in this direction");
            }
            Layout::Custom(_) => {
                tracing::warn!("containers cannot be resized when using custom layouts");
            }
        }
        Ok(())
    }

    #[tracing::instrument(skip(self))]
    pub fn restore_all_windows(&mut self) -> Result<()> {
        tracing::info!("restoring all hidden windows");

        let no_titlebar = NO_TITLEBAR.lock();
        let known_transparent_hwnds = transparency_manager::known_hwnds();
        let border_implementation = border_manager::IMPLEMENTATION.load();

        for monitor in self.monitors_mut() {
            for workspace in monitor.workspaces_mut() {
                if let Some(monocle) = workspace.monocle_container() {
                    for window in monocle.windows() {
                        if matches!(border_implementation, BorderImplementation::Windows) {
                            window.remove_accent()?;
                        }
                    }
                }

                for containers in workspace.containers_mut() {
                    for window in containers.windows_mut() {
                        if no_titlebar.contains(&window.exe()?) {
                            window.add_title_bar()?;
                        }

                        if known_transparent_hwnds.contains(&window.hwnd) {
                            window.opaque()?;
                        }

                        if matches!(border_implementation, BorderImplementation::Windows) {
                            window.remove_accent()?;
                        }

                        window.restore();
                    }
                }
            }
        }

        Ok(())
    }

    #[tracing::instrument(skip(self))]
    pub fn remove_all_accents(&mut self) -> Result<()> {
        tracing::info!("removing all window accents");

        for monitor in self.monitors() {
            for workspace in monitor.workspaces() {
                if let Some(monocle) = workspace.monocle_container() {
                    for window in monocle.windows() {
                        window.remove_accent()?
                    }
                }

                for containers in workspace.containers() {
                    for window in containers.windows() {
                        window.remove_accent()?;
                    }
                }
            }
        }

        Ok(())
    }

    #[tracing::instrument(skip(self))]
    fn handle_unmanaged_window_behaviour(&self) -> Result<()> {
        if matches!(
            self.unmanaged_window_operation_behaviour,
            OperationBehaviour::NoOp
        ) {
            let workspace = self.focused_workspace()?;
            let focused_hwnd = WindowsApi::foreground_window()?;
            if !workspace.contains_managed_window(focused_hwnd) {
                bail!("ignoring commands while active window is not managed by komorebi");
            }
        }

        Ok(())
    }

    pub fn update_focused_workspace_by_monitor_idx(&mut self, idx: usize) -> Result<()> {
        let offset = self.work_area_offset;

        self.monitors_mut()
            .get_mut(idx)
            .ok_or_else(|| anyhow!("there is no monitor"))?
            .update_focused_workspace(offset)
    }

    #[tracing::instrument(skip(self))]
    pub fn swap_monitor_workspaces(&mut self, first_idx: usize, second_idx: usize) -> Result<()> {
        tracing::info!("swaping monitors");
        if first_idx == second_idx {
            return Ok(());
        }
        let mouse_follows_focus = self.mouse_follows_focus;
        let first_focused_workspace = {
            let first_monitor = self
                .monitors()
                .get(first_idx)
                .ok_or_else(|| anyhow!("There is no monitor"))?;
            first_monitor.focused_workspace_idx()
        };

        let second_focused_workspace = {
            let second_monitor = self
                .monitors()
                .get(second_idx)
                .ok_or_else(|| anyhow!("There is no monitor"))?;
            second_monitor.focused_workspace_idx()
        };

        // Swap workspaces between the first and second monitors

        let first_workspaces = self
            .monitors_mut()
            .get_mut(first_idx)
            .ok_or_else(|| anyhow!("There is no monitor"))?
            .remove_workspaces();

        let second_workspaces = self
            .monitors_mut()
            .get_mut(second_idx)
            .ok_or_else(|| anyhow!("There is no monitor"))?
            .remove_workspaces();

        self.monitors_mut()
            .get_mut(first_idx)
            .ok_or_else(|| anyhow!("There is no monitor"))?
            .workspaces_mut()
            .extend(second_workspaces);

        self.monitors_mut()
            .get_mut(second_idx)
            .ok_or_else(|| anyhow!("There is no monitor"))?
            .workspaces_mut()
            .extend(first_workspaces);

        // Set the focused workspaces for the first and second monitors
        if let Some(first_monitor) = self.monitors_mut().get_mut(first_idx) {
            first_monitor.focus_workspace(second_focused_workspace)?;
            first_monitor.load_focused_workspace(mouse_follows_focus)?;
        }

        if let Some(second_monitor) = self.monitors_mut().get_mut(second_idx) {
            second_monitor.focus_workspace(first_focused_workspace)?;
            second_monitor.load_focused_workspace(mouse_follows_focus)?;
        }

        self.update_focused_workspace_by_monitor_idx(second_idx)?;
        self.update_focused_workspace_by_monitor_idx(first_idx)
    }

    #[tracing::instrument(skip(self))]
    pub fn swap_focused_monitor(&mut self, idx: usize) -> Result<()> {
        tracing::info!("swapping focused monitor");

        let focused_monitor_idx = self.focused_monitor_idx();
        let mouse_follows_focus = self.mouse_follows_focus;

        self.swap_monitor_workspaces(focused_monitor_idx, idx)?;

        self.update_focused_workspace(mouse_follows_focus, true)
    }


    #[tracing::instrument(skip(self))]
    pub fn focus_window_from_exe(&mut self, exe: &Option<String>, hwnd: Option<isize>) -> Result<()> {

        let mut monitor_idx = 0;
        let mut workspace_idx = 0;
        let mut hwnd_from_exe: isize = 0;
        let mut bool = false;
        let mouse_follows_focus = self.mouse_follows_focus;
        let offset = self.work_area_offset;

        'outer: for (i, m ) in self.monitors.elements().iter().enumerate(){
            for (j, w) in m.workspaces().iter().enumerate() {
                if let Some(hwnd) = hwnd {
                    if w.contains_managed_window(hwnd) {
                        monitor_idx = i;
                        workspace_idx = j;
                        hwnd_from_exe = hwnd;
                        bool = true;
                        break 'outer;
                    }
                }
                if let Some(exe) = exe {
                    if let Some(hwndexe) = w.hwnd_from_exe(&exe) {
                        monitor_idx = i;
                        workspace_idx = j;
                        hwnd_from_exe = hwndexe;
                        bool = true;
                        if !hwnd.is_some() {
                            break 'outer;
                        }
                    }
                }
            }
        }

        if bool {

            if self.focused_monitor_idx() != monitor_idx {
                self.focus_monitor(monitor_idx)?;

            }
            if self.focused_workspace_idx()? != workspace_idx {
                self.focused_monitor_mut().ok_or_else(|| anyhow!("there is no monitor"))?.focus_workspace(workspace_idx)?;
            }
            let target_monitor = self.focused_monitor_mut().ok_or_else(|| anyhow!("there is no monitor"))?;
            target_monitor.workspaces_mut().get_mut(workspace_idx)
                .ok_or_else(|| anyhow!("there is no workspace"))?
                .focus_container_by_window(hwnd_from_exe)?;
            target_monitor.load_focused_workspace(mouse_follows_focus)?;
            target_monitor.update_focused_workspace(offset)?;
            self.update_focused_workspace(self.mouse_follows_focus, true)?;
        } else {
            Err(anyhow!("there is no window with that exe"))?
        }
        Ok(())
    }

    #[tracing::instrument(skip(self))]
    pub fn display_monitor_workspace(&mut self, monitor_idx: usize, workspace_idx: usize) -> Result<()> {

        let monitor = self.monitors_mut()
            .get_mut(monitor_idx)
            .ok_or_else(|| anyhow!("There is no monitor"))?;

        monitor.focus_workspace(workspace_idx)?;
        monitor.load_focused_workspace(false)?;

        let focused_workspace_idx = self.focused_workspace_idx()?;
        self.focus_workspace(focused_workspace_idx)?;

        Ok(())
    }

    #[tracing::instrument(skip(self))]
    pub fn send_always_on_top(&mut self, monitor_idx: Option<usize>, workspace_idx: Option<usize>, follows: Option<bool>) -> Result<()> {
        let mut contains_always_on_top = false;
        let last_window = if let Ok(window) = self.focused_window(){
            window.hwnd

        } else {
            if self.focused_workspace()?.floating_windows().len() > 0 {
                self.focused_workspace()?.floating_windows()[0].hwnd
            }else {
                return Ok(())
            }
        };
        let aot = self.always_on_top.clone();
        let mut windows_vec = vec![];

        let flw_contains =

            if let Some(aot) = self.always_on_top.as_ref() {
                if aot.len() == 0 {
                    return Ok(())
                }
                if let Some(flw) = follows {
                    if let Ok(fc) = self.focused_container() {
                        let contains = fc.windows().iter().any(|w| aot.contains(&w.hwnd));
                        if flw && contains {
                            windows_vec = fc.windows().into_iter().map(|w| w.hwnd).collect::<Vec<_>>();
                            true
                        } else if !flw && !contains {
                            return Ok(())
                        } else if !flw && contains {
                            Err(anyhow!("cannot send an always on top window"))?
                        } else {
                            false
                        }
                    } else {
                        false
                    }
                } else {
                    false
                }
            } else {
                return Ok(())
            };
        self.check_aot_windows()?;


        aot.ok_or_else(|| anyhow!("there is no always on Top windows"))?.iter().filter(|&&window| {
            let mut is_window = false;
            if flw_contains {
                    if windows_vec.contains(&&window) {
                        is_window = true;
                    }
            }
        !is_window})
            .try_for_each(|&window| {
                if let Some(monitor_idx) = monitor_idx {
                    if self
                        .monitors()
                        .get(monitor_idx)
                        .ok_or_else(|| anyhow!("there is no monitor at this index"))?.focused_workspace().unwrap().contains_managed_window(window) {
                        let idx = self
                            .monitors()
                            .get(monitor_idx)
                            .ok_or_else(|| anyhow!("there is no monitor at this index"))?.focused_workspace().unwrap().container_idx_for_window(window).ok_or_else(|| anyhow!("there is no container at this index"))?;

                        let con = self
                            .monitors_mut()
                            .get_mut(monitor_idx)
                            .ok_or_else(|| anyhow!("there is no monitor at this index"))?.focused_workspace_mut().unwrap().remove_container_by_idx(idx).unwrap();

                        self
                            .monitors_mut()
                            .get_mut(monitor_idx)
                            .ok_or_else(|| anyhow!("there is no monitor at this index"))?.add_container(con, workspace_idx)?;
                    }
                } else {
                    if self.focused_workspace().unwrap().contains_managed_window(window) {
                        let idx = self.focused_workspace().unwrap().container_idx_for_window(window);
                        let con = self.focused_workspace_mut().unwrap().remove_container_by_idx(idx.unwrap()).ok_or_else(|| anyhow!("there is no container at this index"))?;


                        self.focused_monitor_mut().ok_or_else(|| anyhow!("there is no focused monitor"))?.add_container(con, workspace_idx)?;

                        contains_always_on_top = true;

                        //self.update_focused_workspace(mff, false).unwrap()
                    } else if self.focused_workspace()?.floating_windows().iter().any(|w| w.hwnd == window) {
                        let idx = self.focused_workspace_mut()?.floating_windows().iter().position(|x| x.hwnd == window).unwrap();
                        let float_window = self.focused_workspace_mut()?.floating_windows_mut().remove(idx);
                        self.focused_monitor_mut().ok_or_else(|| anyhow!("there is no focused workspace"))?
                            .workspaces_mut()
                            .get_mut(workspace_idx.unwrap())
                            .ok_or_else(|| anyhow!("there is no workspace at this index"))?
                            .floating_windows_mut().push(float_window);
                    }
                }

                Ok::<(), color_eyre::eyre::Error>(())

        })?;

        if contains_always_on_top && self.focused_workspace()?.containers().len() != 0 && self.focused_workspace()?.contains_managed_window(last_window)  {
            self.focused_workspace_mut()?.focus_container_by_window(last_window)?;
        }
        Ok(())

    }


    pub fn check_aot_windows(&mut self) -> Result<()> {
        let mut not_contains = vec![];
        if self.always_on_top.is_none() {
            return Ok(())
        }
        for (i, hwnd) in self.always_on_top.as_ref().ok_or_else(|| anyhow!("there is no always on top windows"))?.iter().enumerate() {
            let mut not_contains_bool = true;
            'monitor: for monitor in self.monitors.elements().iter() {
                for workspace in monitor.workspaces().iter() {
                    if workspace.contains_managed_window(*hwnd) {
                        not_contains_bool = false;
                        break 'monitor;
                    }
                }
            }

            if not_contains_bool {
                not_contains.push(i);
            }
        }
        not_contains.iter().for_each(|&i| {
            self.always_on_top.as_mut().unwrap().remove(i);
        });
        Ok(())
    }

    pub fn toggle_always_on_top(&mut self) -> Result<()> {

        self.check_aot_windows()?;

        let focused_con = self.focused_container().unwrap().clone();

        focused_con.windows().iter().try_for_each(|window| {

            if let Some(always_on_top) = self.always_on_top.as_mut() {

                if always_on_top.contains(&window.hwnd) {
                    let idx = always_on_top.iter().position(|x| *x == window.hwnd).unwrap();
                    always_on_top.remove(idx);
                } else {
                    always_on_top.push(window.hwnd.clone())
                }
            } else {
                self.always_on_top = Some(vec![window.hwnd.clone()])
            }
        Ok::<(), color_eyre::eyre::Error>(())})?;
        Ok(())
    }


    #[tracing::instrument(skip(self))]
    pub fn move_container_to_monitor(
        &mut self,
        monitor_idx: usize,
        workspace_idx: Option<usize>,
        follow: bool,
    ) -> Result<()> {
        self.handle_unmanaged_window_behaviour()?;

        tracing::info!("moving container");

        let focused_monitor_idx = self.focused_monitor_idx();

        if focused_monitor_idx == monitor_idx {
            if let Some(workspace_idx) = workspace_idx {
                return self.move_container_to_workspace(workspace_idx, follow, None);
            }
        }

        let offset = self.work_area_offset;
        let mouse_follows_focus = self.mouse_follows_focus;

        let monitor = self
            .focused_monitor_mut()
            .ok_or_else(|| anyhow!("there is no monitor"))?;

        let current_area = *monitor.work_area_size();

        let workspace = monitor
            .focused_workspace_mut()
            .ok_or_else(|| anyhow!("there is no workspace"))?;

        if workspace.maximized_window().is_some() {
            bail!("cannot move native maximized window to another monitor or workspace");
        }

        let foreground_hwnd = WindowsApi::foreground_window()?;
        let floating_window_index = workspace
            .floating_windows()
            .iter()
            .position(|w| w.hwnd == foreground_hwnd);

        let floating_window =
            floating_window_index.map(|idx| workspace.floating_windows_mut().remove(idx));
        let container = if floating_window_index.is_none() {
            Some(
                workspace
                    .remove_focused_container()
                    .ok_or_else(|| anyhow!("there is no container"))?,
            )
        } else {
            None
        };
        monitor.update_focused_workspace(offset)?;

        let target_monitor = self
            .monitors_mut()
            .get_mut(monitor_idx)
            .ok_or_else(|| anyhow!("there is no monitor"))?;

        if let Some(workspace_idx) = workspace_idx {
            target_monitor.focus_workspace(workspace_idx)?;
        }
        let target_workspace = target_monitor
            .focused_workspace_mut()
            .ok_or_else(|| anyhow!("there is no focused workspace on target monitor"))?;

        if let Some(window) = floating_window {
            target_workspace.floating_windows_mut().push(window);
            Window::from(window.hwnd)
                .move_to_area(&current_area, target_monitor.work_area_size())?;
        } else if let Some(container) = container {
            let container_hwnds = container
                .windows()
                .iter()
                .map(|w| w.hwnd)
                .collect::<Vec<_>>();

            target_monitor.add_container(container, workspace_idx)?;

            if let Some(workspace) = target_monitor.focused_workspace() {
                if !*workspace.tile() {
                    for hwnd in container_hwnds {
                        Window::from(hwnd)
                            .move_to_area(&current_area, target_monitor.work_area_size())?;
                    }
                }
            }
        } else {
            bail!("failed to find a window to move");
        }

        target_monitor.load_focused_workspace(mouse_follows_focus)?;
        target_monitor.update_focused_workspace(offset)?;

        // this second one is for DPI changes when the target is another monitor
        // if we don't do this the layout on the other monitor could look funny
        // until it is interacted with again
        target_monitor.update_focused_workspace(offset)?;

        if follow {
            self.focus_monitor(monitor_idx)?;
        }

        self.update_focused_workspace(self.mouse_follows_focus, true)?;

        Ok(())
    }

    #[tracing::instrument(skip(self))]
    pub fn move_container_to_workspace(
        &mut self,
        idx: usize,
        follow: bool,
        direction: Option<OperationDirection>,
    ) -> Result<()> {
        self.handle_unmanaged_window_behaviour()?;

        tracing::info!("moving container");

        let mouse_follows_focus = self.mouse_follows_focus;
        let monitor = self
            .focused_monitor_mut()
            .ok_or_else(|| anyhow!("there is no monitor"))?;

        monitor.move_container_to_workspace(idx, follow, direction)?;
        monitor.load_focused_workspace(mouse_follows_focus)?;

        self.update_focused_workspace(mouse_follows_focus, true)?;

        Ok(())
    }

    pub fn remove_focused_workspace(&mut self) -> Option<Workspace> {
        let focused_monitor: &mut Monitor = self.focused_monitor_mut()?;
        let focused_workspace_idx = focused_monitor.focused_workspace_idx();
        focused_monitor.remove_workspace_by_idx(focused_workspace_idx)
    }

    #[tracing::instrument(skip(self))]
    pub fn move_workspace_to_monitor(&mut self, idx: usize) -> Result<()> {
        tracing::info!("moving workspace");
        let mouse_follows_focus = self.mouse_follows_focus;
        let workspace = self
            .remove_focused_workspace()
            .ok_or_else(|| anyhow!("there is no workspace"))?;

        {
            let target_monitor: &mut Monitor = self
                .monitors_mut()
                .get_mut(idx)
                .ok_or_else(|| anyhow!("there is no monitor"))?;

            target_monitor.workspaces_mut().push_back(workspace);
            target_monitor.focus_workspace(target_monitor.workspaces().len().saturating_sub(1))?;
            target_monitor.load_focused_workspace(mouse_follows_focus)?;
        }

        self.focus_monitor(idx)?;
        self.update_focused_workspace(mouse_follows_focus, true)
    }

    #[tracing::instrument(skip(self))]
    pub fn focus_container_in_direction(&mut self, direction: OperationDirection) -> Result<()> {
        self.handle_unmanaged_window_behaviour()?;

        let workspace = self.focused_workspace()?;
        let workspace_idx = self.focused_workspace_idx()?;

        tracing::info!("focusing container");

        let new_idx = if workspace.monocle_container().is_some() {
            None
        } else {
            workspace.new_idx_for_direction(direction)
        };

        let mut cross_monitor_monocle = false;

        // this is for when we are scrolling across workspaces like PaperWM
        if new_idx.is_none()
            && matches!(
                self.cross_boundary_behaviour,
                CrossBoundaryBehaviour::Workspace
            )
            && matches!(
                direction,
                OperationDirection::Left | OperationDirection::Right
            )
        {
            let workspace_count = if let Some(monitor) = self.focused_monitor() {
                monitor.workspaces().len()
            } else {
                1
            };

            let next_idx = match direction {
                OperationDirection::Left => match workspace_idx {
                    0 => workspace_count - 1,
                    n => n - 1,
                },
                OperationDirection::Right => match workspace_idx {
                    n if n == workspace_count - 1 => 0,
                    n => n + 1,
                },
                _ => workspace_idx,
            };

            self.focus_workspace(next_idx)?;

            if let Ok(focused_workspace) = self.focused_workspace_mut() {
                if focused_workspace.monocle_container().is_none() {
                    match direction {
                        OperationDirection::Left => match focused_workspace.layout() {
                            Layout::Default(layout) => {
                                let target_index =
                                    layout.rightmost_index(focused_workspace.containers().len());
                                focused_workspace.focus_container(target_index);
                            }
                            Layout::Custom(_) => {
                                focused_workspace.focus_container(
                                    focused_workspace.containers().len().saturating_sub(1),
                                );
                            }
                        },
                        OperationDirection::Right => match focused_workspace.layout() {
                            Layout::Default(layout) => {
                                let target_index =
                                    layout.leftmost_index(focused_workspace.containers().len());
                                focused_workspace.focus_container(target_index);
                            }
                            Layout::Custom(_) => {
                                focused_workspace.focus_container(0);
                            }
                        },
                        _ => {}
                    };
                }
            }

            return Ok(());
        }

        // if there is no container in that direction for this workspace
        match new_idx {
            None => {
                let monitor_idx = self
                    .monitor_idx_in_direction(direction)
                    .ok_or_else(|| anyhow!("there is no container or monitor in this direction"))?;

                self.focus_monitor(monitor_idx)?;
                let mouse_follows_focus = self.mouse_follows_focus;

                if let Ok(focused_workspace) = self.focused_workspace_mut() {
                    if let Some(monocle) = focused_workspace.monocle_container() {
                        if let Some(window) = monocle.focused_window() {
                            window.focus(mouse_follows_focus)?;
                            WindowsApi::center_cursor_in_rect(&WindowsApi::window_rect(
                                window.hwnd,
                            )?)?;

                            cross_monitor_monocle = true;
                        }
                    } else {
                        match direction {
                            OperationDirection::Left => match focused_workspace.layout() {
                                Layout::Default(layout) => {
                                    let target_index = layout
                                        .rightmost_index(focused_workspace.containers().len());
                                    focused_workspace.focus_container(target_index);
                                }
                                Layout::Custom(_) => {
                                    focused_workspace.focus_container(
                                        focused_workspace.containers().len().saturating_sub(1),
                                    );
                                }
                            },
                            OperationDirection::Right => match focused_workspace.layout() {
                                Layout::Default(layout) => {
                                    let target_index =
                                        layout.leftmost_index(focused_workspace.containers().len());
                                    focused_workspace.focus_container(target_index);
                                }
                                Layout::Custom(_) => {
                                    focused_workspace.focus_container(0);
                                }
                            },
                            _ => {}
                        };
                    }
                }
            }
            Some(idx) => {
                let workspace = self.focused_workspace_mut()?;
                workspace.focus_container(idx);
            }
        }

        if !cross_monitor_monocle {
            if let Ok(focused_window) = self.focused_window_mut() {
                focused_window.focus(self.mouse_follows_focus)?;
            }
        }

        Ok(())
    }

    #[tracing::instrument(skip(self))]
    pub fn move_container_in_direction(&mut self, direction: OperationDirection) -> Result<()> {
        self.handle_unmanaged_window_behaviour()?;

        let workspace = self.focused_workspace()?;
        let workspace_idx = self.focused_workspace_idx()?;

        // removing this messes up the monitor / container / window index somewhere
        // and results in the wrong window getting moved across the monitor boundary
        if workspace.is_focused_window_monocle_or_maximized()? {
            bail!("ignoring command while active window is in monocle mode or maximized");
        }

        tracing::info!("moving container");

        let origin_container_idx = workspace.focused_container_idx();
        let origin_monitor_idx = self.focused_monitor_idx();
        let target_container_idx = workspace.new_idx_for_direction(direction);

        // this is for when we are scrolling across workspaces like PaperWM
        if target_container_idx.is_none()
            && matches!(
                self.cross_boundary_behaviour,
                CrossBoundaryBehaviour::Workspace
            )
            && matches!(
                direction,
                OperationDirection::Left | OperationDirection::Right
            )
        {
            let workspace_count = if let Some(monitor) = self.focused_monitor() {
                monitor.workspaces().len()
            } else {
                1
            };

            let next_idx = match direction {
                OperationDirection::Left => match workspace_idx {
                    0 => workspace_count - 1,
                    n => n - 1,
                },
                OperationDirection::Right => match workspace_idx {
                    n if n == workspace_count - 1 => 0,
                    n => n + 1,
                },
                _ => workspace_idx,
            };

            // passing the direction here is how we handle whether to insert at the front
            // or the back of the container vecdeque in the target workspace
            self.move_container_to_workspace(next_idx, true, Some(direction))?;
            self.update_focused_workspace(self.mouse_follows_focus, true)?;

            return Ok(());
        }

        match target_container_idx {
            // If there is nowhere to move on the current workspace, try to move it onto the monitor
            // in that direction if there is one
            None => {
                // Don't do anything if the user has set the MoveBehaviour to NoOp
                if matches!(self.cross_monitor_move_behaviour, MoveBehaviour::NoOp) {
                    return Ok(());
                }

                let target_monitor_idx = self
                    .monitor_idx_in_direction(direction)
                    .ok_or_else(|| anyhow!("there is no container or monitor in this direction"))?;

                {
                    // remove the container from the origin monitor workspace
                    let origin_container = self
                        .focused_workspace_mut()?
                        .remove_container_by_idx(origin_container_idx)
                        .ok_or_else(|| {
                            anyhow!("could not remove container at given origin index")
                        })?;

                    self.focused_workspace_mut()?.focus_previous_container();

                    // focus the target monitor
                    self.focus_monitor(target_monitor_idx)?;

                    // unset monocle container on target workspace if there is one
                    let mut target_workspace_has_monocle = false;
                    if let Ok(target_workspace) = self.focused_workspace() {
                        if target_workspace.monocle_container().is_some() {
                            target_workspace_has_monocle = true;
                        }
                    }

                    if target_workspace_has_monocle {
                        self.toggle_monocle()?;
                    }

                    // get a mutable ref to the focused workspace on the target monitor
                    let target_workspace = self.focused_workspace_mut()?;

                    match direction {
                        OperationDirection::Left => {
                            // insert the origin container into the focused workspace on the target monitor
                            // at the back (or rightmost position) if we are moving across a boundary to
                            // the left (back = right side of the target)
                            match target_workspace.layout() {
                                Layout::Default(layout) => match layout {
                                    DefaultLayout::RightMainVerticalStack => {
                                        target_workspace.add_container_to_front(origin_container);
                                    }
                                    DefaultLayout::UltrawideVerticalStack => {
                                        if target_workspace.containers().len() == 1 {
                                            target_workspace
                                                .insert_container_at_idx(0, origin_container);
                                        } else {
                                            target_workspace
                                                .add_container_to_back(origin_container);
                                        }
                                    }
                                    _ => {
                                        target_workspace.add_container_to_back(origin_container);
                                    }
                                },
                                Layout::Custom(_) => {
                                    target_workspace.add_container_to_back(origin_container);
                                }
                            }
                        }
                        OperationDirection::Right => {
                            // insert the origin container into the focused workspace on the target monitor
                            // at the front (or leftmost position) if we are moving across a boundary to the
                            // right (front = left side of the target)
                            match target_workspace.layout() {
                                Layout::Default(layout) => {
                                    let target_index =
                                        layout.leftmost_index(target_workspace.containers().len());

                                    match layout {
                                        DefaultLayout::RightMainVerticalStack
                                        | DefaultLayout::UltrawideVerticalStack => {
                                            if target_workspace.containers().len() == 1 {
                                                target_workspace
                                                    .add_container_to_back(origin_container);
                                            } else {
                                                target_workspace.insert_container_at_idx(
                                                    target_index,
                                                    origin_container,
                                                );
                                            }
                                        }
                                        _ => {
                                            target_workspace.insert_container_at_idx(
                                                target_index,
                                                origin_container,
                                            );
                                        }
                                    }
                                }
                                Layout::Custom(_) => {
                                    target_workspace.add_container_to_front(origin_container);
                                }
                            }
                        }
                        OperationDirection::Up | OperationDirection::Down => {
                            // insert the origin container into the focused workspace on the target monitor
                            // at the position where the currently focused container on that workspace is
                            target_workspace.insert_container_at_idx(
                                target_workspace.focused_container_idx(),
                                origin_container,
                            );
                        }
                    };

                    // if there is only one container on the target workspace after the insertion
                    // it means that there won't be one swapped back, so we have to decrement the
                    // focused position
                    if target_workspace.containers().len() == 1 {
                        let origin_workspace =
                            self.focused_workspace_for_monitor_idx_mut(origin_monitor_idx)?;

                        origin_workspace.focus_container(
                            origin_workspace.focused_container_idx().saturating_sub(1),
                        );
                    }
                }

                // if our MoveBehaviour is Swap, let's try to send back the window container
                // whose position which just took over
                if matches!(self.cross_monitor_move_behaviour, MoveBehaviour::Swap) {
                    {
                        let target_workspace = self.focused_workspace_mut()?;

                        // if the target workspace doesn't have more than one container, this means it
                        // was previously empty, by only doing the second part of the swap when there is
                        // more than one container, we can fall back to a "move" if there is nothing to
                        // swap with on the target monitor
                        if target_workspace.containers().len() > 1 {
                            // remove the container from the target monitor workspace
                            let target_container = target_workspace
                                // this is now focused_container_idx + 1 because we have inserted our origin container
                                .remove_container_by_idx(
                                    target_workspace.focused_container_idx() + 1,
                                )
                                .ok_or_else(|| {
                                    anyhow!("could not remove container at given target index")
                                })?;

                            let origin_workspace =
                                self.focused_workspace_for_monitor_idx_mut(origin_monitor_idx)?;

                            // insert the container from the target monitor workspace into the origin monitor workspace
                            // at the same position from which our origin container was removed
                            origin_workspace
                                .insert_container_at_idx(origin_container_idx, target_container);
                        }
                    }
                }

                // make sure to update the origin monitor workspace layout because it is no
                // longer focused so it won't get updated at the end of this fn
                let offset = self.work_area_offset;

                self.monitors_mut()
                    .get_mut(origin_monitor_idx)
                    .ok_or_else(|| anyhow!("there is no monitor at this index"))?
                    .update_focused_workspace(offset)?;

                let a = self
                    .focused_monitor()
                    .ok_or_else(|| anyhow!("there is no monitor focused monitor"))?
                    .id();
                let b = self
                    .monitors_mut()
                    .get_mut(origin_monitor_idx)
                    .ok_or_else(|| anyhow!("there is no monitor at this index"))?
                    .id();

                if !WindowsApi::monitors_have_same_dpi(a, b)? {
                    self.update_focused_workspace(self.mouse_follows_focus, true)?;
                }
            }
            Some(new_idx) => {
                let workspace = self.focused_workspace_mut()?;
                workspace.swap_containers(origin_container_idx, new_idx);
                workspace.focus_container(new_idx);
            }
        }

        self.update_focused_workspace(self.mouse_follows_focus, true)?;

        Ok(())
    }

    #[tracing::instrument(skip(self))]
    pub fn focus_container_in_cycle_direction(&mut self, direction: CycleDirection) -> Result<()> {
        self.handle_unmanaged_window_behaviour()?;

        tracing::info!("focusing container");
        let mut maximize_next = false;
        let mut monocle_next = false;

        if self.focused_workspace_mut()?.maximized_window().is_some() {
            maximize_next = true;
            self.unmaximize_window()?;
        }

        if self.focused_workspace_mut()?.monocle_container().is_some() {
            monocle_next = true;
            self.monocle_off()?;
        }

        let workspace = self.focused_workspace_mut()?;

        let new_idx = workspace
            .new_idx_for_cycle_direction(direction)
            .ok_or_else(|| anyhow!("this is not a valid direction from the current position"))?;

        workspace.focus_container(new_idx);

        if maximize_next {
            self.toggle_maximize()?;
        } else if monocle_next {
            self.toggle_monocle()?;
        } else {
            self.focused_window_mut()?.focus(self.mouse_follows_focus)?;
        }

        Ok(())
    }

    #[tracing::instrument(skip(self))]
    pub fn move_container_in_cycle_direction(&mut self, direction: CycleDirection) -> Result<()> {
        self.handle_unmanaged_window_behaviour()?;

        let workspace = self.focused_workspace_mut()?;
        if workspace.is_focused_window_monocle_or_maximized()? {
            bail!("ignoring command while active window is in monocle mode or maximized");
        }

        tracing::info!("moving container");

        let current_idx = workspace.focused_container_idx();
        let new_idx = workspace
            .new_idx_for_cycle_direction(direction)
            .ok_or_else(|| anyhow!("this is not a valid direction from the current position"))?;

        workspace.swap_containers(current_idx, new_idx);
        workspace.focus_container(new_idx);
        self.update_focused_workspace(self.mouse_follows_focus, true)
    }

    #[tracing::instrument(skip(self))]
    pub fn cycle_container_window_in_direction(&mut self, direction: CycleDirection) -> Result<()> {
        self.handle_unmanaged_window_behaviour()?;

        tracing::info!("cycling container windows");

        let container =
            if let Some(container) = self.focused_workspace_mut()?.monocle_container_mut() {
                container
            } else {
                self.focused_container_mut()?
            };

        let len = NonZeroUsize::new(container.windows().len())
            .ok_or_else(|| anyhow!("there must be at least one window in a container"))?;

        if len.get() == 1 {
            bail!("there is only one window in this container");
        }

        let current_idx = container.focused_window_idx();
        let next_idx = direction.next_idx(current_idx, len);

        container.focus_window(next_idx);
        container.load_focused_window();

        self.update_focused_workspace(self.mouse_follows_focus, true)
    }

    #[tracing::instrument(skip(self))]
    pub fn focus_container_window(&mut self, idx: usize) -> Result<()> {
        self.handle_unmanaged_window_behaviour()?;

        tracing::info!("focusing container window at index {idx}");

        let container =
            if let Some(container) = self.focused_workspace_mut()?.monocle_container_mut() {
                container
            } else {
                self.focused_container_mut()?
            };

        let len = NonZeroUsize::new(container.windows().len())
            .ok_or_else(|| anyhow!("there must be at least one window in a container"))?;

        if len.get() == 1 {
            bail!("there is only one window in this container");
        }

        if container.windows().get(idx).is_none() {
            bail!("there is no window in this container at index {idx}");
        }

        container.focus_window(idx);
        container.load_focused_window();

        self.update_focused_workspace(self.mouse_follows_focus, true)
    }

    #[tracing::instrument(skip(self))]
    pub fn stack_all(&mut self) -> Result<()> {
        self.handle_unmanaged_window_behaviour()?;
        tracing::info!("stacking all windows on workspace");

        let workspace = self.focused_workspace_mut()?;

        let mut focused_hwnd = None;
        if let Some(container) = workspace.focused_container() {
            if let Some(window) = container.focused_window() {
                focused_hwnd = Some(window.hwnd);
            }
        }

        workspace.focus_container(workspace.containers().len().saturating_sub(1));
        while workspace.focused_container_idx() > 0 {
            workspace.move_window_to_container(0)?;
            workspace.focus_container(workspace.containers().len().saturating_sub(1));
        }

        if let Some(hwnd) = focused_hwnd {
            workspace.focus_container_by_window(hwnd)?;
        }

        self.update_focused_workspace(self.mouse_follows_focus, true)
    }

    #[tracing::instrument(skip(self))]
    pub fn unstack_all(&mut self) -> Result<()> {
        self.handle_unmanaged_window_behaviour()?;
        tracing::info!("unstacking all windows in container");

        let workspace = self.focused_workspace_mut()?;

        let mut focused_hwnd = None;
        if let Some(container) = workspace.focused_container() {
            if let Some(window) = container.focused_window() {
                focused_hwnd = Some(window.hwnd);
            }
        }

        let initial_focused_container_index = workspace.focused_container_idx();
        let mut focused_container = workspace.focused_container().cloned();

        while let Some(focused) = &focused_container {
            if focused.windows().len() > 1 {
                workspace.new_container_for_focused_window()?;
                workspace.focus_container(initial_focused_container_index);
                focused_container = workspace.focused_container().cloned();
            } else {
                focused_container = None;
            }
        }

        if let Some(hwnd) = focused_hwnd {
            workspace.focus_container_by_window(hwnd)?;
        }

        self.update_focused_workspace(self.mouse_follows_focus, true)
    }

    #[tracing::instrument(skip(self))]
    pub fn add_window_to_container(&mut self, direction: OperationDirection) -> Result<()> {
        self.handle_unmanaged_window_behaviour()?;

        tracing::info!("adding window to container");

        let workspace = self.focused_workspace_mut()?;
        let len = NonZeroUsize::new(workspace.containers_mut().len())
            .ok_or_else(|| anyhow!("there must be at least one container"))?;
        let current_container_idx = workspace.focused_container_idx();

        let is_valid = direction
            .destination(
                workspace.layout().as_boxed_direction().as_ref(),
                workspace.layout_flip(),
                workspace.focused_container_idx(),
                len,
            )
            .is_some();

        if is_valid {
            let new_idx = workspace.new_idx_for_direction(direction).ok_or_else(|| {
                anyhow!("this is not a valid direction from the current position")
            })?;

            let adjusted_new_index = if new_idx > current_container_idx
                && !matches!(
                    workspace.layout(),
                    Layout::Default(DefaultLayout::Grid)
                        | Layout::Default(DefaultLayout::UltrawideVerticalStack)
                ) {
                new_idx.saturating_sub(1)
            } else {
                new_idx
            };

            let mut target_container_is_stack = false;

            if let Some(container) = workspace.containers().get(adjusted_new_index) {
                if container.windows().len() > 1 {
                    target_container_is_stack = true;
                }
            }

            if let Some(current) = workspace.focused_container() {
                if current.windows().len() > 1 && !target_container_is_stack {
                    workspace.focus_container(adjusted_new_index);
                    workspace.move_window_to_container(current_container_idx)?;
                } else {
                    workspace.move_window_to_container(adjusted_new_index)?;
                }
            }

            self.update_focused_workspace(self.mouse_follows_focus, false)?;
        }

        Ok(())
    }

    #[tracing::instrument(skip(self))]
    pub fn promote_container_to_front(&mut self) -> Result<()> {
        self.handle_unmanaged_window_behaviour()?;

        let workspace = self.focused_workspace_mut()?;

        if matches!(workspace.layout(), Layout::Default(DefaultLayout::Grid)) {
            tracing::debug!("ignoring promote command for grid layout");
            return Ok(());
        }

        tracing::info!("promoting container");

        workspace.promote_container()?;
        self.update_focused_workspace(self.mouse_follows_focus, true)
    }

    #[tracing::instrument(skip(self))]
    pub fn promote_focus_to_front(&mut self) -> Result<()> {
        self.handle_unmanaged_window_behaviour()?;

        let workspace = self.focused_workspace_mut()?;

        if matches!(workspace.layout(), Layout::Default(DefaultLayout::Grid)) {
            tracing::info!("ignoring promote focus command for grid layout");
            return Ok(());
        }

        tracing::info!("promoting focus");

        let target_idx = match workspace.layout() {
            Layout::Default(_) => 0,
            Layout::Custom(custom) => custom
                .first_container_idx(custom.primary_idx().map_or(0, |primary_idx| primary_idx)),
        };

        workspace.focus_container(target_idx);
        self.update_focused_workspace(self.mouse_follows_focus, true)
    }

    #[tracing::instrument(skip(self))]
    pub fn remove_window_from_container(&mut self) -> Result<()> {
        self.handle_unmanaged_window_behaviour()?;

        tracing::info!("removing window");

        if self.focused_container()?.windows().len() == 1 {
            bail!("a container must have at least one window");
        }

        let workspace = self.focused_workspace_mut()?;

        workspace.new_container_for_focused_window()?;
        self.update_focused_workspace(self.mouse_follows_focus, false)
    }

    #[tracing::instrument(skip(self))]
    pub fn toggle_tiling(&mut self) -> Result<()> {
        let workspace = self.focused_workspace_mut()?;
        workspace.set_tile(!*workspace.tile());
        self.update_focused_workspace(false, false)
    }

    #[tracing::instrument(skip(self))]
    pub fn toggle_float(&mut self) -> Result<()> {
        let hwnd = WindowsApi::foreground_window()?;
        let workspace = self.focused_workspace_mut()?;

        let mut is_floating_window = false;

        for window in workspace.floating_windows() {
            if window.hwnd == hwnd {
                is_floating_window = true;
            }
        }

        if is_floating_window {
            self.unfloat_window()?;
        } else {
            self.float_window()?;
        }

        self.update_focused_workspace(is_floating_window, true)
    }

    #[tracing::instrument(skip(self))]
    pub fn float_window(&mut self) -> Result<()> {
        tracing::info!("floating window");

        let work_area = self.focused_monitor_work_area()?;

        let workspace = self.focused_workspace_mut()?;
        workspace.new_floating_window()?;

        let window = workspace
            .floating_windows_mut()
            .last_mut()
            .ok_or_else(|| anyhow!("there is no floating window"))?;

        window.center(&work_area)?;
        window.focus(self.mouse_follows_focus)?;

        Ok(())
    }

    #[tracing::instrument(skip(self))]
    pub fn unfloat_window(&mut self) -> Result<()> {
        tracing::info!("unfloating window");

        let workspace = self.focused_workspace_mut()?;
        workspace.new_container_for_floating_window()
    }

    #[tracing::instrument(skip(self))]
    pub fn toggle_monocle(&mut self) -> Result<()> {
        self.handle_unmanaged_window_behaviour()?;

        let workspace = self.focused_workspace()?;
        match workspace.monocle_container() {
            None => self.monocle_on()?,
            Some(_) => self.monocle_off()?,
        }

        self.update_focused_workspace(true, true)?;

        Ok(())
    }

    #[tracing::instrument(skip(self))]
    pub fn monocle_on(&mut self) -> Result<()> {
        tracing::info!("enabling monocle");

        let workspace = self.focused_workspace_mut()?;
        workspace.new_monocle_container()?;

        for container in workspace.containers_mut() {
            container.hide(None);
        }

        Ok(())
    }

    #[tracing::instrument(skip(self))]
    pub fn monocle_off(&mut self) -> Result<()> {
        tracing::info!("disabling monocle");

        let workspace = self.focused_workspace_mut()?;

        for container in workspace.containers_mut() {
            container.restore();
        }

        workspace.reintegrate_monocle_container()
    }

    #[tracing::instrument(skip(self))]
    pub fn toggle_maximize(&mut self) -> Result<()> {
        self.handle_unmanaged_window_behaviour()?;

        let workspace = self.focused_workspace_mut()?;

        match workspace.maximized_window() {
            None => self.maximize_window()?,
            Some(_) => self.unmaximize_window()?,
        }

        self.update_focused_workspace(true, false)
    }

    #[tracing::instrument(skip(self))]
    pub fn maximize_window(&mut self) -> Result<()> {
        tracing::info!("maximizing windowj");

        let workspace = self.focused_workspace_mut()?;
        workspace.new_maximized_window()
    }

    #[tracing::instrument(skip(self))]
    pub fn unmaximize_window(&mut self) -> Result<()> {
        tracing::info!("unmaximizing window");

        let workspace = self.focused_workspace_mut()?;
        workspace.reintegrate_maximized_window()
    }

    #[tracing::instrument(skip(self))]
    pub fn flip_layout(&mut self, layout_flip: Axis) -> Result<()> {
        let workspace = self.focused_workspace_mut()?;

        tracing::info!("flipping layout");

        #[allow(clippy::match_same_arms)]
        match workspace.layout_flip() {
            None => {
                workspace.set_layout_flip(Option::from(layout_flip));
            }
            Some(current_layout_flip) => {
                match current_layout_flip {
                    Axis::Horizontal => match layout_flip {
                        Axis::Horizontal => workspace.set_layout_flip(None),
                        Axis::Vertical => {
                            workspace.set_layout_flip(Option::from(Axis::HorizontalAndVertical))
                        }
                        Axis::HorizontalAndVertical => {
                            workspace.set_layout_flip(Option::from(Axis::HorizontalAndVertical))
                        }
                    },
                    Axis::Vertical => match layout_flip {
                        Axis::Horizontal => {
                            workspace.set_layout_flip(Option::from(Axis::HorizontalAndVertical))
                        }
                        Axis::Vertical => workspace.set_layout_flip(None),
                        Axis::HorizontalAndVertical => {
                            workspace.set_layout_flip(Option::from(Axis::HorizontalAndVertical))
                        }
                    },
                    Axis::HorizontalAndVertical => match layout_flip {
                        Axis::Horizontal => workspace.set_layout_flip(Option::from(Axis::Vertical)),
                        Axis::Vertical => workspace.set_layout_flip(Option::from(Axis::Horizontal)),
                        Axis::HorizontalAndVertical => workspace.set_layout_flip(None),
                    },
                };
            }
        }

        self.update_focused_workspace(false, false)
    }

    #[tracing::instrument(skip(self))]
    pub fn change_workspace_layout_default(&mut self, layout: DefaultLayout) -> Result<()> {
        tracing::info!("changing layout");

        let workspace = self.focused_workspace_mut()?;

        match workspace.layout() {
            Layout::Default(_) => {}
            Layout::Custom(layout) => {
                let primary_idx =
                    layout.first_container_idx(layout.primary_idx().ok_or_else(|| {
                        anyhow!("this custom layout does not have a primary column")
                    })?);

                if !workspace.containers().is_empty() && primary_idx < workspace.containers().len()
                {
                    workspace.swap_containers(0, primary_idx);
                }
            }
        }

        workspace.set_layout(Layout::Default(layout));
        self.update_focused_workspace(self.mouse_follows_focus, false)
    }

    #[tracing::instrument(skip(self))]
    pub fn cycle_layout(&mut self, direction: CycleDirection) -> Result<()> {
        tracing::info!("cycling layout");

        let workspace = self.focused_workspace_mut()?;
        let current_layout = workspace.layout();

        match current_layout {
            Layout::Default(current) => {
                let new_layout = match direction {
                    CycleDirection::Previous => current.cycle_previous(),
                    CycleDirection::Next => current.cycle_next(),
                };

                tracing::info!("next layout: {new_layout}");
                workspace.set_layout(Layout::Default(new_layout));
            }
            Layout::Custom(_) => {}
        }

        self.update_focused_workspace(self.mouse_follows_focus, false)
    }

    #[tracing::instrument(skip(self))]
    pub fn change_workspace_custom_layout<P>(&mut self, path: P) -> Result<()>
    where
        P: AsRef<Path> + std::fmt::Debug,
    {
        tracing::info!("changing layout");

        let layout = CustomLayout::from_path(path)?;
        let workspace = self.focused_workspace_mut()?;

        match workspace.layout() {
            Layout::Default(_) => {
                let primary_idx =
                    layout.first_container_idx(layout.primary_idx().ok_or_else(|| {
                        anyhow!("this custom layout does not have a primary column")
                    })?);

                if !workspace.containers().is_empty() && primary_idx < workspace.containers().len()
                {
                    workspace.swap_containers(0, primary_idx);
                }
            }
            Layout::Custom(_) => {}
        }

        workspace.set_layout(Layout::Custom(layout));
        workspace.set_layout_flip(None);
        self.update_focused_workspace(self.mouse_follows_focus, false)
    }

    #[tracing::instrument(skip(self))]
    pub fn adjust_workspace_padding(&mut self, sizing: Sizing, adjustment: i32) -> Result<()> {
        tracing::info!("adjusting workspace padding");

        let workspace = self.focused_workspace_mut()?;

        let padding = workspace
            .workspace_padding()
            .ok_or_else(|| anyhow!("there is no workspace padding"))?;

        workspace.set_workspace_padding(Option::from(sizing.adjust_by(padding, adjustment)));

        self.update_focused_workspace(false, false)
    }

    #[tracing::instrument(skip(self))]
    pub fn adjust_container_padding(&mut self, sizing: Sizing, adjustment: i32) -> Result<()> {
        tracing::info!("adjusting container padding");

        let workspace = self.focused_workspace_mut()?;

        let padding = workspace
            .container_padding()
            .ok_or_else(|| anyhow!("there is no container padding"))?;

        workspace.set_container_padding(Option::from(sizing.adjust_by(padding, adjustment)));

        self.update_focused_workspace(false, false)
    }

    #[tracing::instrument(skip(self))]
    pub fn set_workspace_tiling(
        &mut self,
        monitor_idx: usize,
        workspace_idx: usize,
        tile: bool,
    ) -> Result<()> {
        let monitor = self
            .monitors_mut()
            .get_mut(monitor_idx)
            .ok_or_else(|| anyhow!("there is no monitor"))?;

        let workspace = monitor
            .workspaces_mut()
            .get_mut(workspace_idx)
            .ok_or_else(|| anyhow!("there is no monitor"))?;

        workspace.set_tile(tile);

        self.update_focused_workspace(false, false)
    }

    #[tracing::instrument(skip(self))]
    pub fn add_workspace_layout_default_rule(
        &mut self,
        monitor_idx: usize,
        workspace_idx: usize,
        at_container_count: usize,
        layout: DefaultLayout,
    ) -> Result<()> {
        tracing::info!("setting workspace layout");

        let offset = self.work_area_offset;
        let focused_monitor_idx = self.focused_monitor_idx();

        let monitor = self
            .monitors_mut()
            .get_mut(monitor_idx)
            .ok_or_else(|| anyhow!("there is no monitor"))?;

        let work_area = *monitor.work_area_size();
        let window_based_work_area_offset = (
            monitor.window_based_work_area_offset_limit(),
            monitor.window_based_work_area_offset(),
        );

        let focused_workspace_idx = monitor.focused_workspace_idx();
        let offset = if monitor.work_area_offset().is_some() {
            monitor.work_area_offset()
        } else {
            offset
        };

        let workspace = monitor
            .workspaces_mut()
            .get_mut(workspace_idx)
            .ok_or_else(|| anyhow!("there is no monitor"))?;

        let rules: &mut Vec<(usize, Layout)> = workspace.layout_rules_mut();
        rules.retain(|pair| pair.0 != at_container_count);
        rules.push((at_container_count, Layout::Default(layout)));
        rules.sort_by(|a, b| a.0.cmp(&b.0));

        // If this is the focused workspace on a non-focused screen, let's update it
        if focused_monitor_idx != monitor_idx && focused_workspace_idx == workspace_idx {
            workspace.update(&work_area, offset, window_based_work_area_offset)?;
            Ok(())
        } else {
            Ok(self.update_focused_workspace(false, false)?)
        }
    }

    #[tracing::instrument(skip(self))]
    pub fn add_workspace_layout_custom_rule<P>(
        &mut self,
        monitor_idx: usize,
        workspace_idx: usize,
        at_container_count: usize,
        path: P,
    ) -> Result<()>
    where
        P: AsRef<Path> + std::fmt::Debug,
    {
        tracing::info!("setting workspace layout");

        let offset = self.work_area_offset;
        let focused_monitor_idx = self.focused_monitor_idx();

        let monitor = self
            .monitors_mut()
            .get_mut(monitor_idx)
            .ok_or_else(|| anyhow!("there is no monitor"))?;

        let work_area = *monitor.work_area_size();
        let window_based_work_area_offset = (
            monitor.window_based_work_area_offset_limit(),
            monitor.window_based_work_area_offset(),
        );

        let focused_workspace_idx = monitor.focused_workspace_idx();
        let offset = if monitor.work_area_offset().is_some() {
            monitor.work_area_offset()
        } else {
            offset
        };

        let workspace = monitor
            .workspaces_mut()
            .get_mut(workspace_idx)
            .ok_or_else(|| anyhow!("there is no monitor"))?;

        let layout = CustomLayout::from_path(path)?;

        let rules: &mut Vec<(usize, Layout)> = workspace.layout_rules_mut();
        rules.retain(|pair| pair.0 != at_container_count);
        rules.push((at_container_count, Layout::Custom(layout)));
        rules.sort_by(|a, b| a.0.cmp(&b.0));

        // If this is the focused workspace on a non-focused screen, let's update it
        if focused_monitor_idx != monitor_idx && focused_workspace_idx == workspace_idx {
            workspace.update(&work_area, offset, window_based_work_area_offset)?;
            Ok(())
        } else {
            Ok(self.update_focused_workspace(false, false)?)
        }
    }

    #[tracing::instrument(skip(self))]
    pub fn clear_workspace_layout_rules(
        &mut self,
        monitor_idx: usize,
        workspace_idx: usize,
    ) -> Result<()> {
        tracing::info!("setting workspace layout");

        let offset = self.work_area_offset;
        let focused_monitor_idx = self.focused_monitor_idx();

        let monitor = self
            .monitors_mut()
            .get_mut(monitor_idx)
            .ok_or_else(|| anyhow!("there is no monitor"))?;

        let work_area = *monitor.work_area_size();
        let window_based_work_area_offset = (
            monitor.window_based_work_area_offset_limit(),
            monitor.window_based_work_area_offset(),
        );

        let focused_workspace_idx = monitor.focused_workspace_idx();
        let offset = if monitor.work_area_offset().is_some() {
            monitor.work_area_offset()
        } else {
            offset
        };

        let workspace = monitor
            .workspaces_mut()
            .get_mut(workspace_idx)
            .ok_or_else(|| anyhow!("there is no monitor"))?;

        let rules: &mut Vec<(usize, Layout)> = workspace.layout_rules_mut();
        rules.clear();

        // If this is the focused workspace on a non-focused screen, let's update it
        if focused_monitor_idx != monitor_idx && focused_workspace_idx == workspace_idx {
            workspace.update(&work_area, offset, window_based_work_area_offset)?;
            Ok(())
        } else {
            Ok(self.update_focused_workspace(false, false)?)
        }
    }

    #[tracing::instrument(skip(self))]
    pub fn set_workspace_layout_default(
        &mut self,
        monitor_idx: usize,
        workspace_idx: usize,
        layout: DefaultLayout,
    ) -> Result<()> {
        tracing::info!("setting workspace layout");

        let offset = self.work_area_offset;
        let focused_monitor_idx = self.focused_monitor_idx();

        let monitor = self
            .monitors_mut()
            .get_mut(monitor_idx)
            .ok_or_else(|| anyhow!("there is no monitor"))?;

        let work_area = *monitor.work_area_size();
        let window_based_work_area_offset = (
            monitor.window_based_work_area_offset_limit(),
            monitor.window_based_work_area_offset(),
        );

        let focused_workspace_idx = monitor.focused_workspace_idx();
        let offset = if monitor.work_area_offset().is_some() {
            monitor.work_area_offset()
        } else {
            offset
        };

        let workspace = monitor
            .workspaces_mut()
            .get_mut(workspace_idx)
            .ok_or_else(|| anyhow!("there is no monitor"))?;

        workspace.set_layout(Layout::Default(layout));

        // If this is the focused workspace on a non-focused screen, let's update it
        if focused_monitor_idx != monitor_idx && focused_workspace_idx == workspace_idx {
            workspace.update(&work_area, offset, window_based_work_area_offset)?;
            Ok(())
        } else {
            Ok(self.update_focused_workspace(false, false)?)
        }
    }

    #[tracing::instrument(skip(self))]
    pub fn set_workspace_layout_custom<P>(
        &mut self,
        monitor_idx: usize,
        workspace_idx: usize,
        path: P,
    ) -> Result<()>
    where
        P: AsRef<Path> + std::fmt::Debug,
    {
        tracing::info!("setting workspace layout");
        let layout = CustomLayout::from_path(path)?;
        let offset = self.work_area_offset;
        let focused_monitor_idx = self.focused_monitor_idx();

        let monitor = self
            .monitors_mut()
            .get_mut(monitor_idx)
            .ok_or_else(|| anyhow!("there is no monitor"))?;

        let work_area = *monitor.work_area_size();
        let window_based_work_area_offset = (
            monitor.window_based_work_area_offset_limit(),
            monitor.window_based_work_area_offset(),
        );

        let focused_workspace_idx = monitor.focused_workspace_idx();
        let offset = if monitor.work_area_offset().is_some() {
            monitor.work_area_offset()
        } else {
            offset
        };

        let workspace = monitor
            .workspaces_mut()
            .get_mut(workspace_idx)
            .ok_or_else(|| anyhow!("there is no monitor"))?;

        workspace.set_layout(Layout::Custom(layout));
        workspace.set_layout_flip(None);

        // If this is the focused workspace on a non-focused screen, let's update it
        if focused_monitor_idx != monitor_idx && focused_workspace_idx == workspace_idx {
            workspace.update(&work_area, offset, window_based_work_area_offset)?;
            Ok(())
        } else {
            Ok(self.update_focused_workspace(false, false)?)
        }
    }

    #[tracing::instrument(skip(self))]
    pub fn ensure_workspaces_for_monitor(
        &mut self,
        monitor_idx: usize,
        workspace_count: usize,
    ) -> Result<()> {
        tracing::info!("ensuring workspace count");

        let monitor = self
            .monitors_mut()
            .get_mut(monitor_idx)
            .ok_or_else(|| anyhow!("there is no monitor"))?;

        monitor.ensure_workspace_count(workspace_count);

        Ok(())
    }

    #[tracing::instrument(skip(self))]
    pub fn ensure_named_workspaces_for_monitor(
        &mut self,
        monitor_idx: usize,
        names: &Vec<String>,
    ) -> Result<()> {
        tracing::info!("ensuring workspace count");

        let monitor = self
            .monitors_mut()
            .get_mut(monitor_idx)
            .ok_or_else(|| anyhow!("there is no monitor"))?;

        monitor.ensure_workspace_count(names.len());

        for (workspace_idx, name) in names.iter().enumerate() {
            if let Some(workspace) = monitor.workspaces_mut().get_mut(workspace_idx) {
                workspace.set_name(Option::from(name.clone()));
            }
        }

        Ok(())
    }

    #[tracing::instrument(skip(self))]
    pub fn set_workspace_padding(
        &mut self,
        monitor_idx: usize,
        workspace_idx: usize,
        size: i32,
    ) -> Result<()> {
        tracing::info!("setting workspace padding");

        let monitor = self
            .monitors_mut()
            .get_mut(monitor_idx)
            .ok_or_else(|| anyhow!("there is no monitor"))?;

        let workspace = monitor
            .workspaces_mut()
            .get_mut(workspace_idx)
            .ok_or_else(|| anyhow!("there is no monitor"))?;

        workspace.set_workspace_padding(Option::from(size));

        self.update_focused_workspace(false, false)
    }

    #[tracing::instrument(skip(self))]
    pub fn set_workspace_name(
        &mut self,
        monitor_idx: usize,
        workspace_idx: usize,
        name: String,
    ) -> Result<()> {
        tracing::info!("setting workspace name");

        let monitor = self
            .monitors_mut()
            .get_mut(monitor_idx)
            .ok_or_else(|| anyhow!("there is no monitor"))?;

        let workspace = monitor
            .workspaces_mut()
            .get_mut(workspace_idx)
            .ok_or_else(|| anyhow!("there is no monitor"))?;

        workspace.set_name(Option::from(name.clone()));
        monitor.workspace_names_mut().insert(workspace_idx, name);

        Ok(())
    }

    #[tracing::instrument(skip(self))]
    pub fn set_container_padding(
        &mut self,
        monitor_idx: usize,
        workspace_idx: usize,
        size: i32,
    ) -> Result<()> {
        tracing::info!("setting container padding");

        let monitor = self
            .monitors_mut()
            .get_mut(monitor_idx)
            .ok_or_else(|| anyhow!("there is no monitor"))?;

        let workspace = monitor
            .workspaces_mut()
            .get_mut(workspace_idx)
            .ok_or_else(|| anyhow!("there is no monitor"))?;

        workspace.set_container_padding(Option::from(size));

        self.update_focused_workspace(false, false)
    }

    pub fn focused_monitor_size(&self) -> Result<Rect> {
        Ok(*self
            .focused_monitor()
            .ok_or_else(|| anyhow!("there is no monitor"))?
            .size())
    }

    pub fn focused_monitor_work_area(&self) -> Result<Rect> {
        Ok(*self
            .focused_monitor()
            .ok_or_else(|| anyhow!("there is no monitor"))?
            .work_area_size())
    }

    #[tracing::instrument(skip(self))]
    pub fn focus_monitor(&mut self, idx: usize) -> Result<()> {
        tracing::info!("focusing monitor");

        if self.monitors().get(idx).is_some() {
            self.monitors.focus(idx);
        } else {
            bail!("this is not a valid monitor index");
        }

        Ok(())
    }

    pub fn monitor_idx_from_window(&mut self, window: Window) -> Option<usize> {
        let hmonitor = WindowsApi::monitor_from_window(window.hwnd);

        for (i, monitor) in self.monitors().iter().enumerate() {
            if monitor.id() == hmonitor {
                return Option::from(i);
            }
        }

        // our hmonitor might be stale, so if we didn't return above, try querying via the latest
        // info taken from win32_display_data and update our hmonitor while we're at it
        if let Ok(latest) = WindowsApi::monitor(hmonitor) {
            for (i, monitor) in self.monitors_mut().iter_mut().enumerate() {
                if monitor.device_id() == latest.device_id() {
                    monitor.set_id(latest.id());
                    return Option::from(i);
                }
            }
        }

        None
    }

    pub fn monitor_idx_from_current_pos(&mut self) -> Option<usize> {
        let hmonitor = WindowsApi::monitor_from_point(WindowsApi::cursor_pos().ok()?);

        for (i, monitor) in self.monitors().iter().enumerate() {
            if monitor.id() == hmonitor {
                return Option::from(i);
            }
        }

        // our hmonitor might be stale, so if we didn't return above, try querying via the latest
        // info taken from win32_display_data and update our hmonitor while we're at it
        if let Ok(latest) = WindowsApi::monitor(hmonitor) {
            for (i, monitor) in self.monitors_mut().iter_mut().enumerate() {
                if monitor.device_id() == latest.device_id() {
                    monitor.set_id(latest.id());
                    return Option::from(i);
                }
            }
        }

        None
    }

    pub fn focused_workspace_idx(&self) -> Result<usize> {
        Ok(self
            .focused_monitor()
            .ok_or_else(|| anyhow!("there is no monitor"))?
            .focused_workspace_idx())
    }

    pub fn focused_workspace(&self) -> Result<&Workspace> {
        self.focused_monitor()
            .ok_or_else(|| anyhow!("there is no monitor"))?
            .focused_workspace()
            .ok_or_else(|| anyhow!("there is no workspace"))
    }

    pub fn focused_workspace_mut(&mut self) -> Result<&mut Workspace> {
        self.focused_monitor_mut()
            .ok_or_else(|| anyhow!("there is no monitor"))?
            .focused_workspace_mut()
            .ok_or_else(|| anyhow!("there is no workspace"))
    }

    pub fn focused_workspace_idx_for_monitor_idx(&self, idx: usize) -> Result<usize> {
        Ok(self
            .monitors()
            .get(idx)
            .ok_or_else(|| anyhow!("there is no monitor at this index"))?
            .focused_workspace_idx())
    }

    pub fn focused_workspace_for_monitor_idx(&self, idx: usize) -> Result<&Workspace> {
        self.monitors()
            .get(idx)
            .ok_or_else(|| anyhow!("there is no monitor at this index"))?
            .focused_workspace()
            .ok_or_else(|| anyhow!("there is no workspace"))
    }

    pub fn focused_workspace_for_monitor_idx_mut(&mut self, idx: usize) -> Result<&mut Workspace> {
        self.monitors_mut()
            .get_mut(idx)
            .ok_or_else(|| anyhow!("there is no monitor at this index"))?
            .focused_workspace_mut()
            .ok_or_else(|| anyhow!("there is no workspace"))
    }

    #[tracing::instrument(skip(self))]
    pub fn focus_workspace(&mut self, idx: usize) -> Result<()> {
        tracing::info!("focusing workspace");

        let mouse_follows_focus = self.mouse_follows_focus;
        let monitor = self
            .focused_monitor_mut()
            .ok_or_else(|| anyhow!("there is no workspace"))?;

        monitor.focus_workspace(idx)?;
        monitor.load_focused_workspace(mouse_follows_focus)?;

        self.update_focused_workspace(false, true)
    }

    #[tracing::instrument(skip(self))]
    pub fn monitor_workspace_index_by_name(&mut self, name: &str) -> Option<(usize, usize)> {
        tracing::info!("looking up workspace by name");

        for (monitor_idx, monitor) in self.monitors().iter().enumerate() {
            for (workspace_idx, workspace) in monitor.workspaces().iter().enumerate() {
                if let Some(workspace_name) = workspace.name() {
                    if workspace_name == name {
                        return Option::from((monitor_idx, workspace_idx));
                    }
                }
            }
        }

        None
    }

    #[tracing::instrument(skip(self))]
    pub fn new_workspace(&mut self) -> Result<()> {
        tracing::info!("adding new workspace");

        let mouse_follows_focus = self.mouse_follows_focus;
        let monitor = self
            .focused_monitor_mut()
            .ok_or_else(|| anyhow!("there is no workspace"))?;

        monitor.focus_workspace(monitor.new_workspace_idx())?;
        monitor.load_focused_workspace(mouse_follows_focus)?;

        self.update_focused_workspace(self.mouse_follows_focus, false)
    }

    pub fn focused_container(&self) -> Result<&Container> {
        self.focused_workspace()?
            .focused_container()
            .ok_or_else(|| anyhow!("there is no container"))
    }

    pub fn focused_container_mut(&mut self) -> Result<&mut Container> {
        self.focused_workspace_mut()?
            .focused_container_mut()
            .ok_or_else(|| anyhow!("there is no container"))
    }

    pub fn focused_window(&self) -> Result<&Window> {
        self.focused_container()?
            .focused_window()
            .ok_or_else(|| anyhow!("there is no window"))
    }

    fn focused_window_mut(&mut self) -> Result<&mut Window> {
        self.focused_container_mut()?
            .focused_window_mut()
            .ok_or_else(|| anyhow!("there is no window"))
    }
}<|MERGE_RESOLUTION|>--- conflicted
+++ resolved
@@ -104,12 +104,9 @@
     pub has_pending_raise_op: bool,
     pub pending_move_op: Arc<Option<(usize, usize, isize)>>,
     pub already_moved_window_handles: Arc<Mutex<HashSet<isize>>>,
-<<<<<<< HEAD
+    pub uncloack_to_ignore: usize,
     pub always_on_top: Option<Vec<isize>>,
 
-=======
-    pub uncloack_to_ignore: usize,
->>>>>>> 6a09ec4b
 }
 
 #[allow(clippy::struct_excessive_bools)]
@@ -347,11 +344,8 @@
             has_pending_raise_op: false,
             pending_move_op: Arc::new(None),
             already_moved_window_handles: Arc::new(Mutex::new(HashSet::new())),
-<<<<<<< HEAD
+            uncloack_to_ignore: 0,
             always_on_top: None,
-=======
-            uncloack_to_ignore: 0,
->>>>>>> 6a09ec4b
         })
     }
 
