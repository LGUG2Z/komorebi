use std::sync::atomic::Ordering;
use std::sync::Arc;
use std::time::Duration;
use std::time::Instant;

use color_eyre::eyre::anyhow;
use color_eyre::Result;
use crossbeam_utils::atomic::AtomicConsume;
use parking_lot::Mutex;

use crate::core::OperationDirection;
use crate::core::Rect;
use crate::core::Sizing;
use crate::core::WindowContainerBehaviour;

use crate::border_manager;
use crate::border_manager::BORDER_OFFSET;
use crate::border_manager::BORDER_WIDTH;
use crate::current_virtual_desktop;
use crate::notify_subscribers;
use crate::stackbar_manager;
use crate::transparency_manager;
use crate::window::should_act;
use crate::window::RuleDebug;
use crate::window_manager::WindowManager;
use crate::window_manager_event::WindowManagerEvent;
use crate::windows_api::WindowsApi;
use crate::winevent::WinEvent;
use crate::workspace::WorkspaceLayer;
use crate::workspace_reconciliator;
use crate::workspace_reconciliator::ALT_TAB_HWND;
use crate::workspace_reconciliator::ALT_TAB_HWND_INSTANT;
use crate::Notification;
use crate::NotificationEvent;
use crate::State;
use crate::FLOATING_APPLICATIONS;
use crate::HIDDEN_HWNDS;
use crate::REGEX_IDENTIFIERS;
use crate::TRAY_AND_MULTI_WINDOW_IDENTIFIERS;

#[tracing::instrument]
pub fn listen_for_events(wm: Arc<Mutex<WindowManager>>) {
    let receiver = wm.lock().incoming_events.clone();

    std::thread::spawn(move || {
        tracing::info!("listening");
        loop {
            if let Ok(event) = receiver.recv() {
                let mut guard = wm.lock();
                match guard.process_event(event) {
                    Ok(()) => {}
                    Err(error) => {
                        if cfg!(debug_assertions) {
                            tracing::error!("{:?}", error)
                        } else {
                            tracing::error!("{}", error)
                        }
                    }
                }
            }
        }
    });
}

impl WindowManager {
    #[allow(clippy::too_many_lines, clippy::cognitive_complexity)]
    #[tracing::instrument(skip(self, event), fields(event = event.title(), winevent = event.winevent(), hwnd = event.hwnd()))]
    pub fn process_event(&mut self, event: WindowManagerEvent) -> Result<()> {
        if self.is_paused {
            tracing::trace!("ignoring while paused");
            return Ok(());
        }

        let mut rule_debug = RuleDebug::default();

        let should_manage = event.window().should_manage(Some(event), &mut rule_debug)?;

        // All event handlers below this point should only be processed if the event is
        // related to a window that should be managed by the WindowManager.
        if !should_manage {
            let mut transparency_override = false;

            if transparency_manager::TRANSPARENCY_ENABLED.load_consume() {
                for m in self.monitors() {
                    for w in m.workspaces() {
                        let event_hwnd = event.window().hwnd;

                        let visible_hwnds = w
                            .visible_windows()
                            .iter()
                            .flatten()
                            .map(|w| w.hwnd)
                            .collect::<Vec<_>>();

                        let contains_managed_window = w.contains_managed_window(event_hwnd);

                        // this is for an old stackbar clicking fix
                        if contains_managed_window && !visible_hwnds.contains(&event_hwnd) {
                            transparency_override = true;
                        }

                        // but we always want to handle a minimize event when transparency overrides
                        // are applied
                        if !transparency_override
                            && contains_managed_window
                            && matches!(event, WindowManagerEvent::Minimize(_, _))
                        {
                            transparency_override = true;
                        }
                    }
                }
            }

            if !transparency_override {
                if rule_debug.matches_ignore_identifier.is_some() {
                    border_manager::send_notification(Option::from(event.hwnd()));
                }

                return Ok(());
            }
        }

        if let Some(virtual_desktop_id) = &self.virtual_desktop_id {
            if let Some(id) = current_virtual_desktop() {
                if id != *virtual_desktop_id {
                    tracing::info!(
                        "ignoring events and commands while not on virtual desktop {:?}",
                        virtual_desktop_id
                    );
                    return Ok(());
                }
            }
        }

        #[allow(clippy::useless_asref)]
        // We don't have From implemented for &mut WindowManager
        let initial_state = State::from(self.as_ref());

        // Make sure we have the most recently focused monitor from any event
        match event {
            WindowManagerEvent::FocusChange(_, window)
            | WindowManagerEvent::Show(_, window)
            | WindowManagerEvent::MoveResizeEnd(_, window) => {
                if let Some(monitor_idx) = self.monitor_idx_from_window(window) {
                    // This is a hidden window apparently associated with COM support mechanisms (based
                    // on a post from http://www.databaseteam.org/1-ms-sql-server/a5bb344836fb889c.htm)
                    //
                    // The hidden window, OLEChannelWnd, associated with this class (spawned by
                    // explorer.exe), after some debugging, is observed to always be tied to the primary
                    // display monitor, or (usually) monitor 0 in the WindowManager state.
                    //
                    // Due to this, at least one user in the Discord has witnessed behaviour where, when
                    // a MonitorPoll event is triggered by OLEChannelWnd, the focused monitor index gets
                    // set repeatedly to 0, regardless of where the current foreground window is actually
                    // located.
                    //
                    // This check ensures that we only update the focused monitor when the window
                    // triggering monitor reconciliation is known to not be tied to a specific monitor.
                    if let Ok(class) = window.class() {
                        if class != "OleMainThreadWndClass"
                            && self.focused_monitor_idx() != monitor_idx
                        {
                            self.focus_monitor(monitor_idx)?;
                        }
                    }
                }
            }
            _ => {}
        }

        self.enforce_workspace_rules()?;

        if matches!(event, WindowManagerEvent::MouseCapture(..)) {
            tracing::trace!(
                "only reaping orphans and enforcing workspace rules for mouse capture event"
            );
            return Ok(());
        }

        match event {
            WindowManagerEvent::Raise(window) => {
                window.focus(false)?;
                self.has_pending_raise_op = false;
            }
            WindowManagerEvent::Destroy(_, window) | WindowManagerEvent::Unmanage(window) => {
                if self.focused_workspace()?.contains_window(window.hwnd) {
                    self.focused_workspace_mut()?.remove_window(window.hwnd)?;
                    self.update_focused_workspace(false, false)?;

                    let mut already_moved_window_handles = self.already_moved_window_handles.lock();

                    already_moved_window_handles.remove(&window.hwnd);
                }

                if let Some(aot) = self.always_on_top.as_mut() {
                    if aot.contains(&window.hwnd) {
                        let idx = aot.iter().position(|x| *x == window.hwnd).unwrap();
                        aot.remove(idx);
                    }
                }
            }
            WindowManagerEvent::Minimize(_, window) => {
                let mut hide = false;

                {
                    let programmatically_hidden_hwnds = HIDDEN_HWNDS.lock();
                    if !programmatically_hidden_hwnds.contains(&window.hwnd) {
                        hide = true;
                    }
                }

                if hide {
                    self.focused_workspace_mut()?.remove_window(window.hwnd)?;
                    self.update_focused_workspace(false, false)?;
                }
            }
            WindowManagerEvent::Hide(_, window) => {
                let mut hide = false;
                // Some major applications unfortunately send the HIDE signal when they are being
                // minimized or destroyed. Applications that close to the tray also do the same,
                // and will have is_window() return true, as the process is still running even if
                // the window is not visible.
                {
                    let tray_and_multi_window_identifiers =
                        TRAY_AND_MULTI_WINDOW_IDENTIFIERS.lock();
                    let regex_identifiers = REGEX_IDENTIFIERS.lock();

                    let title = &window.title()?;
                    let exe_name = &window.exe()?;
                    let class = &window.class()?;
                    let path = &window.path()?;

                    // We don't want to purge windows that have been deliberately hidden by us, eg. when
                    // they are not on the top of a container stack.
                    let programmatically_hidden_hwnds = HIDDEN_HWNDS.lock();
                    let should_act = should_act(
                        title,
                        exe_name,
                        class,
                        path,
                        &tray_and_multi_window_identifiers,
                        &regex_identifiers,
                    )
                    .is_some();

                    if !window.is_window()
                        || (should_act && !programmatically_hidden_hwnds.contains(&window.hwnd))
                    {
                        hide = true;
                    }
                }

                if hide {
                    self.focused_workspace_mut()?.remove_window(window.hwnd)?;
                    self.update_focused_workspace(false, false)?;
                }

                let mut already_moved_window_handles = self.already_moved_window_handles.lock();

                already_moved_window_handles.remove(&window.hwnd);
            }
            WindowManagerEvent::FocusChange(_, window) => {
                // don't want to trigger the full workspace updates when there are no managed
                // containers - this makes floating windows on empty workspaces go into very
                // annoying focus change loops which prevents users from interacting with them
                if !self.focused_workspace()?.containers().is_empty() {
                    self.update_focused_workspace(self.mouse_follows_focus, false)?;
                }

                let workspace = self.focused_workspace_mut()?;
                let floating_window_idx = workspace
                    .floating_windows()
                    .iter()
                    .position(|w| w.hwnd == window.hwnd);

                match floating_window_idx {
                    None => {
                        if let Some(w) = workspace.maximized_window() {
                            if w.hwnd == window.hwnd {
                                return Ok(());
                            }
                        }

                        if let Some(monocle) = workspace.monocle_container() {
                            if let Some(window) = monocle.focused_window() {
                                window.focus(false)?;
                            }
                        } else {
                            workspace.focus_container_by_window(window.hwnd)?;
                        }

                        workspace.set_layer(WorkspaceLayer::Tiling);
                    }
                    Some(idx) => {
                        if let Some(_window) = workspace.floating_windows().get(idx) {
                            workspace.set_layer(WorkspaceLayer::Floating);
                        }
                    }
                }
            }
            WindowManagerEvent::Show(_, window)
            | WindowManagerEvent::Manage(window)
            | WindowManagerEvent::Uncloak(_, window) => {
                if matches!(event, WindowManagerEvent::Uncloak(_, _))
                    && self.uncloack_to_ignore >= 1
                {
                    tracing::info!("ignoring uncloak after monocle move by mouse across monitors");
                    self.uncloack_to_ignore = self.uncloack_to_ignore.saturating_sub(1);
                } else {
                    let focused_monitor_idx = self.focused_monitor_idx();
                    let focused_workspace_idx =
                        self.focused_workspace_idx_for_monitor_idx(focused_monitor_idx)?;

                    let focused_pair = (focused_monitor_idx, focused_workspace_idx);

                    let mut needs_reconciliation = false;

                    if let Some((m_idx, w_idx)) = self.known_hwnds.get(&window.hwnd) {
                        if focused_pair != (*m_idx, *w_idx) {
                            // At this point we know we are going to send a notification to the workspace reconciliator
                            // So we get the topmost window returned by EnumWindows, which is almost always the window
                            // that has been selected by alt-tab
                            if let Ok(alt_tab_windows) = WindowsApi::alt_tab_windows() {
                                if let Some(first) =
                                    alt_tab_windows.iter().find(|w| w.title().is_ok())
                                {
                                    // If our record of this HWND hasn't been updated in over a minute
                                    let mut instant = ALT_TAB_HWND_INSTANT.lock();
                                    if instant.elapsed().gt(&Duration::from_secs(1)) {
                                        // Update our record with the HWND we just found
                                        ALT_TAB_HWND.store(Some(first.hwnd));
                                        // Update the timestamp of our record
                                        *instant = Instant::now();
                                    }
                                }
                            }

                            workspace_reconciliator::send_notification(*m_idx, *w_idx);
                            needs_reconciliation = true;
                        }
                    }

                    // There are some applications such as Firefox where, if they are focused when a
                    // workspace switch takes place, it will fire an additional Show event, which will
                    // result in them being associated with both the original workspace and the workspace
                    // being switched to. This loop is to try to ensure that we don't end up with
                    // duplicates across multiple workspaces, as it results in ghost layout tiles.
                    let mut proceed = true;

                    if let Some((m_idx, w_idx)) = self.known_hwnds.get(&window.hwnd) {
                        if let Some(focused_workspace_idx) = self
                            .monitors()
                            .get(*m_idx)
                            .map(|m| m.focused_workspace_idx())
                        {
                            if *m_idx != self.focused_monitor_idx()
                                && *w_idx != focused_workspace_idx
                            {
                                tracing::debug!(
                                    "ignoring show event for window already associated with another workspace"
                                );

                                window.hide();
                                proceed = false;
                            }
                        }
                    }

                    if proceed {
                        let mut behaviour = self.window_management_behaviour(
                            focused_monitor_idx,
                            focused_workspace_idx,
                        );
                        let workspace = self.focused_workspace_mut()?;
                        let workspace_contains_window = workspace.contains_window(window.hwnd);
                        let monocle_container = workspace.monocle_container().clone();

                        if !workspace_contains_window && !needs_reconciliation {
                            let floating_applications = FLOATING_APPLICATIONS.lock();
                            let mut should_float = false;

                            if !floating_applications.is_empty() {
                                let regex_identifiers = REGEX_IDENTIFIERS.lock();

                                if let (Ok(title), Ok(exe_name), Ok(class), Ok(path)) =
                                    (window.title(), window.exe(), window.class(), window.path())
                                {
                                    should_float = should_act(
                                        &title,
                                        &exe_name,
                                        &class,
                                        &path,
                                        &floating_applications,
                                        &regex_identifiers,
                                    )
                                    .is_some();
                                }
                            }

                            behaviour.float_override = behaviour.float_override
                                || (should_float
                                    && !matches!(event, WindowManagerEvent::Manage(_)));

                            if behaviour.float_override {
                                // Center floating windows if we are already on the `Floating`
                                // layer and the window doesn't match a `floating_windows` rule and
                                // the workspace is not a floating workspace
                                let center_spawned_floats =
                                    matches!(workspace.layer, WorkspaceLayer::Floating)
                                        && !should_float
                                        && workspace.tile;
<<<<<<< HEAD
                                workspace.floating_windows_mut().push(window);
=======
                                workspace.floating_windows_mut().push_back(window);
>>>>>>> 8a322198
                                workspace.set_layer(WorkspaceLayer::Floating);
                                if center_spawned_floats {
                                    let mut floating_window = window;
                                    floating_window.center(&workspace.globals().work_area)?;
                                }
                                self.update_focused_workspace(false, false)?;
                            } else {
                                match behaviour.current_behaviour {
                                    WindowContainerBehaviour::Create => {
                                        workspace.new_container_for_window(window);
                                        workspace.set_layer(WorkspaceLayer::Tiling);
                                        self.update_focused_workspace(false, false)?;
                                    }
                                    WindowContainerBehaviour::Append => {
                                        workspace
                                            .focused_container_mut()
                                            .ok_or_else(|| {
                                                anyhow!("there is no focused container")
                                            })?
                                            .add_window(window);
                                        workspace.set_layer(WorkspaceLayer::Tiling);
                                        self.update_focused_workspace(true, false)?;
                                        stackbar_manager::send_notification();
                                    }
                                }
                            }

                            if (self.focused_workspace()?.containers().len() == 1
                                && self.focused_workspace()?.floating_windows().is_empty())
                                || (self.focused_workspace()?.containers().is_empty()
                                    && self.focused_workspace()?.floating_windows().len() == 1)
                            {
                                // If after adding this window the workspace only contains 1 window, it
                                // means it was previously empty and we focused the desktop to unfocus
                                // any previous window from other workspace, so now we need to focus
                                // this window again. This is needed because sometimes some windows
                                // first send the `FocusChange` event and only the `Show` event after
                                // and we will be focusing the desktop on the `FocusChange` event since
                                // it is still empty.
                                window.focus(self.mouse_follows_focus)?;
                            }
                        }

                        if workspace_contains_window {
                            let mut monocle_window_event = false;
                            if let Some(ref monocle) = monocle_container {
                                if let Some(monocle_window) = monocle.focused_window() {
                                    if monocle_window.hwnd == window.hwnd {
                                        monocle_window_event = true;
                                    }
                                }
                            }

                            if !monocle_window_event && monocle_container.is_some() {
                                window.hide();
                            }
                        }
                    }
                }
            }
            WindowManagerEvent::MoveResizeStart(_, window) => {
                let monitor_idx = self.focused_monitor_idx();
                let workspace_idx = self
                    .focused_monitor()
                    .ok_or_else(|| anyhow!("there is no monitor with this idx"))?
                    .focused_workspace_idx();

                WindowsApi::bring_window_to_top(window.hwnd)?;

                let pending_move_op = Arc::make_mut(&mut self.pending_move_op);
                *pending_move_op = Option::from((monitor_idx, workspace_idx, window.hwnd));
            }
            WindowManagerEvent::MoveResizeEnd(_, window) => {
                // We need this because if the event ends on a different monitor,
                // that monitor will already have been focused and updated in the state
                let pending = *self.pending_move_op;
                // Always consume the pending move op whenever this event is handled
                let pending_move_op = Arc::make_mut(&mut self.pending_move_op);
                *pending_move_op = None;

                // If the window handles don't match then something went wrong and the pending move
                // is not related to this current move, if so abort this operation.
                if let Some((_, _, w_hwnd)) = pending {
                    if w_hwnd != window.hwnd {
                        color_eyre::eyre::bail!(
                            "window handles for move operation don't match: {} != {}",
                            w_hwnd,
                            window.hwnd
                        );
                    }
                }

                let target_monitor_idx = self
                    .monitor_idx_from_current_pos()
                    .ok_or_else(|| anyhow!("cannot get monitor idx from current position"))?;

                let focused_monitor_idx = self.focused_monitor_idx();
                let focused_workspace_idx = self.focused_workspace_idx().unwrap_or_default();
                let window_management_behaviour =
                    self.window_management_behaviour(focused_monitor_idx, focused_workspace_idx);

                let workspace = self.focused_workspace_mut()?;
                let focused_container_idx = workspace.focused_container_idx();
                let new_position = WindowsApi::window_rect(window.hwnd)?;
                let old_position = *workspace
                    .latest_layout()
                    .get(focused_container_idx)
                    // If the move was to another monitor with an empty workspace, the
                    // workspace here will refer to that empty workspace, which won't
                    // have any latest layout set. We fall back to a Default for Rect
                    // which allows us to make a reasonable guess that the drag has taken
                    // place across a monitor boundary to an empty workspace
                    .unwrap_or(&Rect::default());

                // This will be true if we have moved to another monitor
                let mut moved_across_monitors = false;

                if let Some((m_idx, _)) = self.known_hwnds.get(&window.hwnd) {
                    if *m_idx != target_monitor_idx {
                        moved_across_monitors = true;
                    }
                }

                if let Some((origin_monitor_idx, origin_workspace_idx, _)) = pending {
                    // If we didn't move to another monitor with an empty workspace, it is
                    // still possible that we moved to another monitor with a populated workspace
                    if !moved_across_monitors {
                        // So we'll check if the origin monitor index and the target monitor index
                        // are different, if they are, we can set the override
                        moved_across_monitors = origin_monitor_idx != target_monitor_idx;

                        if moved_across_monitors {
                            // Want to make sure that we exclude unmanaged windows from cross-monitor
                            // moves with a mouse, otherwise the currently focused idx container will
                            // be moved when we just want to drag an unmanaged window
                            let origin_workspace = self
                                .monitors()
                                .get(origin_monitor_idx)
                                .ok_or_else(|| anyhow!("cannot get monitor idx"))?
                                .workspaces()
                                .get(origin_workspace_idx)
                                .ok_or_else(|| anyhow!("cannot get workspace idx"))?;

                            let managed_window = origin_workspace.contains_window(window.hwnd);

                            if !managed_window {
                                moved_across_monitors = false;
                            }
                        }
                    }
                }

                let workspace = self.focused_workspace_mut()?;
                if (*workspace.tile() && workspace.contains_managed_window(window.hwnd))
                    || moved_across_monitors
                {
                    let resize = Rect {
                        left: new_position.left - old_position.left,
                        top: new_position.top - old_position.top,
                        right: new_position.right - old_position.right,
                        bottom: new_position.bottom - old_position.bottom,
                    };

                    // If we have moved across the monitors, use that override, otherwise determine
                    // if a move has taken place by ruling out a resize
                    let right_bottom_constant = 0;

                    let is_move = moved_across_monitors
                        || resize.right.abs() == right_bottom_constant
                            && resize.bottom.abs() == right_bottom_constant;

                    if is_move {
                        tracing::info!("moving with mouse");

                        if moved_across_monitors {
                            if let Some((origin_monitor_idx, origin_workspace_idx, w_hwnd)) =
                                pending
                            {
                                let target_workspace_idx = self
                                    .monitors()
                                    .get(target_monitor_idx)
                                    .ok_or_else(|| anyhow!("there is no monitor at this idx"))?
                                    .focused_workspace_idx();

                                let target_container_idx = self
                                    .monitors()
                                    .get(target_monitor_idx)
                                    .ok_or_else(|| anyhow!("there is no monitor at this idx"))?
                                    .focused_workspace()
                                    .ok_or_else(|| {
                                        anyhow!("there is no focused workspace for this monitor")
                                    })?
                                    .container_idx_from_current_point()
                                    // Default to 0 in the case of an empty workspace
                                    .unwrap_or(0);

                                let origin = (origin_monitor_idx, origin_workspace_idx, w_hwnd);
                                let target = (
                                    target_monitor_idx,
                                    target_workspace_idx,
                                    target_container_idx,
                                );
                                self.transfer_window(origin, target)?;

                                // We want to make sure both the origin and target monitors are updated,
                                // so that we don't have ghost tiles until we force an interaction on
                                // the origin monitor's focused workspace
                                self.focus_monitor(origin_monitor_idx)?;
                                let origin_monitor = self
                                    .monitors_mut()
                                    .get_mut(origin_monitor_idx)
                                    .ok_or_else(|| anyhow!("there is no monitor at this idx"))?;
                                origin_monitor.focus_workspace(origin_workspace_idx)?;
                                self.update_focused_workspace(false, false)?;

                                self.focus_monitor(target_monitor_idx)?;
                                let target_monitor = self
                                    .monitors_mut()
                                    .get_mut(target_monitor_idx)
                                    .ok_or_else(|| anyhow!("there is no monitor at this idx"))?;
                                target_monitor.focus_workspace(target_workspace_idx)?;
                                self.update_focused_workspace(false, false)?;

                                // Make sure to give focus to the moved window again
                                window.focus(self.mouse_follows_focus)?;
                            }
                        } else if window_management_behaviour.float_override {
                            workspace.floating_windows_mut().push_back(window);
                            self.update_focused_workspace(false, false)?;
                        } else {
                            match window_management_behaviour.current_behaviour {
                                WindowContainerBehaviour::Create => {
                                    match workspace.container_idx_from_current_point() {
                                        Some(target_idx) => {
                                            workspace
                                                .swap_containers(focused_container_idx, target_idx);
                                            self.update_focused_workspace(false, false)?;
                                        }
                                        None => {
                                            self.update_focused_workspace(
                                                self.mouse_follows_focus,
                                                false,
                                            )?;
                                        }
                                    }
                                }
                                WindowContainerBehaviour::Append => {
                                    match workspace.container_idx_from_current_point() {
                                        Some(target_idx) => {
                                            workspace.move_window_to_container(target_idx)?;
                                            self.update_focused_workspace(false, false)?;
                                        }
                                        None => {
                                            self.update_focused_workspace(
                                                self.mouse_follows_focus,
                                                false,
                                            )?;
                                        }
                                    }

                                    stackbar_manager::send_notification();
                                }
                            }
                        }
                    } else {
                        tracing::info!("resizing with mouse");
                        let mut ops = vec![];

                        macro_rules! resize_op {
                            ($coordinate:expr, $comparator:tt, $direction:expr) => {{
                                let adjusted = $coordinate * 2;
                                let sizing = if adjusted $comparator 0 {
                                    Sizing::Decrease
                                } else {
                                    Sizing::Increase
                                };

                                ($direction, sizing, adjusted.abs())
                            }};
                        }

                        if resize.left != 0 {
                            ops.push(resize_op!(resize.left, >, OperationDirection::Left));
                        }

                        if resize.top != 0 {
                            ops.push(resize_op!(resize.top, >, OperationDirection::Up));
                        }

                        // TODO: Determine if this is still needed
                        let top_left_constant = BORDER_WIDTH.load(Ordering::SeqCst)
                            + BORDER_OFFSET.load(Ordering::SeqCst);

                        if resize.right != 0
                            && (resize.left == top_left_constant || resize.left == 0)
                        {
                            ops.push(resize_op!(resize.right, <, OperationDirection::Right));
                        }

                        if resize.bottom != 0
                            && (resize.top == top_left_constant || resize.top == 0)
                        {
                            ops.push(resize_op!(resize.bottom, <, OperationDirection::Down));
                        }

                        for (edge, sizing, delta) in ops {
                            self.resize_window(edge, sizing, delta, true)?;
                        }

                        self.update_focused_workspace(false, false)?;
                    }
                }
            }
            WindowManagerEvent::MouseCapture(..)
            | WindowManagerEvent::Cloak(..)
            | WindowManagerEvent::LocationChange(..)
            | WindowManagerEvent::TitleUpdate(..) => {}
        };

        // If we unmanaged a window, it shouldn't be immediately hidden behind managed windows
        if let WindowManagerEvent::Unmanage(mut window) = event {
            window.center(&self.focused_monitor_work_area()?)?;
        }

        // Update list of known_hwnds and their monitor/workspace index pair
        self.update_known_hwnds();

        notify_subscribers(
            Notification {
                event: NotificationEvent::WindowManager(event),
                state: self.as_ref().into(),
            },
            initial_state.has_been_modified(self.as_ref()),
        )?;

        border_manager::send_notification(Some(event.hwnd()));
        transparency_manager::send_notification();
        stackbar_manager::send_notification();

        // Too many spammy OBJECT_NAMECHANGE events from JetBrains IDEs
        if !matches!(
            event,
            WindowManagerEvent::Show(WinEvent::ObjectNameChange, _)
                | WindowManagerEvent::LocationChange(_, _)
        ) {
            tracing::info!("processed: {}", event.window().to_string());
        } else {
            tracing::trace!("processed: {}", event.window().to_string());
        }

        Ok(())
    }
}<|MERGE_RESOLUTION|>--- conflicted
+++ resolved
@@ -409,11 +409,7 @@
                                     matches!(workspace.layer, WorkspaceLayer::Floating)
                                         && !should_float
                                         && workspace.tile;
-<<<<<<< HEAD
-                                workspace.floating_windows_mut().push(window);
-=======
                                 workspace.floating_windows_mut().push_back(window);
->>>>>>> 8a322198
                                 workspace.set_layer(WorkspaceLayer::Floating);
                                 if center_spawned_floats {
                                     let mut floating_window = window;
@@ -729,7 +725,6 @@
             }
             WindowManagerEvent::MouseCapture(..)
             | WindowManagerEvent::Cloak(..)
-            | WindowManagerEvent::LocationChange(..)
             | WindowManagerEvent::TitleUpdate(..) => {}
         };
 
@@ -757,7 +752,6 @@
         if !matches!(
             event,
             WindowManagerEvent::Show(WinEvent::ObjectNameChange, _)
-                | WindowManagerEvent::LocationChange(_, _)
         ) {
             tracing::info!("processed: {}", event.window().to_string());
         } else {
