use std::collections::HashMap;
use std::fs::File;
use std::fs::OpenOptions;
use std::io::BufRead;
use std::io::BufReader;
use std::io::Read;
use std::net::Shutdown;
use std::net::TcpListener;
use std::net::TcpStream;
use std::num::NonZeroUsize;
use std::str::FromStr;
use std::sync::atomic::Ordering;
use std::sync::Arc;
use std::time::Duration;

use color_eyre::eyre::anyhow;
use color_eyre::Result;
use miow::pipe::connect;
use net2::TcpStreamExt;
use parking_lot::Mutex;
use schemars::gen::SchemaSettings;
use schemars::schema_for;
use uds_windows::UnixStream;

use crate::core::config_generation::ApplicationConfiguration;
use crate::core::config_generation::IdWithIdentifier;
use crate::core::config_generation::MatchingRule;
use crate::core::config_generation::MatchingStrategy;
use crate::core::ApplicationIdentifier;
use crate::core::Axis;
use crate::core::BorderImplementation;
use crate::core::FocusFollowsMouseImplementation;
use crate::core::Layout;
use crate::core::MoveBehaviour;
use crate::core::OperationDirection;
use crate::core::Rect;
use crate::core::Sizing;
use crate::core::SocketMessage;
use crate::core::StateQuery;
use crate::core::WindowContainerBehaviour;
use crate::core::WindowKind;

use crate::border_manager;
use crate::border_manager::IMPLEMENTATION;
use crate::border_manager::STYLE;
use crate::colour::Rgb;
use crate::current_virtual_desktop;
use crate::notify_subscribers;
use crate::stackbar_manager;
use crate::stackbar_manager::STACKBAR_FONT_FAMILY;
use crate::stackbar_manager::STACKBAR_FONT_SIZE;
use crate::static_config::StaticConfig;
use crate::transparency_manager;
use crate::window::RuleDebug;
use crate::window::Window;
use crate::window_manager;
use crate::window_manager::WindowManager;
use crate::windows_api::WindowsApi;
use crate::GlobalState;
use crate::Notification;
use crate::NotificationEvent;
use crate::ANIMATION_DURATION;
use crate::ANIMATION_ENABLED;
use crate::ANIMATION_FPS;
use crate::ANIMATION_STYLE;
use crate::CUSTOM_FFM;
use crate::DATA_DIR;
use crate::DISPLAY_INDEX_PREFERENCES;
use crate::FLOAT_IDENTIFIERS;
use crate::HIDING_BEHAVIOUR;
use crate::INITIAL_CONFIGURATION_LOADED;
use crate::LAYERED_WHITELIST;
use crate::MANAGE_IDENTIFIERS;
use crate::MONITOR_INDEX_PREFERENCES;
use crate::NO_TITLEBAR;
use crate::OBJECT_NAME_CHANGE_ON_LAUNCH;
use crate::REMOVE_TITLEBARS;
use crate::SUBSCRIPTION_PIPES;
use crate::SUBSCRIPTION_SOCKETS;
use crate::TCP_CONNECTIONS;
use crate::TRAY_AND_MULTI_WINDOW_IDENTIFIERS;
use crate::WINDOWS_11;
use crate::WORKSPACE_RULES;
use stackbar_manager::STACKBAR_FOCUSED_TEXT_COLOUR;
use stackbar_manager::STACKBAR_LABEL;
use stackbar_manager::STACKBAR_MODE;
use stackbar_manager::STACKBAR_TAB_BACKGROUND_COLOUR;
use stackbar_manager::STACKBAR_TAB_HEIGHT;
use stackbar_manager::STACKBAR_TAB_WIDTH;
use stackbar_manager::STACKBAR_UNFOCUSED_TEXT_COLOUR;

#[tracing::instrument]
pub fn listen_for_commands(wm: Arc<Mutex<WindowManager>>) {
    std::thread::spawn(move || loop {
        let wm = wm.clone();

        let _ = std::thread::spawn(move || {
            let listener = wm
                .lock()
                .command_listener
                .try_clone()
                .expect("could not clone unix listener");

            tracing::info!("listening on komorebi.sock");
            for client in listener.incoming() {
                match client {
                    Ok(stream) => match read_commands_uds(&wm, stream) {
                        Ok(()) => {}
                        Err(error) => tracing::error!("{}", error),
                    },
                    Err(error) => {
                        tracing::error!("{}", error);
                        break;
                    }
                }
            }
        })
        .join();

        tracing::error!("restarting failed thread");
    });
}

#[tracing::instrument]
pub fn listen_for_commands_tcp(wm: Arc<Mutex<WindowManager>>, port: usize) {
    let listener =
        TcpListener::bind(format!("0.0.0.0:{port}")).expect("could not start tcp server");

    std::thread::spawn(move || {
        tracing::info!("listening on 0.0.0.0:43663");
        for client in listener.incoming() {
            match client {
                Ok(mut stream) => {
                    stream
                        .set_keepalive(Some(Duration::from_secs(30)))
                        .expect("TCP keepalive should be set");

                    let addr = stream
                        .peer_addr()
                        .expect("incoming connection should have an address")
                        .to_string();

                    let mut connections = TCP_CONNECTIONS.lock();

                    connections.insert(
                        addr.clone(),
                        stream.try_clone().expect("stream should be cloneable"),
                    );

                    tracing::info!("listening for incoming tcp messages from {}", &addr);

                    match read_commands_tcp(&wm, &mut stream, &addr) {
                        Ok(()) => {}
                        Err(error) => tracing::error!("{}", error),
                    }
                }
                Err(error) => {
                    tracing::error!("{}", error);
                    break;
                }
            }
        }
    });
}

impl WindowManager {
    // TODO(raggi): wrap reply in a newtype that can decorate a human friendly
    // name for the peer, such as getting the pid of the komorebic process for
    // the UDS or the IP:port for TCP.
    #[tracing::instrument(skip(self, reply))]
    pub fn process_command(
        &mut self,
        message: SocketMessage,
        mut reply: impl std::io::Write,
    ) -> Result<()> {
        if let Some(virtual_desktop_id) = &self.virtual_desktop_id {
            if let Some(id) = current_virtual_desktop() {
                if id != *virtual_desktop_id {
                    tracing::info!(
                        "ignoring events and commands while not on virtual desktop {:?}",
                        virtual_desktop_id
                    );
                    return Ok(());
                }
            }
        }

        match message {
            SocketMessage::CycleFocusWorkspace(_) | SocketMessage::FocusWorkspaceNumber(_) => {
                if let Some(monitor) = self.focused_monitor_mut() {
                    let idx = monitor.focused_workspace_idx();
                    monitor.set_last_focused_workspace(Option::from(idx));
                }
            }
            SocketMessage::FocusMonitorWorkspaceNumber(target_monitor_idx, _) => {
                let idx = self.focused_workspace_idx_for_monitor_idx(target_monitor_idx)?;
                if let Some(monitor) = self.monitors_mut().get_mut(target_monitor_idx) {
                    monitor.set_last_focused_workspace(Option::from(idx));
                }
            }

            _ => {}
        };

        match message {
            SocketMessage::Promote => self.promote_container_to_front()?,
            SocketMessage::PromoteFocus => self.promote_focus_to_front()?,
            SocketMessage::PromoteWindow(direction) => {
                self.focus_container_in_direction(direction)?;
                self.promote_container_to_front()?
            }
            SocketMessage::DisplayMonitorWorkspaceNumber(monitor_idx, workspace_idx) => {
                self.send_always_on_top(Option::from(monitor_idx), Option::from(workspace_idx), None)?;
                self.display_monitor_workspace(monitor_idx, workspace_idx)?;
            }
            SocketMessage::FocusWindow(direction) => {
                self.focus_container_in_direction(direction)?;
            }
            SocketMessage::FocusExe( ref exe, hwnd) => {
                self.focus_window_from_exe(exe, hwnd)?;
            }
            SocketMessage::MoveWindow(direction) => {
                self.move_container_in_direction(direction)?;
            }
            SocketMessage::CycleFocusWindow(direction) => {
                self.focus_container_in_cycle_direction(direction)?;
            }
            SocketMessage::CycleMoveWindow(direction) => {
                self.move_container_in_cycle_direction(direction)?;
            }
            SocketMessage::StackWindow(direction) => self.add_window_to_container(direction)?,
            SocketMessage::UnstackWindow => self.remove_window_from_container()?,
            SocketMessage::StackAll => self.stack_all()?,
            SocketMessage::UnstackAll => self.unstack_all()?,
            SocketMessage::CycleStack(direction) => {
                self.cycle_container_window_in_direction(direction)?;
                self.focused_window()?.focus(self.mouse_follows_focus)?;
            }
            SocketMessage::FocusStackWindow(idx) => {
                self.focus_container_window(idx)?;
                self.focused_window()?.focus(self.mouse_follows_focus)?;
            }
            SocketMessage::ForceFocus => {
                let focused_window = self.focused_window()?;
                let focused_window_rect = WindowsApi::window_rect(focused_window.hwnd())?;
                WindowsApi::center_cursor_in_rect(&focused_window_rect)?;
                WindowsApi::left_click();
            }
            SocketMessage::Close => {
                Window::from(WindowsApi::foreground_window()?).close()?;
            }
            SocketMessage::Minimize => {
                Window::from(WindowsApi::foreground_window()?).minimize();
            }
            SocketMessage::ToggleFloat => self.toggle_float()?,
            SocketMessage::ToggleMonocle => self.toggle_monocle()?,
            SocketMessage::ToggleMaximize => self.toggle_maximize()?,
            SocketMessage::ToggleAlwaysOnTop => self.toggle_always_on_top()?,
            SocketMessage::ContainerPadding(monitor_idx, workspace_idx, size) => {
                self.set_container_padding(monitor_idx, workspace_idx, size)?;
            }
            SocketMessage::NamedWorkspaceContainerPadding(ref workspace, size) => {
                if let Some((monitor_idx, workspace_idx)) =
                    self.monitor_workspace_index_by_name(workspace)
                {
                    self.set_container_padding(monitor_idx, workspace_idx, size)?;
                }
            }
            SocketMessage::WorkspacePadding(monitor_idx, workspace_idx, size) => {
                self.set_workspace_padding(monitor_idx, workspace_idx, size)?;
            }
            SocketMessage::NamedWorkspacePadding(ref workspace, size) => {
                if let Some((monitor_idx, workspace_idx)) =
                    self.monitor_workspace_index_by_name(workspace)
                {
                    self.set_workspace_padding(monitor_idx, workspace_idx, size)?;
                }
            }
            SocketMessage::InitialWorkspaceRule(_, ref id, monitor_idx, workspace_idx) => {
                self.handle_initial_workspace_rules(id, monitor_idx, workspace_idx)?;
            }
            SocketMessage::InitialNamedWorkspaceRule(_, ref id, ref workspace) => {
                if let Some((monitor_idx, workspace_idx)) =
                    self.monitor_workspace_index_by_name(workspace)
                {
                    self.handle_initial_workspace_rules(id, monitor_idx, workspace_idx)?;
                }
            }
            SocketMessage::WorkspaceRule(_, ref id, monitor_idx, workspace_idx) => {
                self.handle_definitive_workspace_rules(id, monitor_idx, workspace_idx)?;
            }
            SocketMessage::NamedWorkspaceRule(_, ref id, ref workspace) => {
                if let Some((monitor_idx, workspace_idx)) =
                    self.monitor_workspace_index_by_name(workspace)
                {
                    self.handle_definitive_workspace_rules(id, monitor_idx, workspace_idx)?;
                }
            }
            SocketMessage::ClearWorkspaceRules(monitor_idx, workspace_idx) => {
                let mut workspace_rules = WORKSPACE_RULES.lock();
                let mut to_remove = vec![];
                for (id, (m_idx, w_idx, _)) in workspace_rules.iter() {
                    if monitor_idx == *m_idx && workspace_idx == *w_idx {
                        to_remove.push(id.clone());
                    }
                }

                for rule in to_remove {
                    workspace_rules.remove(&rule);
                }
            }
            SocketMessage::ClearNamedWorkspaceRules(ref workspace) => {
                if let Some((monitor_idx, workspace_idx)) =
                    self.monitor_workspace_index_by_name(workspace)
                {
                    let mut workspace_rules = WORKSPACE_RULES.lock();
                    let mut to_remove = vec![];
                    for (id, (m_idx, w_idx, _)) in workspace_rules.iter() {
                        if monitor_idx == *m_idx && workspace_idx == *w_idx {
                            to_remove.push(id.clone());
                        }
                    }

                    for rule in to_remove {
                        workspace_rules.remove(&rule);
                    }
                }
            }
            SocketMessage::ClearAllWorkspaceRules => {
                let mut workspace_rules = WORKSPACE_RULES.lock();
                workspace_rules.clear();
            }
            SocketMessage::ManageRule(identifier, ref id) => {
                let mut manage_identifiers = MANAGE_IDENTIFIERS.lock();

                let mut should_push = true;
                for m in &*manage_identifiers {
                    if let MatchingRule::Simple(m) = m {
                        if m.id.eq(id) {
                            should_push = false;
                        }
                    }
                }

                if should_push {
                    manage_identifiers.push(MatchingRule::Simple(IdWithIdentifier {
                        kind: identifier,
                        id: id.clone(),
                        matching_strategy: Option::from(MatchingStrategy::Legacy),
                    }));
                }
            }
            SocketMessage::FloatRule(identifier, ref id) => {
                let mut float_identifiers = FLOAT_IDENTIFIERS.lock();

                let mut should_push = true;
                for f in &*float_identifiers {
                    if let MatchingRule::Simple(f) = f {
                        if f.id.eq(id) {
                            should_push = false;
                        }
                    }
                }

                if should_push {
                    float_identifiers.push(MatchingRule::Simple(IdWithIdentifier {
                        kind: identifier,
                        id: id.clone(),
                        matching_strategy: Option::from(MatchingStrategy::Legacy),
                    }));
                }

                let offset = self.work_area_offset;

                let mut hwnds_to_purge = vec![];
                for (i, monitor) in self.monitors().iter().enumerate() {
                    for container in monitor
                        .focused_workspace()
                        .ok_or_else(|| anyhow!("there is no workspace"))?
                        .containers()
                    {
                        for window in container.windows() {
                            match identifier {
                                ApplicationIdentifier::Path => {
                                    if window.path()? == *id {
                                        hwnds_to_purge.push((i, window.hwnd));
                                    }
                                }
                                ApplicationIdentifier::Exe => {
                                    if window.exe()? == *id {
                                        hwnds_to_purge.push((i, window.hwnd));
                                    }
                                }
                                ApplicationIdentifier::Class => {
                                    if window.class()? == *id {
                                        hwnds_to_purge.push((i, window.hwnd));
                                    }
                                }
                                ApplicationIdentifier::Title => {
                                    if window.title()? == *id {
                                        hwnds_to_purge.push((i, window.hwnd));
                                    }
                                }
                            }
                        }
                    }
                }

                for (monitor_idx, hwnd) in hwnds_to_purge {
                    let monitor = self
                        .monitors_mut()
                        .get_mut(monitor_idx)
                        .ok_or_else(|| anyhow!("there is no monitor"))?;

                    monitor
                        .focused_workspace_mut()
                        .ok_or_else(|| anyhow!("there is no focused workspace"))?
                        .remove_window(hwnd)?;

                    monitor.update_focused_workspace(offset)?;
                }
            }
            SocketMessage::FocusedWorkspaceContainerPadding(adjustment) => {
                let focused_monitor_idx = self.focused_monitor_idx();

                let focused_monitor = self
                    .focused_monitor()
                    .ok_or_else(|| anyhow!("there is no monitor"))?;

                let focused_workspace_idx = focused_monitor.focused_workspace_idx();

                self.set_container_padding(focused_monitor_idx, focused_workspace_idx, adjustment)?;
            }
            SocketMessage::FocusedWorkspacePadding(adjustment) => {
                let focused_monitor_idx = self.focused_monitor_idx();

                let focused_monitor = self
                    .focused_monitor()
                    .ok_or_else(|| anyhow!("there is no monitor"))?;

                let focused_workspace_idx = focused_monitor.focused_workspace_idx();

                self.set_workspace_padding(focused_monitor_idx, focused_workspace_idx, adjustment)?;
            }
            SocketMessage::AdjustContainerPadding(sizing, adjustment) => {
                self.adjust_container_padding(sizing, adjustment)?;
            }
            SocketMessage::AdjustWorkspacePadding(sizing, adjustment) => {
                self.adjust_workspace_padding(sizing, adjustment)?;
            }
            SocketMessage::MoveContainerToWorkspaceNumber(workspace_idx) => {
<<<<<<< HEAD
                self.send_always_on_top(None, Some(workspace_idx), Some(true))?;
                self.move_container_to_workspace(workspace_idx, true)?;
=======
                self.move_container_to_workspace(workspace_idx, true, None)?;
>>>>>>> c06d9afa
            }
            SocketMessage::CycleMoveContainerToWorkspace(direction) => {
                let focused_monitor = self
                    .focused_monitor()
                    .ok_or_else(|| anyhow!("there is no monitor"))?;

                let focused_workspace_idx = focused_monitor.focused_workspace_idx();
                let workspaces = focused_monitor.workspaces().len();

                let workspace_idx = direction.next_idx(
                    focused_workspace_idx,
                    NonZeroUsize::new(workspaces)
                        .ok_or_else(|| anyhow!("there must be at least one workspace"))?,
                );

<<<<<<< HEAD
                self.send_always_on_top(None, Some(workspace_idx), Some(true))?;

                self.move_container_to_workspace(workspace_idx, true)?;
=======
                self.move_container_to_workspace(workspace_idx, true, None)?;
>>>>>>> c06d9afa
            }
            SocketMessage::MoveContainerToMonitorNumber(monitor_idx) => {
                self.send_always_on_top(Some(monitor_idx), None, Some(true))?;
                self.move_container_to_monitor(monitor_idx, None, true)?;
            }
            SocketMessage::SwapWorkspacesToMonitorNumber(monitor_idx) => {
                self.swap_focused_monitor(monitor_idx)?;
            }
            SocketMessage::CycleMoveContainerToMonitor(direction) => {
                let monitor_idx = direction.next_idx(
                    self.focused_monitor_idx(),
                    NonZeroUsize::new(self.monitors().len())
                        .ok_or_else(|| anyhow!("there must be at least one monitor"))?,
                );

                self.send_always_on_top(Some(monitor_idx), None, Some(true))?;

                self.move_container_to_monitor(monitor_idx, None, true)?;
            }
            SocketMessage::SendContainerToWorkspaceNumber(workspace_idx) => {
<<<<<<< HEAD
                self.send_always_on_top(None, Some(workspace_idx), Some(false))?;
                self.move_container_to_workspace(workspace_idx, false)?;
=======
                self.move_container_to_workspace(workspace_idx, false, None)?;
>>>>>>> c06d9afa
            }
            SocketMessage::CycleSendContainerToWorkspace(direction) => {
                let focused_monitor = self
                    .focused_monitor()
                    .ok_or_else(|| anyhow!("there is no monitor"))?;

                let focused_workspace_idx = focused_monitor.focused_workspace_idx();
                let workspaces = focused_monitor.workspaces().len();

                let workspace_idx = direction.next_idx(
                    focused_workspace_idx,
                    NonZeroUsize::new(workspaces)
                        .ok_or_else(|| anyhow!("there must be at least one workspace"))?,
                );

<<<<<<< HEAD
                self.send_always_on_top(None, Some(workspace_idx), Some(false))?;

                self.move_container_to_workspace(workspace_idx, false)?;
=======
                self.move_container_to_workspace(workspace_idx, false, None)?;
>>>>>>> c06d9afa
            }
            SocketMessage::SendContainerToMonitorNumber(monitor_idx) => {
                self.send_always_on_top(Some(monitor_idx), None, Some(false))?;
                self.move_container_to_monitor(monitor_idx, None, false)?;
            }
            SocketMessage::CycleSendContainerToMonitor(direction) => {
                let monitor_idx = direction.next_idx(
                    self.focused_monitor_idx(),
                    NonZeroUsize::new(self.monitors().len())
                        .ok_or_else(|| anyhow!("there must be at least one monitor"))?,
                );

                self.send_always_on_top(Some(monitor_idx), None, Some(false))?;

                self.move_container_to_monitor(monitor_idx, None, false)?;
            }
            SocketMessage::SendContainerToMonitorWorkspaceNumber(monitor_idx, workspace_idx) => {
                self.send_always_on_top(Some(monitor_idx), Some(workspace_idx), Some(false))?;
                self.move_container_to_monitor(monitor_idx, Option::from(workspace_idx), false)?;
            }
            SocketMessage::MoveContainerToMonitorWorkspaceNumber(monitor_idx, workspace_idx) => {
                self.send_always_on_top(Some(monitor_idx), Some(workspace_idx), Some(true))?;
                self.move_container_to_monitor(monitor_idx, Option::from(workspace_idx), true)?;
            }
            SocketMessage::SendContainerToNamedWorkspace(ref workspace) => {
                if let Some((monitor_idx, workspace_idx)) =
                    self.monitor_workspace_index_by_name(workspace)
                {
                    self.send_always_on_top(Some(monitor_idx), Some(workspace_idx), Some(false))?;
                    self.move_container_to_monitor(
                        monitor_idx,
                        Option::from(workspace_idx),
                        false,
                    )?;
                }
            }
            SocketMessage::MoveContainerToNamedWorkspace(ref workspace) => {
                if let Some((monitor_idx, workspace_idx)) =
                    self.monitor_workspace_index_by_name(workspace)
                {
                    self.send_always_on_top(Some(monitor_idx), Some(workspace_idx), Some(true))?;
                    self.move_container_to_monitor(monitor_idx, Option::from(workspace_idx), true)?;
                }
            }

            SocketMessage::MoveWorkspaceToMonitorNumber(monitor_idx) => {
                self.move_workspace_to_monitor(monitor_idx)?;
            }
            SocketMessage::CycleMoveWorkspaceToMonitor(direction) => {
                let monitor_idx = direction.next_idx(
                    self.focused_monitor_idx(),
                    NonZeroUsize::new(self.monitors().len())
                        .ok_or_else(|| anyhow!("there must be at least one monitor"))?,
                );

                self.move_workspace_to_monitor(monitor_idx)?;
            }
            SocketMessage::TogglePause => {
                if self.is_paused {
                    tracing::info!("resuming");
                } else {
                    tracing::info!("pausing");
                }

                self.is_paused = !self.is_paused;
                self.retile_all(true)?;
            }
            SocketMessage::ToggleTiling => {
                self.toggle_tiling()?;
            }
            SocketMessage::CycleFocusMonitor(direction) => {
                let monitor_idx = direction.next_idx(
                    self.focused_monitor_idx(),
                    NonZeroUsize::new(self.monitors().len())
                        .ok_or_else(|| anyhow!("there must be at least one monitor"))?,
                );

                self.focus_monitor(monitor_idx)?;
                self.update_focused_workspace(self.mouse_follows_focus, true)?;
            }
            SocketMessage::FocusMonitorNumber(monitor_idx) => {
                self.focus_monitor(monitor_idx)?;
                self.update_focused_workspace(self.mouse_follows_focus, true)?;
            }
            SocketMessage::Retile => {
                border_manager::BORDER_TEMPORARILY_DISABLED.store(false, Ordering::SeqCst);
                border_manager::destroy_all_borders()?;
                self.retile_all(false)?
            }
            SocketMessage::FlipLayout(layout_flip) => self.flip_layout(layout_flip)?,
            SocketMessage::ChangeLayout(layout) => self.change_workspace_layout_default(layout)?,
            SocketMessage::CycleLayout(direction) => self.cycle_layout(direction)?,
            SocketMessage::ChangeLayoutCustom(ref path) => {
                self.change_workspace_custom_layout(path)?;
            }
            SocketMessage::WorkspaceLayoutCustom(monitor_idx, workspace_idx, ref path) => {
                self.set_workspace_layout_custom(monitor_idx, workspace_idx, path)?;
            }
            SocketMessage::WorkspaceTiling(monitor_idx, workspace_idx, tile) => {
                self.set_workspace_tiling(monitor_idx, workspace_idx, tile)?;
            }
            SocketMessage::WorkspaceLayout(monitor_idx, workspace_idx, layout) => {
                self.set_workspace_layout_default(monitor_idx, workspace_idx, layout)?;
            }
            SocketMessage::WorkspaceLayoutRule(
                monitor_idx,
                workspace_idx,
                at_container_count,
                layout,
            ) => {
                self.add_workspace_layout_default_rule(
                    monitor_idx,
                    workspace_idx,
                    at_container_count,
                    layout,
                )?;
            }
            SocketMessage::WorkspaceLayoutCustomRule(
                monitor_idx,
                workspace_idx,
                at_container_count,
                ref path,
            ) => {
                self.add_workspace_layout_custom_rule(
                    monitor_idx,
                    workspace_idx,
                    at_container_count,
                    path,
                )?;
            }
            SocketMessage::ClearWorkspaceLayoutRules(monitor_idx, workspace_idx) => {
                self.clear_workspace_layout_rules(monitor_idx, workspace_idx)?;
            }
            SocketMessage::NamedWorkspaceLayoutCustom(ref workspace, ref path) => {
                if let Some((monitor_idx, workspace_idx)) =
                    self.monitor_workspace_index_by_name(workspace)
                {
                    self.set_workspace_layout_custom(monitor_idx, workspace_idx, path)?;
                }
            }
            SocketMessage::NamedWorkspaceTiling(ref workspace, tile) => {
                if let Some((monitor_idx, workspace_idx)) =
                    self.monitor_workspace_index_by_name(workspace)
                {
                    self.set_workspace_tiling(monitor_idx, workspace_idx, tile)?;
                }
            }
            SocketMessage::NamedWorkspaceLayout(ref workspace, layout) => {
                if let Some((monitor_idx, workspace_idx)) =
                    self.monitor_workspace_index_by_name(workspace)
                {
                    self.set_workspace_layout_default(monitor_idx, workspace_idx, layout)?;
                }
            }
            SocketMessage::NamedWorkspaceLayoutRule(ref workspace, at_container_count, layout) => {
                if let Some((monitor_idx, workspace_idx)) =
                    self.monitor_workspace_index_by_name(workspace)
                {
                    self.add_workspace_layout_default_rule(
                        monitor_idx,
                        workspace_idx,
                        at_container_count,
                        layout,
                    )?;
                }
            }
            SocketMessage::NamedWorkspaceLayoutCustomRule(
                ref workspace,
                at_container_count,
                ref path,
            ) => {
                if let Some((monitor_idx, workspace_idx)) =
                    self.monitor_workspace_index_by_name(workspace)
                {
                    self.add_workspace_layout_custom_rule(
                        monitor_idx,
                        workspace_idx,
                        at_container_count,
                        path,
                    )?;
                }
            }
            SocketMessage::ClearNamedWorkspaceLayoutRules(ref workspace) => {
                if let Some((monitor_idx, workspace_idx)) =
                    self.monitor_workspace_index_by_name(workspace)
                {
                    self.clear_workspace_layout_rules(monitor_idx, workspace_idx)?;
                }
            }
            SocketMessage::CycleFocusWorkspace(direction) => {
                // This is to ensure that even on an empty workspace on a secondary monitor, the
                // secondary monitor where the cursor is focused will be used as the target for
                // the workspace switch op
                if let Some(monitor_idx) = self.monitor_idx_from_current_pos() {
                    self.focus_monitor(monitor_idx)?;
                }

                let focused_monitor = self
                    .focused_monitor()
                    .ok_or_else(|| anyhow!("there is no monitor"))?;

                let focused_workspace_idx = focused_monitor.focused_workspace_idx();
                let workspaces = focused_monitor.workspaces().len();

                let workspace_idx = direction.next_idx(
                    focused_workspace_idx,
                    NonZeroUsize::new(workspaces)
                        .ok_or_else(|| anyhow!("there must be at least one workspace"))?,
                );

                self.send_always_on_top(None, Option::from(workspace_idx), None)?;

                self.focus_workspace(workspace_idx)?;
            }
            SocketMessage::FocusLastWorkspace => {
                // This is to ensure that even on an empty workspace on a secondary monitor, the
                // secondary monitor where the cursor is focused will be used as the target for
                // the workspace switch op
                if let Some(monitor_idx) = self.monitor_idx_from_current_pos() {
                    self.focus_monitor(monitor_idx)?;
                }

                let idx = self
                    .focused_monitor()
                    .ok_or_else(|| anyhow!("there is no monitor"))?
                    .focused_workspace_idx();

                if let Some(monitor) = self.focused_monitor_mut() {
                    if let Some(last_focused_workspace) = monitor.last_focused_workspace() {
                        self.send_always_on_top(None, Option::from(last_focused_workspace), None)?;
                        self.focus_workspace(last_focused_workspace)?;
                    }
                }

                self.focused_monitor_mut()
                    .ok_or_else(|| anyhow!("there is no monitor"))?
                    .set_last_focused_workspace(Option::from(idx));
            }
            SocketMessage::FocusWorkspaceNumber(workspace_idx) => {
                // This is to ensure that even on an empty workspace on a secondary monitor, the
                // secondary monitor where the cursor is focused will be used as the target for
                // the workspace switch op
                if let Some(monitor_idx) = self.monitor_idx_from_current_pos() {
                    self.focus_monitor(monitor_idx)?;
                }

                if self.focused_workspace_idx().unwrap_or_default() != workspace_idx {
                    self.send_always_on_top(None, Option::from(workspace_idx), None)?;
                    self.focus_workspace(workspace_idx)?;
                }
            }
            SocketMessage::FocusWorkspaceNumbers(workspace_idx) => {
                // This is to ensure that even on an empty workspace on a secondary monitor, the
                // secondary monitor where the cursor is focused will be used as the target for
                // the workspace switch op
                if let Some(monitor_idx) = self.monitor_idx_from_current_pos() {
                    self.focus_monitor(monitor_idx)?;
                }

                let focused_monitor_idx = self.focused_monitor_idx();

                for i in 0..self.monitors.elements().len() {
                    if i != focused_monitor_idx {
                        self.send_always_on_top(Option::from(i), Option::from(workspace_idx), None)?;
                    }
                }

                for (i, monitor) in self.monitors_mut().iter_mut().enumerate() {
                    if i != focused_monitor_idx {
                        monitor.focus_workspace(workspace_idx)?;
                        monitor.load_focused_workspace(false)?;
                    }
                }

                self.send_always_on_top(Option::from(focused_monitor_idx), Some(workspace_idx), None)?;
                self.focus_workspace(workspace_idx)?;
            }
            SocketMessage::FocusMonitorWorkspaceNumber(monitor_idx, workspace_idx) => {
                let focused_monitor_idx = self.focused_monitor_idx();
                let focused_workspace_idx = self.focused_workspace_idx().unwrap_or_default();

                let focused_pair = (focused_monitor_idx, focused_workspace_idx);

                if focused_pair != (monitor_idx, workspace_idx) {
                    self.send_always_on_top(Option::from(monitor_idx), Some(workspace_idx), None)?;
                    self.focus_monitor(monitor_idx)?;
                    self.focus_workspace(workspace_idx)?;
                }
            }
            SocketMessage::FocusNamedWorkspace(ref name) => {
                if let Some((monitor_idx, workspace_idx)) =
                    self.monitor_workspace_index_by_name(name)
                {
                    self.send_always_on_top(Option::from(monitor_idx), Some(workspace_idx), None)?;
                    self.focus_monitor(monitor_idx)?;
                    self.focus_workspace(workspace_idx)?;
                }
            }
            SocketMessage::Stop => {
                tracing::info!(
                    "received stop command, restoring all hidden windows and terminating process"
                );
                self.restore_all_windows()?;

                if WindowsApi::focus_follows_mouse()? {
                    WindowsApi::disable_focus_follows_mouse()?;
                }

                let sockets = SUBSCRIPTION_SOCKETS.lock();
                for path in (*sockets).values() {
                    if let Ok(stream) = UnixStream::connect(path) {
                        stream.shutdown(Shutdown::Both)?;
                    }
                }

                let socket = DATA_DIR.join("komorebi.sock");
                let _ = std::fs::remove_file(socket);

                std::process::exit(0)
            }
            SocketMessage::MonitorIndexPreference(index_preference, left, top, right, bottom) => {
                let mut monitor_index_preferences = MONITOR_INDEX_PREFERENCES.lock();
                monitor_index_preferences.insert(
                    index_preference,
                    Rect {
                        left,
                        top,
                        right,
                        bottom,
                    },
                );
            }
            SocketMessage::DisplayIndexPreference(index_preference, ref display) => {
                let mut display_index_preferences = DISPLAY_INDEX_PREFERENCES.lock();
                display_index_preferences.insert(index_preference, display.clone());
            }
            SocketMessage::EnsureWorkspaces(monitor_idx, workspace_count) => {
                self.ensure_workspaces_for_monitor(monitor_idx, workspace_count)?;
            }
            SocketMessage::EnsureNamedWorkspaces(monitor_idx, ref names) => {
                self.ensure_named_workspaces_for_monitor(monitor_idx, names)?;
            }
            SocketMessage::NewWorkspace => {
                self.new_workspace()?;
            }
            SocketMessage::WorkspaceName(monitor_idx, workspace_idx, ref name) => {
                self.set_workspace_name(monitor_idx, workspace_idx, name.to_string())?;
            }
            SocketMessage::State => {
                let state = match serde_json::to_string_pretty(&window_manager::State::from(&*self))
                {
                    Ok(state) => state,
                    Err(error) => error.to_string(),
                };

                tracing::info!("replying to state");

                reply.write_all(state.as_bytes())?;

                tracing::info!("replying to state done");
            }
            SocketMessage::GlobalState => {
                let state = match serde_json::to_string_pretty(&GlobalState::default()) {
                    Ok(state) => state,
                    Err(error) => error.to_string(),
                };

                tracing::info!("replying to global state");

                reply.write_all(state.as_bytes())?;

                tracing::info!("replying to global state done");
            }
            SocketMessage::VisibleWindows => {
                let mut monitor_visible_windows = HashMap::new();

                for monitor in self.monitors() {
                    if let Some(ws) = monitor.focused_workspace() {
                        monitor_visible_windows.insert(
                            monitor.device_id().clone(),
                            ws.visible_window_details().clone(),
                        );
                    }
                }

                let visible_windows_state = serde_json::to_string_pretty(&monitor_visible_windows)
                    .unwrap_or_else(|error| error.to_string());

                reply.write_all(visible_windows_state.as_bytes())?;
            }
            SocketMessage::MonitorInformation => {
                let mut monitors = HashMap::new();
                for monitor in self.monitors() {
                    monitors.insert(monitor.device_id(), monitor.size());
                }

                let monitors_state = serde_json::to_string_pretty(&monitors)
                    .unwrap_or_else(|error| error.to_string());

                reply.write_all(monitors_state.as_bytes())?;
            }
            SocketMessage::Query(query) => {
                let response = match query {
                    StateQuery::FocusedMonitorIndex => self.focused_monitor_idx(),
                    StateQuery::FocusedWorkspaceIndex => self
                        .focused_monitor()
                        .ok_or_else(|| anyhow!("there is no monitor"))?
                        .focused_workspace_idx(),
                    StateQuery::FocusedContainerIndex => {
                        self.focused_workspace()?.focused_container_idx()
                    }
                    StateQuery::FocusedWindowIndex => {
                        self.focused_container()?.focused_window_idx()
                    }
                }
                .to_string();

                reply.write_all(response.as_bytes())?;
            }
            SocketMessage::ResizeWindowEdge(direction, sizing) => {
                self.resize_window(direction, sizing, self.resize_delta, true)?;
            }
            SocketMessage::ResizeWindowAxis(axis, sizing) => {
                // If the user has a custom layout, allow for the resizing of the primary column
                // with this signal
                let workspace = self.focused_workspace_mut()?;
                let container_len = workspace.containers().len();
                let no_layout_rules = workspace.layout_rules().is_empty();

                if let Layout::Custom(ref mut custom) = workspace.layout_mut() {
                    if matches!(axis, Axis::Horizontal) {
                        #[allow(clippy::cast_precision_loss)]
                        let percentage = custom
                            .primary_width_percentage()
                            .unwrap_or(100.0 / (custom.len() as f32));

                        if no_layout_rules {
                            match sizing {
                                Sizing::Increase => {
                                    custom.set_primary_width_percentage(percentage + 5.0);
                                }
                                Sizing::Decrease => {
                                    custom.set_primary_width_percentage(percentage - 5.0);
                                }
                            }
                        } else {
                            for rule in workspace.layout_rules_mut() {
                                if container_len >= rule.0 {
                                    if let Layout::Custom(ref mut custom) = rule.1 {
                                        match sizing {
                                            Sizing::Increase => {
                                                custom
                                                    .set_primary_width_percentage(percentage + 5.0);
                                            }
                                            Sizing::Decrease => {
                                                custom
                                                    .set_primary_width_percentage(percentage - 5.0);
                                            }
                                        }
                                    }
                                }
                            }
                        }
                    }
                    // Otherwise proceed with the resizing logic for individual window containers in the
                    // assumed BSP layout
                } else {
                    match axis {
                        Axis::Horizontal => {
                            self.resize_window(
                                OperationDirection::Left,
                                sizing,
                                self.resize_delta,
                                false,
                            )?;
                            self.resize_window(
                                OperationDirection::Right,
                                sizing,
                                self.resize_delta,
                                false,
                            )?;
                        }
                        Axis::Vertical => {
                            self.resize_window(
                                OperationDirection::Up,
                                sizing,
                                self.resize_delta,
                                false,
                            )?;
                            self.resize_window(
                                OperationDirection::Down,
                                sizing,
                                self.resize_delta,
                                false,
                            )?;
                        }
                        Axis::HorizontalAndVertical => {
                            self.resize_window(
                                OperationDirection::Left,
                                sizing,
                                self.resize_delta,
                                false,
                            )?;
                            self.resize_window(
                                OperationDirection::Right,
                                sizing,
                                self.resize_delta,
                                false,
                            )?;
                            self.resize_window(
                                OperationDirection::Up,
                                sizing,
                                self.resize_delta,
                                false,
                            )?;
                            self.resize_window(
                                OperationDirection::Down,
                                sizing,
                                self.resize_delta,
                                false,
                            )?;
                        }
                    }
                }

                self.update_focused_workspace(false, false)?;
            }
            SocketMessage::FocusFollowsMouse(mut implementation, enable) => {
                if !CUSTOM_FFM.load(Ordering::SeqCst) {
                    tracing::warn!(
                        "komorebi was not started with the --ffm flag, so the komorebi implementation of focus follows mouse cannot be enabled; defaulting to windows implementation"
                    );
                    implementation = FocusFollowsMouseImplementation::Windows;
                }

                match implementation {
                    FocusFollowsMouseImplementation::Komorebi => {
                        if WindowsApi::focus_follows_mouse()? {
                            tracing::warn!(
                                "the komorebi implementation of focus follows mouse cannot be enabled while the windows implementation is enabled"
                            );
                        } else if enable {
                            self.focus_follows_mouse = Option::from(implementation);
                        } else {
                            self.focus_follows_mouse = None;
                            self.has_pending_raise_op = false;
                        }
                    }
                    FocusFollowsMouseImplementation::Windows => {
                        if matches!(
                            self.focus_follows_mouse,
                            Some(FocusFollowsMouseImplementation::Komorebi)
                        ) {
                            tracing::warn!(
                                "the windows implementation of focus follows mouse cannot be enabled while the komorebi implementation is enabled"
                            );
                        } else if enable {
                            WindowsApi::enable_focus_follows_mouse()?;
                            self.focus_follows_mouse =
                                Option::from(FocusFollowsMouseImplementation::Windows);
                        } else {
                            WindowsApi::disable_focus_follows_mouse()?;
                            self.focus_follows_mouse = None;
                        }
                    }
                }
            }
            SocketMessage::ToggleFocusFollowsMouse(mut implementation) => {
                if !CUSTOM_FFM.load(Ordering::SeqCst) {
                    tracing::warn!(
                        "komorebi was not started with the --ffm flag, so the komorebi implementation of focus follows mouse cannot be toggled; defaulting to windows implementation"
                    );
                    implementation = FocusFollowsMouseImplementation::Windows;
                }

                match implementation {
                    FocusFollowsMouseImplementation::Komorebi => {
                        if WindowsApi::focus_follows_mouse()? {
                            tracing::warn!(
                                "the komorebi implementation of focus follows mouse cannot be toggled while the windows implementation is enabled"
                            );
                        } else {
                            match self.focus_follows_mouse {
                                None => {
                                    self.focus_follows_mouse = Option::from(implementation);
                                    self.has_pending_raise_op = false;
                                }
                                Some(FocusFollowsMouseImplementation::Komorebi) => {
                                    self.focus_follows_mouse = None;
                                }
                                Some(FocusFollowsMouseImplementation::Windows) => {
                                    tracing::warn!("ignoring command that could mix different focus follows mouse implementations");
                                }
                            }
                        }
                    }
                    FocusFollowsMouseImplementation::Windows => {
                        if matches!(
                            self.focus_follows_mouse,
                            Some(FocusFollowsMouseImplementation::Komorebi)
                        ) {
                            tracing::warn!(
                                "the windows implementation of focus follows mouse cannot be toggled while the komorebi implementation is enabled"
                            );
                        } else {
                            match self.focus_follows_mouse {
                                None => {
                                    WindowsApi::enable_focus_follows_mouse()?;
                                    self.focus_follows_mouse = Option::from(implementation);
                                }
                                Some(FocusFollowsMouseImplementation::Windows) => {
                                    WindowsApi::disable_focus_follows_mouse()?;
                                    self.focus_follows_mouse = None;
                                }
                                Some(FocusFollowsMouseImplementation::Komorebi) => {
                                    tracing::warn!("ignoring command that could mix different focus follows mouse implementations");
                                }
                            }
                        }
                    }
                }
            }
            SocketMessage::ReloadConfiguration => {
                Self::reload_configuration();
            }
            SocketMessage::ReloadStaticConfiguration(ref pathbuf) => {
                self.reload_static_configuration(pathbuf)?;
            }
            SocketMessage::CompleteConfiguration => {
                if !INITIAL_CONFIGURATION_LOADED.load(Ordering::SeqCst) {
                    INITIAL_CONFIGURATION_LOADED.store(true, Ordering::SeqCst);
                    self.update_focused_workspace(false, false)?;
                }
            }
            SocketMessage::WatchConfiguration(enable) => {
                self.watch_configuration(enable)?;
            }
            SocketMessage::IdentifyObjectNameChangeApplication(identifier, ref id) => {
                let mut identifiers = OBJECT_NAME_CHANGE_ON_LAUNCH.lock();

                let mut should_push = true;
                for i in &*identifiers {
                    if let MatchingRule::Simple(i) = i {
                        if i.id.eq(id) {
                            should_push = false;
                        }
                    }
                }

                if should_push {
                    identifiers.push(MatchingRule::Simple(IdWithIdentifier {
                        kind: identifier,
                        id: id.clone(),
                        matching_strategy: Option::from(MatchingStrategy::Legacy),
                    }));
                }
            }
            SocketMessage::IdentifyTrayApplication(identifier, ref id) => {
                let mut identifiers = TRAY_AND_MULTI_WINDOW_IDENTIFIERS.lock();
                let mut should_push = true;
                for i in &*identifiers {
                    if let MatchingRule::Simple(i) = i {
                        if i.id.eq(id) {
                            should_push = false;
                        }
                    }
                }

                if should_push {
                    identifiers.push(MatchingRule::Simple(IdWithIdentifier {
                        kind: identifier,
                        id: id.clone(),
                        matching_strategy: Option::from(MatchingStrategy::Legacy),
                    }));
                }
            }
            SocketMessage::IdentifyLayeredApplication(identifier, ref id) => {
                let mut identifiers = LAYERED_WHITELIST.lock();

                let mut should_push = true;
                for i in &*identifiers {
                    if let MatchingRule::Simple(i) = i {
                        if i.id.eq(id) {
                            should_push = false;
                        }
                    }
                }

                if should_push {
                    identifiers.push(MatchingRule::Simple(IdWithIdentifier {
                        kind: identifier,
                        id: id.clone(),
                        matching_strategy: Option::from(MatchingStrategy::Legacy),
                    }));
                }
            }
            SocketMessage::ManageFocusedWindow => {
                self.manage_focused_window()?;
            }
            SocketMessage::UnmanageFocusedWindow => {
                self.unmanage_focused_window()?;
            }
            SocketMessage::InvisibleBorders(_rect) => {}
            SocketMessage::WorkAreaOffset(rect) => {
                self.work_area_offset = Option::from(rect);
                self.retile_all(false)?;
            }
            SocketMessage::MonitorWorkAreaOffset(monitor_idx, rect) => {
                if let Some(monitor) = self.monitors_mut().get_mut(monitor_idx) {
                    monitor.set_work_area_offset(Option::from(rect));
                    self.retile_all(false)?;
                }
            }
            SocketMessage::QuickSave => {
                let workspace = self.focused_workspace()?;
                let resize = workspace.resize_dimensions();

                let quicksave_json = std::env::temp_dir().join("komorebi.quicksave.json");

                let file = OpenOptions::new()
                    .write(true)
                    .truncate(true)
                    .create(true)
                    .open(quicksave_json)?;

                serde_json::to_writer_pretty(&file, &resize)?;
            }
            SocketMessage::QuickLoad => {
                let workspace = self.focused_workspace_mut()?;

                let quicksave_json = std::env::temp_dir().join("komorebi.quicksave.json");

                let file = File::open(&quicksave_json)
                    .map_err(|_| anyhow!("no quicksave found at {}", quicksave_json.display()))?;

                let resize: Vec<Option<Rect>> = serde_json::from_reader(file)?;

                workspace.set_resize_dimensions(resize);
                self.update_focused_workspace(false, false)?;
            }
            SocketMessage::Save(ref path) => {
                let workspace = self.focused_workspace_mut()?;
                let resize = workspace.resize_dimensions();

                let file = OpenOptions::new()
                    .write(true)
                    .truncate(true)
                    .create(true)
                    .open(path)?;

                serde_json::to_writer_pretty(&file, &resize)?;
            }
            SocketMessage::Load(ref path) => {
                let workspace = self.focused_workspace_mut()?;

                let file =
                    File::open(path).map_err(|_| anyhow!("no file found at {}", path.display()))?;

                let resize: Vec<Option<Rect>> = serde_json::from_reader(file)?;

                workspace.set_resize_dimensions(resize);
                self.update_focused_workspace(false, false)?;
            }
            SocketMessage::AddSubscriberSocket(ref socket) => {
                let mut sockets = SUBSCRIPTION_SOCKETS.lock();
                let socket_path = DATA_DIR.join(socket);
                sockets.insert(socket.clone(), socket_path);
            }
            SocketMessage::RemoveSubscriberSocket(ref socket) => {
                let mut sockets = SUBSCRIPTION_SOCKETS.lock();
                sockets.remove(socket);
            }
            SocketMessage::AddSubscriberPipe(ref subscriber) => {
                let mut pipes = SUBSCRIPTION_PIPES.lock();
                let pipe_path = format!(r"\\.\pipe\{subscriber}");
                let pipe = connect(&pipe_path).map_err(|_| {
                    anyhow!("the named pipe '{}' has not yet been created; please create it before running this command", pipe_path)
                })?;

                pipes.insert(subscriber.clone(), pipe);
            }
            SocketMessage::RemoveSubscriberPipe(ref subscriber) => {
                let mut pipes = SUBSCRIPTION_PIPES.lock();
                pipes.remove(subscriber);
            }
            SocketMessage::MouseFollowsFocus(enable) => {
                self.mouse_follows_focus = enable;
            }
            SocketMessage::ToggleMouseFollowsFocus => {
                self.mouse_follows_focus = !self.mouse_follows_focus;
            }
            SocketMessage::ResizeDelta(delta) => {
                self.resize_delta = delta;
            }
            SocketMessage::ToggleWindowContainerBehaviour => {
                match self.window_container_behaviour {
                    WindowContainerBehaviour::Create => {
                        self.window_container_behaviour = WindowContainerBehaviour::Append;
                    }
                    WindowContainerBehaviour::Append => {
                        self.window_container_behaviour = WindowContainerBehaviour::Create;
                    }
                }
            }
            SocketMessage::WindowHidingBehaviour(behaviour) => {
                let mut hiding_behaviour = HIDING_BEHAVIOUR.lock();
                *hiding_behaviour = behaviour;
            }
            SocketMessage::ToggleCrossMonitorMoveBehaviour => {
                match self.cross_monitor_move_behaviour {
                    MoveBehaviour::Swap => {
                        self.cross_monitor_move_behaviour = MoveBehaviour::Insert;
                    }
                    MoveBehaviour::Insert => {
                        self.cross_monitor_move_behaviour = MoveBehaviour::Swap;
                    }
                    _ => {}
                }
            }
            SocketMessage::CrossMonitorMoveBehaviour(behaviour) => {
                self.cross_monitor_move_behaviour = behaviour;
            }
            SocketMessage::UnmanagedWindowOperationBehaviour(behaviour) => {
                self.unmanaged_window_operation_behaviour = behaviour;
            }
            SocketMessage::Border(enable) => {
                border_manager::BORDER_ENABLED.store(enable, Ordering::SeqCst);
            }
            SocketMessage::BorderImplementation(implementation) => {
                if !*WINDOWS_11 && matches!(implementation, BorderImplementation::Windows) {
                    tracing::error!(
                        "BorderImplementation::Windows is only supported on Windows 11 and above"
                    );
                } else {
                    IMPLEMENTATION.store(implementation);
                    match IMPLEMENTATION.load() {
                        BorderImplementation::Komorebi => {
                            self.remove_all_accents()?;
                        }
                        BorderImplementation::Windows => {
                            border_manager::destroy_all_borders()?;
                        }
                    }

                    border_manager::send_notification();
                }
            }
            SocketMessage::BorderColour(kind, r, g, b) => match kind {
                WindowKind::Single => {
                    border_manager::FOCUSED.store(Rgb::new(r, g, b).into(), Ordering::SeqCst);
                }
                WindowKind::Stack => {
                    border_manager::STACK.store(Rgb::new(r, g, b).into(), Ordering::SeqCst);
                }
                WindowKind::Monocle => {
                    border_manager::MONOCLE.store(Rgb::new(r, g, b).into(), Ordering::SeqCst);
                }
                WindowKind::Unfocused => {
                    border_manager::UNFOCUSED.store(Rgb::new(r, g, b).into(), Ordering::SeqCst);
                }
            },
            SocketMessage::BorderStyle(style) => {
                STYLE.store(style);
            }
            SocketMessage::BorderWidth(width) => {
                border_manager::BORDER_WIDTH.store(width, Ordering::SeqCst);
            }
            SocketMessage::BorderOffset(offset) => {
                border_manager::BORDER_OFFSET.store(offset, Ordering::SeqCst);
            }
            SocketMessage::Animation(enable) => {
                ANIMATION_ENABLED.store(enable, Ordering::SeqCst);
            }
            SocketMessage::AnimationDuration(duration) => {
                ANIMATION_DURATION.store(duration, Ordering::SeqCst);
            }
            SocketMessage::AnimationFps(fps) => {
                ANIMATION_FPS.store(fps, Ordering::SeqCst);
            }
            SocketMessage::AnimationStyle(style) => {
                *ANIMATION_STYLE.lock() = style;
            }
            SocketMessage::ToggleTransparency => {
                let current = transparency_manager::TRANSPARENCY_ENABLED.load(Ordering::SeqCst);
                transparency_manager::TRANSPARENCY_ENABLED.store(!current, Ordering::SeqCst);
            }
            SocketMessage::Transparency(enable) => {
                transparency_manager::TRANSPARENCY_ENABLED.store(enable, Ordering::SeqCst);
            }
            SocketMessage::TransparencyAlpha(alpha) => {
                transparency_manager::TRANSPARENCY_ALPHA.store(alpha, Ordering::SeqCst);
            }
            SocketMessage::StackbarMode(mode) => {
                STACKBAR_MODE.store(mode);
            }
            SocketMessage::StackbarLabel(label) => {
                STACKBAR_LABEL.store(label);
            }
            SocketMessage::StackbarFocusedTextColour(r, g, b) => {
                let rgb = Rgb::new(r, g, b);
                STACKBAR_FOCUSED_TEXT_COLOUR.store(rgb.into(), Ordering::SeqCst);
            }
            SocketMessage::StackbarUnfocusedTextColour(r, g, b) => {
                let rgb = Rgb::new(r, g, b);
                STACKBAR_UNFOCUSED_TEXT_COLOUR.store(rgb.into(), Ordering::SeqCst);
            }
            SocketMessage::StackbarBackgroundColour(r, g, b) => {
                let rgb = Rgb::new(r, g, b);
                STACKBAR_TAB_BACKGROUND_COLOUR.store(rgb.into(), Ordering::SeqCst);
            }
            SocketMessage::StackbarHeight(height) => {
                STACKBAR_TAB_HEIGHT.store(height, Ordering::SeqCst);
            }
            SocketMessage::StackbarTabWidth(width) => {
                STACKBAR_TAB_WIDTH.store(width, Ordering::SeqCst);
            }
            SocketMessage::StackbarFontSize(size) => {
                STACKBAR_FONT_SIZE.store(size, Ordering::SeqCst);
            }
            #[allow(clippy::assigning_clones)]
            SocketMessage::StackbarFontFamily(ref font_family) => {
                *STACKBAR_FONT_FAMILY.lock() = font_family.clone();
            }
            SocketMessage::ApplicationSpecificConfigurationSchema => {
                let asc = schema_for!(Vec<ApplicationConfiguration>);
                let schema = serde_json::to_string_pretty(&asc)?;

                reply.write_all(schema.as_bytes())?;
            }
            SocketMessage::NotificationSchema => {
                let notification = schema_for!(Notification);
                let schema = serde_json::to_string_pretty(&notification)?;

                reply.write_all(schema.as_bytes())?;
            }
            SocketMessage::SocketSchema => {
                let socket_message = schema_for!(SocketMessage);
                let schema = serde_json::to_string_pretty(&socket_message)?;

                reply.write_all(schema.as_bytes())?;
            }
            SocketMessage::StaticConfigSchema => {
                let settings = SchemaSettings::default().with(|s| {
                    s.option_nullable = false;
                    s.option_add_null_type = false;
                    s.inline_subschemas = true;
                });

                let gen = settings.into_generator();
                let socket_message = gen.into_root_schema_for::<StaticConfig>();
                let schema = serde_json::to_string_pretty(&socket_message)?;

                reply.write_all(schema.as_bytes())?;
            }
            SocketMessage::GenerateStaticConfig => {
                let config = serde_json::to_string_pretty(&StaticConfig::from(&*self))?;

                reply.write_all(config.as_bytes())?;
            }
            SocketMessage::RemoveTitleBar(_, ref id) => {
                let mut identifiers = NO_TITLEBAR.lock();
                if !identifiers.contains(id) {
                    identifiers.push(id.clone());
                }
            }
            SocketMessage::ToggleTitleBars => {
                let current = REMOVE_TITLEBARS.load(Ordering::SeqCst);
                REMOVE_TITLEBARS.store(!current, Ordering::SeqCst);
                self.update_focused_workspace(false, false)?;
            }
            SocketMessage::DebugWindow(hwnd) => {
                let window = Window::from(hwnd);
                let mut rule_debug = RuleDebug::default();
                let _ = window.should_manage(None, &mut rule_debug);
                let schema = serde_json::to_string_pretty(&rule_debug)?;

                reply.write_all(schema.as_bytes())?;
            }
            // Deprecated commands
            SocketMessage::AltFocusHack(_)
            | SocketMessage::IdentifyBorderOverflowApplication(_, _) => {}
        };

        let notification = Notification {
            event: NotificationEvent::Socket(message.clone()),
            state: self.as_ref().into(),
        };

        notify_subscribers(&serde_json::to_string(&notification)?)?;
        border_manager::send_notification();
        transparency_manager::send_notification();
        stackbar_manager::send_notification();

        tracing::info!("processed");
        Ok(())
    }

    #[tracing::instrument(skip(self), level = "debug")]
    fn handle_initial_workspace_rules(
        &mut self,
        id: &String,
        monitor_idx: usize,
        workspace_idx: usize,
    ) -> Result<()> {
        self.handle_workspace_rules(id, monitor_idx, workspace_idx, true)?;

        Ok(())
    }

    #[tracing::instrument(skip(self), level = "debug")]
    fn handle_definitive_workspace_rules(
        &mut self,
        id: &String,
        monitor_idx: usize,
        workspace_idx: usize,
    ) -> Result<()> {
        self.handle_workspace_rules(id, monitor_idx, workspace_idx, false)?;

        Ok(())
    }

    #[tracing::instrument(skip(self), level = "debug")]
    pub fn handle_workspace_rules(
        &mut self,
        id: &String,
        monitor_idx: usize,
        workspace_idx: usize,
        initial_workspace_rule: bool,
    ) -> Result<()> {
        {
            let mut workspace_rules = WORKSPACE_RULES.lock();
            workspace_rules.insert(
                id.to_string(),
                (monitor_idx, workspace_idx, initial_workspace_rule),
            );
        }

        self.enforce_workspace_rules()?;

        Ok(())
    }
}

pub fn read_commands_uds(wm: &Arc<Mutex<WindowManager>>, mut stream: UnixStream) -> Result<()> {
    let reader = BufReader::new(stream.try_clone()?);
    // TODO(raggi): while this processes more than one command, if there are
    // replies there is no clearly defined protocol for framing yet - it's
    // perhaps whole-json objects for now, but termination is signalled by
    // socket shutdown.
    for line in reader.lines() {
        let message = SocketMessage::from_str(&line?)?;

        let mut wm = wm.lock();

        if wm.is_paused {
            return match message {
                SocketMessage::TogglePause
                | SocketMessage::State
                | SocketMessage::GlobalState
                | SocketMessage::Stop => Ok(wm.process_command(message, &mut stream)?),
                _ => {
                    tracing::trace!("ignoring while paused");
                    Ok(())
                }
            };
        }

        wm.process_command(message.clone(), &mut stream)?;
    }

    Ok(())
}

pub fn read_commands_tcp(
    wm: &Arc<Mutex<WindowManager>>,
    stream: &mut TcpStream,
    addr: &str,
) -> Result<()> {
    let mut reader = BufReader::new(stream.try_clone()?);

    loop {
        let mut buf = vec![0; 1024];
        match reader.read(&mut buf) {
            Err(..) => {
                tracing::warn!("removing disconnected tcp client: {addr}");
                let mut connections = TCP_CONNECTIONS.lock();
                connections.remove(addr);
                break;
            }
            Ok(size) => {
                let Ok(message) = SocketMessage::from_str(&String::from_utf8_lossy(&buf[..size]))
                else {
                    tracing::warn!("client sent an invalid message, disconnecting: {addr}");
                    let mut connections = TCP_CONNECTIONS.lock();
                    connections.remove(addr);
                    break;
                };

                let mut wm = wm.lock();

                if wm.is_paused {
                    return match message {
                        SocketMessage::TogglePause
                        | SocketMessage::State
                        | SocketMessage::GlobalState
                        | SocketMessage::Stop => Ok(wm.process_command(message, stream)?),
                        _ => {
                            tracing::trace!("ignoring while paused");
                            Ok(())
                        }
                    };
                }

                wm.process_command(message.clone(), &mut *stream)?;
            }
        }
    }

    Ok(())
}<|MERGE_RESOLUTION|>--- conflicted
+++ resolved
@@ -449,12 +449,8 @@
                 self.adjust_workspace_padding(sizing, adjustment)?;
             }
             SocketMessage::MoveContainerToWorkspaceNumber(workspace_idx) => {
-<<<<<<< HEAD
+                self.move_container_to_workspace(workspace_idx, true, None)?;
                 self.send_always_on_top(None, Some(workspace_idx), Some(true))?;
-                self.move_container_to_workspace(workspace_idx, true)?;
-=======
-                self.move_container_to_workspace(workspace_idx, true, None)?;
->>>>>>> c06d9afa
             }
             SocketMessage::CycleMoveContainerToWorkspace(direction) => {
                 let focused_monitor = self
@@ -470,13 +466,9 @@
                         .ok_or_else(|| anyhow!("there must be at least one workspace"))?,
                 );
 
-<<<<<<< HEAD
+                self.move_container_to_workspace(workspace_idx, true, None)?;
                 self.send_always_on_top(None, Some(workspace_idx), Some(true))?;
 
-                self.move_container_to_workspace(workspace_idx, true)?;
-=======
-                self.move_container_to_workspace(workspace_idx, true, None)?;
->>>>>>> c06d9afa
             }
             SocketMessage::MoveContainerToMonitorNumber(monitor_idx) => {
                 self.send_always_on_top(Some(monitor_idx), None, Some(true))?;
@@ -497,12 +489,8 @@
                 self.move_container_to_monitor(monitor_idx, None, true)?;
             }
             SocketMessage::SendContainerToWorkspaceNumber(workspace_idx) => {
-<<<<<<< HEAD
+                self.move_container_to_workspace(workspace_idx, false, None)?;
                 self.send_always_on_top(None, Some(workspace_idx), Some(false))?;
-                self.move_container_to_workspace(workspace_idx, false)?;
-=======
-                self.move_container_to_workspace(workspace_idx, false, None)?;
->>>>>>> c06d9afa
             }
             SocketMessage::CycleSendContainerToWorkspace(direction) => {
                 let focused_monitor = self
@@ -518,13 +506,9 @@
                         .ok_or_else(|| anyhow!("there must be at least one workspace"))?,
                 );
 
-<<<<<<< HEAD
+                self.move_container_to_workspace(workspace_idx, false, None)?;
                 self.send_always_on_top(None, Some(workspace_idx), Some(false))?;
 
-                self.move_container_to_workspace(workspace_idx, false)?;
-=======
-                self.move_container_to_workspace(workspace_idx, false, None)?;
->>>>>>> c06d9afa
             }
             SocketMessage::SendContainerToMonitorNumber(monitor_idx) => {
                 self.send_always_on_top(Some(monitor_idx), None, Some(false))?;
