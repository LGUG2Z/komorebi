--- conflicted
+++ resolved
@@ -547,13 +547,9 @@
 
             }
             SocketMessage::MoveContainerToMonitorNumber(monitor_idx) => {
-<<<<<<< HEAD
                 self.send_always_on_top(Some(monitor_idx), None, Some(true))?;
-                self.move_container_to_monitor(monitor_idx, None, true)?;
-=======
                 let direction = self.direction_from_monitor_idx(monitor_idx);
                 self.move_container_to_monitor(monitor_idx, None, true, direction)?;
->>>>>>> 40b32332
             }
             SocketMessage::SwapWorkspacesToMonitorNumber(monitor_idx) => {
                 self.swap_focused_monitor(monitor_idx)?;
@@ -565,14 +561,10 @@
                         .ok_or_else(|| anyhow!("there must be at least one monitor"))?,
                 );
 
-<<<<<<< HEAD
                 self.send_always_on_top(Some(monitor_idx), None, Some(true))?;
 
-                self.move_container_to_monitor(monitor_idx, None, true)?;
-=======
                 let direction = self.direction_from_monitor_idx(monitor_idx);
                 self.move_container_to_monitor(monitor_idx, None, true, direction)?;
->>>>>>> 40b32332
             }
             SocketMessage::SendContainerToWorkspaceNumber(workspace_idx) => {
                 self.move_container_to_workspace(workspace_idx, false, None)?;
@@ -597,13 +589,9 @@
 
             }
             SocketMessage::SendContainerToMonitorNumber(monitor_idx) => {
-<<<<<<< HEAD
                 self.send_always_on_top(Some(monitor_idx), None, Some(false))?;
-                self.move_container_to_monitor(monitor_idx, None, false)?;
-=======
                 let direction = self.direction_from_monitor_idx(monitor_idx);
                 self.move_container_to_monitor(monitor_idx, None, false, direction)?;
->>>>>>> 40b32332
             }
             SocketMessage::CycleSendContainerToMonitor(direction) => {
                 let monitor_idx = direction.next_idx(
@@ -612,23 +600,13 @@
                         .ok_or_else(|| anyhow!("there must be at least one monitor"))?,
                 );
 
-<<<<<<< HEAD
                 self.send_always_on_top(Some(monitor_idx), None, Some(false))?;
 
-                self.move_container_to_monitor(monitor_idx, None, false)?;
+                let direction = self.direction_from_monitor_idx(monitor_idx);
+                self.move_container_to_monitor(monitor_idx, None, false, direction)?;
             }
             SocketMessage::SendContainerToMonitorWorkspaceNumber(monitor_idx, workspace_idx) => {
                 self.send_always_on_top(Some(monitor_idx), Some(workspace_idx), Some(false))?;
-                self.move_container_to_monitor(monitor_idx, Option::from(workspace_idx), false)?;
-            }
-            SocketMessage::MoveContainerToMonitorWorkspaceNumber(monitor_idx, workspace_idx) => {
-                self.send_always_on_top(Some(monitor_idx), Some(workspace_idx), Some(true))?;
-                self.move_container_to_monitor(monitor_idx, Option::from(workspace_idx), true)?;
-=======
-                let direction = self.direction_from_monitor_idx(monitor_idx);
-                self.move_container_to_monitor(monitor_idx, None, false, direction)?;
-            }
-            SocketMessage::SendContainerToMonitorWorkspaceNumber(monitor_idx, workspace_idx) => {
                 let direction = self.direction_from_monitor_idx(monitor_idx);
                 self.move_container_to_monitor(
                     monitor_idx,
@@ -638,6 +616,7 @@
                 )?;
             }
             SocketMessage::MoveContainerToMonitorWorkspaceNumber(monitor_idx, workspace_idx) => {
+                self.send_always_on_top(Some(monitor_idx), Some(workspace_idx), Some(true))?;
                 let direction = self.direction_from_monitor_idx(monitor_idx);
                 self.move_container_to_monitor(
                     monitor_idx,
@@ -645,17 +624,13 @@
                     true,
                     direction,
                 )?;
->>>>>>> 40b32332
             }
             SocketMessage::SendContainerToNamedWorkspace(ref workspace) => {
                 if let Some((monitor_idx, workspace_idx)) =
                     self.monitor_workspace_index_by_name(workspace)
                 {
-<<<<<<< HEAD
                     self.send_always_on_top(Some(monitor_idx), Some(workspace_idx), Some(false))?;
-=======
                     let direction = self.direction_from_monitor_idx(monitor_idx);
->>>>>>> 40b32332
                     self.move_container_to_monitor(
                         monitor_idx,
                         Option::from(workspace_idx),
@@ -668,10 +643,7 @@
                 if let Some((monitor_idx, workspace_idx)) =
                     self.monitor_workspace_index_by_name(workspace)
                 {
-<<<<<<< HEAD
                     self.send_always_on_top(Some(monitor_idx), Some(workspace_idx), Some(true))?;
-                    self.move_container_to_monitor(monitor_idx, Option::from(workspace_idx), true)?;
-=======
                     let direction = self.direction_from_monitor_idx(monitor_idx);
                     self.move_container_to_monitor(
                         monitor_idx,
@@ -679,7 +651,6 @@
                         true,
                         direction,
                     )?;
->>>>>>> 40b32332
                 }
             }
 
