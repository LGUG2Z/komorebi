--- conflicted
+++ resolved
@@ -129,11 +129,6 @@
         let state = wm.lock();
         let is_paused = state.is_paused;
         let focused_monitor_idx = state.focused_monitor_idx();
-<<<<<<< HEAD
-        let monitors = state.monitors.elements().clone();
-        let pending_move_op = state.pending_move_op.clone();
-        drop(state);
-=======
         let monitors = state.monitors.clone();
         let pending_move_op = state.pending_move_op;
         drop(state);
@@ -145,8 +140,7 @@
 
         let mut borders = BORDER_STATE.lock();
         let mut borders_monitors = BORDERS_MONITORS.lock();
->>>>>>> 6b9a0843
-
+      
         // If borders are disabled
         if !BORDER_ENABLED.load_consume()
            // Or if the wm is paused
@@ -163,11 +157,8 @@
             continue 'receiver;
         }
 
-<<<<<<< HEAD
-        'monitors: for (monitor_idx, m) in monitors.iter().enumerate() {
-=======
+
         'monitors: for (monitor_idx, m) in monitors.elements().iter().enumerate() {
->>>>>>> 6b9a0843
             // Only operate on the focused workspace of each monitor
             if let Some(ws) = m.focused_workspace() {
                 // Workspaces with tiling disabled don't have borders
@@ -282,13 +273,9 @@
                 for (idx, c) in ws.containers().iter().enumerate() {
                     // Update border when moving or resizing with mouse
                     if pending_move_op.is_some() && idx == ws.focused_container_idx() {
-<<<<<<< HEAD
-                        let restore_z_order = *Z_ORDER.lock();
-                        *Z_ORDER.lock() = ZOrder::TopMost;
-=======
+
                         let restore_z_order = Z_ORDER.load();
                         Z_ORDER.store(ZOrder::TopMost);
->>>>>>> 6b9a0843
 
                         let mut rect = WindowsApi::window_rect(
                             c.focused_window().copied().unwrap_or_default().hwnd(),
