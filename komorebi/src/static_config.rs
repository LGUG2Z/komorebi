use crate::border_manager;
use crate::border_manager::ZOrder;
use crate::border_manager::IMPLEMENTATION;
use crate::border_manager::STYLE;
use crate::border_manager::Z_ORDER;
use crate::colour::Colour;
use crate::core::BorderImplementation;
use crate::core::StackbarLabel;
use crate::core::StackbarMode;
use crate::current_virtual_desktop;
use crate::monitor::Monitor;
use crate::monitor_reconciliator;
use crate::ring::Ring;
use crate::stackbar_manager::STACKBAR_FOCUSED_TEXT_COLOUR;
use crate::stackbar_manager::STACKBAR_FONT_FAMILY;
use crate::stackbar_manager::STACKBAR_FONT_SIZE;
use crate::stackbar_manager::STACKBAR_LABEL;
use crate::stackbar_manager::STACKBAR_MODE;
use crate::stackbar_manager::STACKBAR_TAB_BACKGROUND_COLOUR;
use crate::stackbar_manager::STACKBAR_TAB_HEIGHT;
use crate::stackbar_manager::STACKBAR_TAB_WIDTH;
use crate::stackbar_manager::STACKBAR_UNFOCUSED_TEXT_COLOUR;
use crate::theme_manager;
use crate::transparency_manager;
use crate::window;
use crate::window_manager::WindowManager;
use crate::window_manager_event::WindowManagerEvent;
use crate::windows_api::WindowsApi;
use crate::workspace::Workspace;
use crate::CrossBoundaryBehaviour;
use crate::ANIMATION_DURATION;
use crate::ANIMATION_ENABLED;
use crate::ANIMATION_FPS;
use crate::ANIMATION_STYLE;
use crate::DATA_DIR;
use crate::DEFAULT_CONTAINER_PADDING;
use crate::DEFAULT_WORKSPACE_PADDING;
use crate::DISPLAY_INDEX_PREFERENCES;
use crate::FLOATING_APPLICATIONS;
use crate::HIDING_BEHAVIOUR;
use crate::IGNORE_IDENTIFIERS;
use crate::LAYERED_WHITELIST;
use crate::MANAGE_IDENTIFIERS;
use crate::MONITOR_INDEX_PREFERENCES;
use crate::OBJECT_NAME_CHANGE_ON_LAUNCH;
use crate::REGEX_IDENTIFIERS;
use crate::SLOW_APPLICATION_COMPENSATION_TIME;
use crate::SLOW_APPLICATION_IDENTIFIERS;
use crate::TRANSPARENCY_BLACKLIST;
use crate::TRAY_AND_MULTI_WINDOW_IDENTIFIERS;
use crate::WINDOWS_11;
use crate::WORKSPACE_MATCHING_RULES;

use crate::asc::ApplicationSpecificConfiguration;
use crate::asc::AscApplicationRulesOrSchema;
use crate::config_generation::WorkspaceMatchingRule;
use crate::core::config_generation::ApplicationConfiguration;
use crate::core::config_generation::ApplicationConfigurationGenerator;
use crate::core::config_generation::ApplicationOptions;
use crate::core::config_generation::MatchingRule;
use crate::core::config_generation::MatchingStrategy;
use crate::core::resolve_home_path;
use crate::core::AnimationStyle;
use crate::core::BorderStyle;
use crate::core::DefaultLayout;
use crate::core::FocusFollowsMouseImplementation;
use crate::core::HidingBehaviour;
use crate::core::Layout;
use crate::core::MoveBehaviour;
use crate::core::OperationBehaviour;
use crate::core::Rect;
use crate::core::SocketMessage;
use crate::core::WindowContainerBehaviour;
use crate::core::WindowManagementBehaviour;
use color_eyre::Result;
use crossbeam_channel::Receiver;
use hotwatch::EventKind;
use hotwatch::Hotwatch;
use parking_lot::Mutex;
use regex::Regex;
use schemars::JsonSchema;
use serde::Deserialize;
use serde::Serialize;
use std::collections::HashMap;
use std::collections::HashSet;
use std::io::ErrorKind;
use std::io::Write;
use std::path::PathBuf;
use std::sync::atomic::Ordering;
use std::sync::Arc;
use uds_windows::UnixListener;
use uds_windows::UnixStream;

#[derive(Debug, Serialize, Deserialize, JsonSchema)]
pub struct BorderColours {
    /// Border colour when the container contains a single window
    pub single: Option<Colour>,
    /// Border colour when the container contains multiple windows
    pub stack: Option<Colour>,
    /// Border colour when the container is in monocle mode
    pub monocle: Option<Colour>,
    /// Border colour when the container is in floating mode
    pub floating: Option<Colour>,
    /// Border colour when the container is unfocused
    pub unfocused: Option<Colour>,
}

#[derive(Debug, Clone, Serialize, Deserialize, JsonSchema)]
pub struct WorkspaceConfig {
    /// Name
    pub name: String,
    /// Layout (default: BSP)
    #[serde(skip_serializing_if = "Option::is_none")]
    pub layout: Option<DefaultLayout>,
    /// END OF LIFE FEATURE: Custom Layout (default: None)
    #[serde(skip_serializing_if = "Option::is_none")]
    pub custom_layout: Option<PathBuf>,
    /// Layout rules (default: None)
    #[serde(skip_serializing_if = "Option::is_none")]
    pub layout_rules: Option<HashMap<usize, DefaultLayout>>,
    /// END OF LIFE FEATURE: Custom layout rules (default: None)
    #[serde(skip_serializing_if = "Option::is_none")]
    pub custom_layout_rules: Option<HashMap<usize, PathBuf>>,
    /// Container padding (default: global)
    #[serde(skip_serializing_if = "Option::is_none")]
    pub container_padding: Option<i32>,
    /// Container padding (default: global)
    #[serde(skip_serializing_if = "Option::is_none")]
    pub workspace_padding: Option<i32>,
    /// Initial workspace application rules
    #[serde(skip_serializing_if = "Option::is_none")]
    pub initial_workspace_rules: Option<Vec<MatchingRule>>,
    /// Permanent workspace application rules
    #[serde(skip_serializing_if = "Option::is_none")]
    pub workspace_rules: Option<Vec<MatchingRule>>,
    /// Apply this monitor's window-based work area offset (default: true)
    #[serde(skip_serializing_if = "Option::is_none")]
    pub apply_window_based_work_area_offset: Option<bool>,
    /// Determine what happens when a new window is opened (default: Create)
    #[serde(skip_serializing_if = "Option::is_none")]
    pub window_container_behaviour: Option<WindowContainerBehaviour>,
    /// Enable or disable float override, which makes it so every new window opens in floating mode
    /// (default: false)
    #[serde(skip_serializing_if = "Option::is_none")]
    pub float_override: Option<bool>,
}

impl From<&Workspace> for WorkspaceConfig {
    fn from(value: &Workspace) -> Self {
        let mut layout_rules = HashMap::new();
        for (threshold, layout) in value.layout_rules() {
            match layout {
                Layout::Default(value) => {
                    layout_rules.insert(*threshold, *value);
                }
                Layout::Custom(_) => {}
            }
        }

        let default_container_padding = DEFAULT_CONTAINER_PADDING.load(Ordering::SeqCst);
        let default_workspace_padding = DEFAULT_WORKSPACE_PADDING.load(Ordering::SeqCst);

        let container_padding = value.container_padding().and_then(|container_padding| {
            if container_padding == default_container_padding {
                None
            } else {
                Option::from(container_padding)
            }
        });

        let workspace_padding = value.workspace_padding().and_then(|workspace_padding| {
            if workspace_padding == default_workspace_padding {
                None
            } else {
                Option::from(workspace_padding)
            }
        });

        Self {
            name: value
                .name()
                .clone()
                .unwrap_or_else(|| String::from("unnamed")),
            layout: match value.layout() {
                Layout::Default(layout) => Option::from(*layout),
                // TODO: figure out how we might resolve file references in the future
                Layout::Custom(_) => None,
            },
            custom_layout: None,
            layout_rules: Option::from(layout_rules),
            // TODO: figure out how we might resolve file references in the future
            custom_layout_rules: None,
            container_padding,
            workspace_padding,
            initial_workspace_rules: None,
            workspace_rules: None,
            apply_window_based_work_area_offset: Some(value.apply_window_based_work_area_offset()),
            window_container_behaviour: *value.window_container_behaviour(),
            float_override: *value.float_override(),
        }
    }
}

#[derive(Debug, Clone, Serialize, Deserialize, JsonSchema)]
pub struct MonitorConfig {
    /// Workspace configurations
    pub workspaces: Vec<WorkspaceConfig>,
    /// Monitor-specific work area offset (default: None)
    #[serde(skip_serializing_if = "Option::is_none")]
    pub work_area_offset: Option<Rect>,
    /// Window based work area offset (default: None)
    #[serde(skip_serializing_if = "Option::is_none")]
    pub window_based_work_area_offset: Option<Rect>,
    /// Open window limit after which the window based work area offset will no longer be applied (default: 1)
    #[serde(skip_serializing_if = "Option::is_none")]
    pub window_based_work_area_offset_limit: Option<isize>,
}

impl From<&Monitor> for MonitorConfig {
    fn from(value: &Monitor) -> Self {
        let mut workspaces = vec![];
        for w in value.workspaces() {
            workspaces.push(WorkspaceConfig::from(w));
        }

        Self {
            workspaces,
            work_area_offset: value.work_area_offset(),
            window_based_work_area_offset: value.window_based_work_area_offset(),
            window_based_work_area_offset_limit: Some(value.window_based_work_area_offset_limit()),
        }
    }
}

#[derive(Debug, Serialize, Deserialize, JsonSchema)]
/// The `komorebi.json` static configuration file reference for `v0.1.30`
pub struct StaticConfig {
    /// DEPRECATED from v0.1.22: no longer required
    #[serde(skip_serializing_if = "Option::is_none")]
    pub invisible_borders: Option<Rect>,
    /// DISCOURAGED: Minimum width for a window to be eligible for tiling
    #[serde(skip_serializing_if = "Option::is_none")]
    pub minimum_window_width: Option<i32>,
    /// DISCOURAGED: Minimum height for a window to be eligible for tiling
    #[serde(skip_serializing_if = "Option::is_none")]
    pub minimum_window_height: Option<i32>,
    /// Delta to resize windows by (default 50)
    #[serde(skip_serializing_if = "Option::is_none")]
    pub resize_delta: Option<i32>,
    /// Determine what happens when a new window is opened (default: Create)
    #[serde(skip_serializing_if = "Option::is_none")]
    pub window_container_behaviour: Option<WindowContainerBehaviour>,
    /// Enable or disable float override, which makes it so every new window opens in floating mode
    /// (default: false)
    #[serde(skip_serializing_if = "Option::is_none")]
    pub float_override: Option<bool>,
    /// Determine what happens when a window is moved across a monitor boundary (default: Swap)
    #[serde(skip_serializing_if = "Option::is_none")]
    pub cross_monitor_move_behaviour: Option<MoveBehaviour>,
    /// Determine what happens when an action is called on a window at a monitor boundary (default: Monitor)
    #[serde(skip_serializing_if = "Option::is_none")]
    pub cross_boundary_behaviour: Option<CrossBoundaryBehaviour>,
    /// Determine what happens when commands are sent while an unmanaged window is in the foreground (default: Op)
    #[serde(skip_serializing_if = "Option::is_none")]
    pub unmanaged_window_operation_behaviour: Option<OperationBehaviour>,
    /// END OF LIFE FEATURE: Determine focus follows mouse implementation (default: None)
    #[serde(skip_serializing_if = "Option::is_none")]
    pub focus_follows_mouse: Option<FocusFollowsMouseImplementation>,
    /// Enable or disable mouse follows focus (default: true)
    #[serde(skip_serializing_if = "Option::is_none")]
    pub mouse_follows_focus: Option<bool>,
    /// Path to applications.json from komorebi-application-specific-configurations (default: None)
    #[serde(skip_serializing_if = "Option::is_none")]
    pub app_specific_configuration_path: Option<PathBuf>,
    /// Width of the window border (default: 8)
    #[serde(skip_serializing_if = "Option::is_none")]
    #[serde(alias = "active_window_border_width")]
    pub border_width: Option<i32>,
    /// Offset of the window border (default: -1)
    #[serde(skip_serializing_if = "Option::is_none")]
    #[serde(alias = "active_window_border_offset")]
    pub border_offset: Option<i32>,
    /// Display an active window border (default: false)
    #[serde(skip_serializing_if = "Option::is_none")]
    #[serde(alias = "active_window_border")]
    pub border: Option<bool>,
    /// Active window border colours for different container types
    #[serde(skip_serializing_if = "Option::is_none")]
    #[serde(alias = "active_window_border_colours")]
    pub border_colours: Option<BorderColours>,
    /// Active window border style (default: System)
    #[serde(skip_serializing_if = "Option::is_none")]
    #[serde(alias = "active_window_border_style")]
    pub border_style: Option<BorderStyle>,
    /// Active window border z-order (default: System)
    #[serde(skip_serializing_if = "Option::is_none")]
    pub border_z_order: Option<ZOrder>,
    /// Active window border implementation (default: Komorebi)
    #[serde(skip_serializing_if = "Option::is_none")]
    pub border_implementation: Option<BorderImplementation>,
    /// Add transparency to unfocused windows (default: false)
    #[serde(skip_serializing_if = "Option::is_none")]
    pub transparency: Option<bool>,
    /// Alpha value for unfocused window transparency [[0-255]] (default: 200)
    #[serde(skip_serializing_if = "Option::is_none")]
    pub transparency_alpha: Option<u8>,
    /// Individual window transparency ignore rules
    #[serde(skip_serializing_if = "Option::is_none")]
    pub transparency_ignore_rules: Option<Vec<MatchingRule>>,
    /// Global default workspace padding (default: 10)
    #[serde(skip_serializing_if = "Option::is_none")]
    pub default_workspace_padding: Option<i32>,
    /// Global default container padding (default: 10)
    #[serde(skip_serializing_if = "Option::is_none")]
    pub default_container_padding: Option<i32>,
    /// Monitor and workspace configurations
    #[serde(skip_serializing_if = "Option::is_none")]
    pub monitors: Option<Vec<MonitorConfig>>,
    /// Which Windows signal to use when hiding windows (default: Cloak)
    #[serde(skip_serializing_if = "Option::is_none")]
    pub window_hiding_behaviour: Option<HidingBehaviour>,
    /// Global work area (space used for tiling) offset (default: None)
    #[serde(skip_serializing_if = "Option::is_none")]
    pub global_work_area_offset: Option<Rect>,
    /// Individual window floating rules
    #[serde(skip_serializing_if = "Option::is_none")]
    #[serde(alias = "float_rules")]
    pub ignore_rules: Option<Vec<MatchingRule>>,
    /// Individual window force-manage rules
    #[serde(skip_serializing_if = "Option::is_none")]
    pub manage_rules: Option<Vec<MatchingRule>>,
    /// Identify applications which should be managed as floating windows
    #[serde(skip_serializing_if = "Option::is_none")]
    pub floating_applications: Option<Vec<MatchingRule>>,
    /// Identify border overflow applications
    #[serde(skip_serializing_if = "Option::is_none")]
    pub border_overflow_applications: Option<Vec<MatchingRule>>,
    /// Identify tray and multi-window applications
    #[serde(skip_serializing_if = "Option::is_none")]
    pub tray_and_multi_window_applications: Option<Vec<MatchingRule>>,
    /// Identify applications that have the WS_EX_LAYERED extended window style
    #[serde(skip_serializing_if = "Option::is_none")]
    pub layered_applications: Option<Vec<MatchingRule>>,
    /// Identify applications that send EVENT_OBJECT_NAMECHANGE on launch (very rare)
    #[serde(skip_serializing_if = "Option::is_none")]
    pub object_name_change_applications: Option<Vec<MatchingRule>>,
    /// Set monitor index preferences
    #[serde(skip_serializing_if = "Option::is_none")]
    pub monitor_index_preferences: Option<HashMap<usize, Rect>>,
    /// Set display index preferences
    #[serde(skip_serializing_if = "Option::is_none")]
    pub display_index_preferences: Option<HashMap<usize, String>>,
    /// Stackbar configuration options
    #[serde(skip_serializing_if = "Option::is_none")]
    pub stackbar: Option<StackbarConfig>,
    /// Animations configuration options
    #[serde(skip_serializing_if = "Option::is_none")]
    pub animation: Option<AnimationsConfig>,
    /// Theme configuration options
    #[serde(skip_serializing_if = "Option::is_none")]
    pub theme: Option<KomorebiTheme>,
    /// Identify applications which are slow to send initial event notifications
    #[serde(skip_serializing_if = "Option::is_none")]
    pub slow_application_identifiers: Option<Vec<MatchingRule>>,
    /// How long to wait when compensating for slow applications, in milliseconds (default: 20)
    #[serde(skip_serializing_if = "Option::is_none")]
    pub slow_application_compensation_time: Option<u64>,
    /// Komorebi status bar configuration files for multiple instances on different monitors
    #[serde(skip_serializing_if = "Option::is_none")]
    // this option is a little special because it is only consumed by komorebic
    pub bar_configurations: Option<Vec<PathBuf>>,
}

#[derive(Debug, Serialize, Deserialize, JsonSchema)]
pub struct AnimationsConfig {
    /// Enable or disable animations (default: false)
    enabled: bool,
    /// Set the animation duration in ms (default: 250)
    duration: Option<u64>,
    /// Set the animation style (default: Linear)
    style: Option<AnimationStyle>,
    /// Set the animation FPS (default: 60)
    fps: Option<u64>,
}
#[derive(Copy, Clone, Debug, Serialize, Deserialize, JsonSchema)]
#[serde(tag = "palette")]
pub enum KomorebiTheme {
    /// A theme from catppuccin-egui
    Catppuccin {
        /// Name of the Catppuccin theme (theme previews: https://github.com/catppuccin/catppuccin)
        name: komorebi_themes::Catppuccin,
        /// Border colour when the container contains a single window (default: Blue)
        single_border: Option<komorebi_themes::CatppuccinValue>,
        /// Border colour when the container contains multiple windows (default: Green)
        stack_border: Option<komorebi_themes::CatppuccinValue>,
        /// Border colour when the container is in monocle mode (default: Pink)
        monocle_border: Option<komorebi_themes::CatppuccinValue>,
        /// Border colour when the window is floating (default: Yellow)
        floating_border: Option<komorebi_themes::CatppuccinValue>,
        /// Border colour when the container is unfocused (default: Base)
        unfocused_border: Option<komorebi_themes::CatppuccinValue>,
        /// Stackbar focused tab text colour (default: Green)
        stackbar_focused_text: Option<komorebi_themes::CatppuccinValue>,
        /// Stackbar unfocused tab text colour (default: Text)
        stackbar_unfocused_text: Option<komorebi_themes::CatppuccinValue>,
        /// Stackbar tab background colour (default: Base)
        stackbar_background: Option<komorebi_themes::CatppuccinValue>,
        /// Komorebi status bar accent (default: Blue)
        bar_accent: Option<komorebi_themes::CatppuccinValue>,
    },
    /// A theme from base16-egui-themes
    Base16 {
        /// Name of the Base16 theme (theme previews: https://tinted-theming.github.io/base16-gallery)
        name: komorebi_themes::Base16,
        /// Border colour when the container contains a single window (default: Base0D)
        single_border: Option<komorebi_themes::Base16Value>,
        /// Border colour when the container contains multiple windows (default: Base0B)
        stack_border: Option<komorebi_themes::Base16Value>,
        /// Border colour when the container is in monocle mode (default: Base0F)
        monocle_border: Option<komorebi_themes::Base16Value>,
        /// Border colour when the window is floating (default: Base09)
        floating_border: Option<komorebi_themes::Base16Value>,
        /// Border colour when the container is unfocused (default: Base01)
        unfocused_border: Option<komorebi_themes::Base16Value>,
        /// Stackbar focused tab text colour (default: Base0B)
        stackbar_focused_text: Option<komorebi_themes::Base16Value>,
        /// Stackbar unfocused tab text colour (default: Base05)
        stackbar_unfocused_text: Option<komorebi_themes::Base16Value>,
        /// Stackbar tab background colour (default: Base01)
        stackbar_background: Option<komorebi_themes::Base16Value>,
        /// Komorebi status bar accent (default: Base0D)
        bar_accent: Option<komorebi_themes::Base16Value>,
    },
}

impl StaticConfig {
    pub fn end_of_life(raw: &str) {
        let features = vec![
            "focus_follows_mouse",
            "custom_layout",
            "custom_layout_rules",
        ];

        let mut display = false;

        for feature in features {
            if raw.contains(feature) {
                if !display {
                    display = true;
                    println!("\n\"{feature}\" is now end-of-life");
                } else {
                    println!(r#""{feature}" is now end-of-life"#);
                }
            }
        }

        if display {
            println!("\nEnd-of-life features will not receive any further bug fixes or updates; they should not be used\n")
        }
    }
    pub fn aliases(raw: &str) {
        let mut map = HashMap::new();
        map.insert("border", ["active_window_border"]);
        map.insert("border_width", ["active_window_border_width"]);
        map.insert("border_offset", ["active_window_border_offset"]);
        map.insert("border_colours", ["active_window_border_colours"]);
        map.insert("border_style", ["active_window_border_style"]);
        map.insert("applications.json", ["applications.yaml"]);

        let mut display = false;

        for aliases in map.values() {
            for a in aliases {
                if raw.contains(a) {
                    display = true;
                }
            }
        }

        if display {
            println!("\nYour configuration file contains some options that have been renamed or deprecated:\n");
            for (canonical, aliases) in map {
                for alias in aliases {
                    if raw.contains(alias) {
                        println!(r#""{alias}" is now "{canonical}""#);
                    }
                }
            }
        }
    }

    pub fn deprecated(raw: &str) {
        let deprecated_options = ["invisible_borders"];
        let deprecated_variants = vec![
            ("Hide", "window_hiding_behaviour", "Cloak"),
            ("Minimize", "window_hiding_behaviour", "Cloak"),
        ];

        for option in deprecated_options {
            if raw.contains(option) {
                println!(r#""{option}" is deprecated and can be removed"#);
            }
        }

        for (variant, option, recommended) in deprecated_variants {
            if raw.contains(option) && raw.contains(variant) {
                println!(
                    r#"The "{variant}" option for "{option}" is deprecated and can be removed or replaced with "{recommended}""#
                );
            }
        }
    }
}

#[derive(Debug, Serialize, Deserialize, JsonSchema)]
pub struct TabsConfig {
    /// Width of a stackbar tab
    width: Option<i32>,
    /// Focused tab text colour
    focused_text: Option<Colour>,
    /// Unfocused tab text colour
    unfocused_text: Option<Colour>,
    /// Tab background colour
    background: Option<Colour>,
    /// Font family
    font_family: Option<String>,
    /// Font size
    font_size: Option<i32>,
}

#[derive(Debug, Serialize, Deserialize, JsonSchema)]
pub struct StackbarConfig {
    /// Stackbar height
    pub height: Option<i32>,
    /// Stackbar label
    pub label: Option<StackbarLabel>,
    /// Stackbar mode
    pub mode: Option<StackbarMode>,
    /// Stackbar tab configuration options
    pub tabs: Option<TabsConfig>,
}

impl From<&WindowManager> for StaticConfig {
    #[allow(clippy::too_many_lines)]
    fn from(value: &WindowManager) -> Self {
        let mut monitors = vec![];
        for m in value.monitors() {
            monitors.push(MonitorConfig::from(m));
        }

        let border_colours = if border_manager::FOCUSED.load(Ordering::SeqCst) == 0 {
            None
        } else {
            Option::from(BorderColours {
                single: Option::from(Colour::from(border_manager::FOCUSED.load(Ordering::SeqCst))),
                stack: Option::from(Colour::from(border_manager::STACK.load(Ordering::SeqCst))),
                monocle: Option::from(Colour::from(border_manager::MONOCLE.load(Ordering::SeqCst))),
                floating: Option::from(Colour::from(
                    border_manager::FLOATING.load(Ordering::SeqCst),
                )),
                unfocused: Option::from(Colour::from(
                    border_manager::UNFOCUSED.load(Ordering::SeqCst),
                )),
            })
        };

        Self {
            invisible_borders: None,
            resize_delta: Option::from(value.resize_delta),
            window_container_behaviour: Option::from(
                value.window_management_behaviour.current_behaviour,
            ),
            float_override: Option::from(value.window_management_behaviour.float_override),
            cross_monitor_move_behaviour: Option::from(value.cross_monitor_move_behaviour),
            cross_boundary_behaviour: Option::from(value.cross_boundary_behaviour),
            unmanaged_window_operation_behaviour: Option::from(
                value.unmanaged_window_operation_behaviour,
            ),
            minimum_window_height: Some(window::MINIMUM_HEIGHT.load(Ordering::SeqCst)),
            minimum_window_width: Some(window::MINIMUM_WIDTH.load(Ordering::SeqCst)),
            focus_follows_mouse: value.focus_follows_mouse,
            mouse_follows_focus: Option::from(value.mouse_follows_focus),
            app_specific_configuration_path: None,
            border_width: Option::from(border_manager::BORDER_WIDTH.load(Ordering::SeqCst)),
            border_offset: Option::from(border_manager::BORDER_OFFSET.load(Ordering::SeqCst)),
            border: Option::from(border_manager::BORDER_ENABLED.load(Ordering::SeqCst)),
            border_colours,
            transparency: Option::from(
                transparency_manager::TRANSPARENCY_ENABLED.load(Ordering::SeqCst),
            ),
            transparency_alpha: Option::from(
                transparency_manager::TRANSPARENCY_ALPHA.load(Ordering::SeqCst),
            ),
            transparency_ignore_rules: None,
            border_style: Option::from(STYLE.load()),
            border_z_order: Option::from(Z_ORDER.load()),
            border_implementation: Option::from(IMPLEMENTATION.load()),
            default_workspace_padding: Option::from(
                DEFAULT_WORKSPACE_PADDING.load(Ordering::SeqCst),
            ),
            default_container_padding: Option::from(
                DEFAULT_CONTAINER_PADDING.load(Ordering::SeqCst),
            ),
            monitors: Option::from(monitors),
            window_hiding_behaviour: Option::from(*HIDING_BEHAVIOUR.lock()),
            global_work_area_offset: value.work_area_offset,
            ignore_rules: None,
            floating_applications: None,
            manage_rules: None,
            border_overflow_applications: None,
            tray_and_multi_window_applications: None,
            layered_applications: None,
            object_name_change_applications: None,
            monitor_index_preferences: Option::from(MONITOR_INDEX_PREFERENCES.lock().clone()),
            display_index_preferences: Option::from(DISPLAY_INDEX_PREFERENCES.lock().clone()),
            stackbar: None,
            animation: None,
            theme: None,
            slow_application_compensation_time: Option::from(
                SLOW_APPLICATION_COMPENSATION_TIME.load(Ordering::SeqCst),
            ),
            slow_application_identifiers: Option::from(SLOW_APPLICATION_IDENTIFIERS.lock().clone()),
            bar_configurations: None,
        }
    }
}

impl StaticConfig {
    #[allow(clippy::cognitive_complexity, clippy::too_many_lines)]
    fn apply_globals(&mut self) -> Result<()> {
        if let Some(monitor_index_preferences) = &self.monitor_index_preferences {
            let mut preferences = MONITOR_INDEX_PREFERENCES.lock();
            preferences.clone_from(monitor_index_preferences);
        }

        if let Some(display_index_preferences) = &self.display_index_preferences {
            let mut preferences = DISPLAY_INDEX_PREFERENCES.lock();
            preferences.clone_from(display_index_preferences);
        }

        if let Some(behaviour) = self.window_hiding_behaviour {
            let mut window_hiding_behaviour = HIDING_BEHAVIOUR.lock();
            *window_hiding_behaviour = behaviour;
        }

        if let Some(height) = self.minimum_window_height {
            window::MINIMUM_HEIGHT.store(height, Ordering::SeqCst);
        }

        if let Some(width) = self.minimum_window_width {
            window::MINIMUM_WIDTH.store(width, Ordering::SeqCst);
        }

        if let Some(animations) = &self.animation {
            ANIMATION_ENABLED.store(animations.enabled, Ordering::SeqCst);
            ANIMATION_DURATION.store(animations.duration.unwrap_or(250), Ordering::SeqCst);
            ANIMATION_FPS.store(animations.fps.unwrap_or(60), Ordering::SeqCst);
            let mut animation_style = ANIMATION_STYLE.lock();
            *animation_style = animations.style.unwrap_or(AnimationStyle::Linear);
        }

        if let Some(container) = self.default_container_padding {
            DEFAULT_CONTAINER_PADDING.store(container, Ordering::SeqCst);
        }

        if let Some(workspace) = self.default_workspace_padding {
            DEFAULT_WORKSPACE_PADDING.store(workspace, Ordering::SeqCst);
        }

        border_manager::BORDER_WIDTH.store(self.border_width.unwrap_or(8), Ordering::SeqCst);
        border_manager::BORDER_OFFSET.store(self.border_offset.unwrap_or(-1), Ordering::SeqCst);

        if let Some(enabled) = &self.border {
            border_manager::BORDER_ENABLED.store(*enabled, Ordering::SeqCst);
        }

        if let Some(colours) = &self.border_colours {
            if let Some(single) = colours.single {
                border_manager::FOCUSED.store(u32::from(single), Ordering::SeqCst);
            }

            if let Some(stack) = colours.stack {
                border_manager::STACK.store(u32::from(stack), Ordering::SeqCst);
            }

            if let Some(monocle) = colours.monocle {
                border_manager::MONOCLE.store(u32::from(monocle), Ordering::SeqCst);
            }

            if let Some(floating) = colours.floating {
                border_manager::FLOATING.store(u32::from(floating), Ordering::SeqCst);
            }

            if let Some(unfocused) = colours.unfocused {
                border_manager::UNFOCUSED.store(u32::from(unfocused), Ordering::SeqCst);
            }
        }

        STYLE.store(self.border_style.unwrap_or_default());

        if !*WINDOWS_11
            && matches!(
                self.border_implementation.unwrap_or_default(),
                BorderImplementation::Windows
            )
        {
            tracing::error!(
                "BorderImplementation::Windows is only supported on Windows 11 and above"
            );
        } else {
            IMPLEMENTATION.store(self.border_implementation.unwrap_or_default());
            match IMPLEMENTATION.load() {
                BorderImplementation::Komorebi => {
                    border_manager::destroy_all_borders()?;
                }
                BorderImplementation::Windows => {
                    // TODO: figure out how to call wm.remove_all_accents here
                }
            }

            border_manager::send_notification(None);
        }

        transparency_manager::TRANSPARENCY_ENABLED
            .store(self.transparency.unwrap_or(false), Ordering::SeqCst);
        transparency_manager::TRANSPARENCY_ALPHA
            .store(self.transparency_alpha.unwrap_or(200), Ordering::SeqCst);

        let mut ignore_identifiers = IGNORE_IDENTIFIERS.lock();
        let mut regex_identifiers = REGEX_IDENTIFIERS.lock();
        let mut manage_identifiers = MANAGE_IDENTIFIERS.lock();
        let mut tray_and_multi_window_identifiers = TRAY_AND_MULTI_WINDOW_IDENTIFIERS.lock();
        let mut object_name_change_identifiers = OBJECT_NAME_CHANGE_ON_LAUNCH.lock();
        let mut layered_identifiers = LAYERED_WHITELIST.lock();
        let mut transparency_blacklist = TRANSPARENCY_BLACKLIST.lock();
        let mut slow_application_identifiers = SLOW_APPLICATION_IDENTIFIERS.lock();
        let mut floating_applications = FLOATING_APPLICATIONS.lock();

        if let Some(rules) = &mut self.ignore_rules {
            populate_rules(rules, &mut ignore_identifiers, &mut regex_identifiers)?;
        }

        if let Some(rules) = &mut self.floating_applications {
            populate_rules(rules, &mut floating_applications, &mut regex_identifiers)?;
        }

        if let Some(rules) = &mut self.manage_rules {
            populate_rules(rules, &mut manage_identifiers, &mut regex_identifiers)?;
        }

        if let Some(rules) = &mut self.object_name_change_applications {
            populate_rules(
                rules,
                &mut object_name_change_identifiers,
                &mut regex_identifiers,
            )?;
        }

        if let Some(rules) = &mut self.layered_applications {
            populate_rules(rules, &mut layered_identifiers, &mut regex_identifiers)?;
        }

        if let Some(rules) = &mut self.tray_and_multi_window_applications {
            populate_rules(
                rules,
                &mut tray_and_multi_window_identifiers,
                &mut regex_identifiers,
            )?;
        }

        if let Some(rules) = &mut self.transparency_ignore_rules {
            populate_rules(rules, &mut transparency_blacklist, &mut regex_identifiers)?;
        }

        if let Some(rules) = &mut self.slow_application_identifiers {
            populate_rules(
                rules,
                &mut slow_application_identifiers,
                &mut regex_identifiers,
            )?;
        }

        if let Some(stackbar) = &self.stackbar {
            if let Some(height) = &stackbar.height {
                STACKBAR_TAB_HEIGHT.store(*height, Ordering::SeqCst);
            }

            if let Some(label) = &stackbar.label {
                STACKBAR_LABEL.store(*label);
            }

            if let Some(mode) = &stackbar.mode {
                STACKBAR_MODE.store(*mode);
            }

            #[allow(clippy::assigning_clones)]
            if let Some(tabs) = &stackbar.tabs {
                if let Some(background) = &tabs.background {
                    STACKBAR_TAB_BACKGROUND_COLOUR.store((*background).into(), Ordering::SeqCst);
                }

                if let Some(colour) = &tabs.focused_text {
                    STACKBAR_FOCUSED_TEXT_COLOUR.store((*colour).into(), Ordering::SeqCst);
                }

                if let Some(colour) = &tabs.unfocused_text {
                    STACKBAR_UNFOCUSED_TEXT_COLOUR.store((*colour).into(), Ordering::SeqCst);
                }

                if let Some(width) = &tabs.width {
                    STACKBAR_TAB_WIDTH.store(*width, Ordering::SeqCst);
                }

                STACKBAR_FONT_SIZE.store(tabs.font_size.unwrap_or(0), Ordering::SeqCst);
                *STACKBAR_FONT_FAMILY.lock() = tabs.font_family.clone();
            }
        }

        if let Some(theme) = &self.theme {
            theme_manager::send_notification(*theme);
        }

        if let Some(path) = &self.app_specific_configuration_path {
            match path.extension() {
                None => {}
                Some(ext) => match ext.to_string_lossy().to_string().as_str() {
                    "yaml" => {
                        tracing::info!("loading applications.yaml from: {}", path.display());
                        let path = resolve_home_path(path)?;
                        let content = std::fs::read_to_string(path)?;
                        let asc = ApplicationConfigurationGenerator::load(&content)?;

                        for mut entry in asc {
                            if let Some(rules) = &mut entry.ignore_identifiers {
                                populate_rules(
                                    rules,
                                    &mut ignore_identifiers,
                                    &mut regex_identifiers,
                                )?;
                            }

                            if let Some(ref options) = entry.options {
                                let options = options.clone();
                                for o in options {
                                    match o {
                                        ApplicationOptions::ObjectNameChange => {
                                            populate_option(
                                                &mut entry,
                                                &mut object_name_change_identifiers,
                                                &mut regex_identifiers,
                                            )?;
                                        }
                                        ApplicationOptions::Layered => {
                                            populate_option(
                                                &mut entry,
                                                &mut layered_identifiers,
                                                &mut regex_identifiers,
                                            )?;
                                        }
                                        ApplicationOptions::TrayAndMultiWindow => {
                                            populate_option(
                                                &mut entry,
                                                &mut tray_and_multi_window_identifiers,
                                                &mut regex_identifiers,
                                            )?;
                                        }
                                        ApplicationOptions::Force => {
                                            populate_option(
                                                &mut entry,
                                                &mut manage_identifiers,
                                                &mut regex_identifiers,
                                            )?;
                                        }
                                        ApplicationOptions::BorderOverflow => {} // deprecated
                                    }
                                }
                            }
                        }
                    }
                    "json" => {
                        tracing::info!("loading applications.json from: {}", path.display());
                        let path = resolve_home_path(path)?;
                        let mut asc = ApplicationSpecificConfiguration::load(&path)?;

                        for entry in asc.values_mut() {
                            match entry {
                                AscApplicationRulesOrSchema::Schema(_) => {}
                                AscApplicationRulesOrSchema::AscApplicationRules(entry) => {
                                    if let Some(rules) = &mut entry.ignore {
                                        populate_rules(
                                            rules,
                                            &mut ignore_identifiers,
                                            &mut regex_identifiers,
                                        )?;
                                    }

                                    if let Some(rules) = &mut entry.manage {
                                        populate_rules(
                                            rules,
                                            &mut manage_identifiers,
                                            &mut regex_identifiers,
                                        )?;
                                    }

                                    if let Some(rules) = &mut entry.floating {
                                        populate_rules(
                                            rules,
                                            &mut floating_applications,
                                            &mut regex_identifiers,
                                        )?;
                                    }

                                    if let Some(rules) = &mut entry.transparency_ignore {
                                        populate_rules(
                                            rules,
                                            &mut transparency_blacklist,
                                            &mut regex_identifiers,
                                        )?;
                                    }

                                    if let Some(rules) = &mut entry.tray_and_multi_window {
                                        populate_rules(
                                            rules,
                                            &mut tray_and_multi_window_identifiers,
                                            &mut regex_identifiers,
                                        )?;
                                    }

                                    if let Some(rules) = &mut entry.layered {
                                        populate_rules(
                                            rules,
                                            &mut layered_identifiers,
                                            &mut regex_identifiers,
                                        )?;
                                    }

                                    if let Some(rules) = &mut entry.object_name_change {
                                        populate_rules(
                                            rules,
                                            &mut object_name_change_identifiers,
                                            &mut regex_identifiers,
                                        )?;
                                    }

                                    if let Some(rules) = &mut entry.slow_application {
                                        populate_rules(
                                            rules,
                                            &mut slow_application_identifiers,
                                            &mut regex_identifiers,
                                        )?;
                                    }
                                }
                            }
                        }
                    }
                    _ => {}
                },
            }
        }

        Ok(())
    }

    pub fn read(path: &PathBuf) -> Result<Self> {
        let content = std::fs::read_to_string(path)?;
        let mut value: Self = serde_json::from_str(&content)?;

        if let Some(path) = &mut value.app_specific_configuration_path {
            *path = resolve_home_path(&*path)?;
        }

        if let Some(monitors) = &mut value.monitors {
            for m in monitors {
                for w in &mut m.workspaces {
                    if let Some(path) = &mut w.custom_layout {
                        *path = resolve_home_path(&*path)?;
                    }

                    if let Some(map) = &mut w.custom_layout_rules {
                        for path in map.values_mut() {
                            *path = resolve_home_path(&*path)?;
                        }
                    }
                }
            }
        }

        if let Some(bar_configurations) = &mut value.bar_configurations {
            for path in bar_configurations {
                *path = resolve_home_path(&*path)?;
            }
        }

        Ok(value)
    }

    #[allow(clippy::too_many_lines)]
    pub fn preload(
        path: &PathBuf,
        incoming: Receiver<WindowManagerEvent>,
        unix_listener: Option<UnixListener>,
    ) -> Result<WindowManager> {
        let mut value = Self::read(path)?;
        value.apply_globals()?;

        let listener = match unix_listener {
            Some(listener) => listener,
            None => {
                let socket = DATA_DIR.join("komorebi.sock");

                match std::fs::remove_file(&socket) {
                    Ok(()) => {}
                    Err(error) => match error.kind() {
                        // Doing this because ::exists() doesn't work reliably on Windows via IntelliJ
                        ErrorKind::NotFound => {}
                        _ => {
                            return Err(error.into());
                        }
                    },
                };

                UnixListener::bind(&socket)?
            }
        };

        let mut wm = WindowManager {
            monitors: Ring::default(),
            incoming_events: incoming,
            command_listener: listener,
            is_paused: false,
            virtual_desktop_id: current_virtual_desktop(),
            work_area_offset: value.global_work_area_offset,
            window_management_behaviour: WindowManagementBehaviour {
                current_behaviour: value
                    .window_container_behaviour
                    .unwrap_or(WindowContainerBehaviour::Create),
                float_override: value.float_override.unwrap_or_default(),
            },
            cross_monitor_move_behaviour: value
                .cross_monitor_move_behaviour
                .unwrap_or(MoveBehaviour::Swap),
            cross_boundary_behaviour: value
                .cross_boundary_behaviour
                .unwrap_or(CrossBoundaryBehaviour::Monitor),
            unmanaged_window_operation_behaviour: value
                .unmanaged_window_operation_behaviour
                .unwrap_or(OperationBehaviour::Op),
            resize_delta: value.resize_delta.unwrap_or(50),
            focus_follows_mouse: value.focus_follows_mouse,
            mouse_follows_focus: value.mouse_follows_focus.unwrap_or(true),
            hotwatch: Hotwatch::new()?,
            has_pending_raise_op: false,
            pending_move_op: Arc::new(None),
            already_moved_window_handles: Arc::new(Mutex::new(HashSet::new())),
<<<<<<< HEAD
            always_on_top: None,
=======
            uncloack_to_ignore: 0,
>>>>>>> 6a09ec4b
        };

        match value.focus_follows_mouse {
            None => WindowsApi::disable_focus_follows_mouse()?,
            Some(FocusFollowsMouseImplementation::Windows) => {
                WindowsApi::enable_focus_follows_mouse()?;
            }
            Some(FocusFollowsMouseImplementation::Komorebi) => {}
        };

        let bytes = SocketMessage::ReloadStaticConfiguration(path.clone()).as_bytes()?;

        wm.hotwatch.watch(path, move |event| match event.kind {
            // Editing in Notepad sends a NoticeWrite while editing in (Neo)Vim sends
            // a NoticeRemove, presumably because of the use of swap files?
            EventKind::Modify(_) | EventKind::Remove(_) => {
                let socket = DATA_DIR.join("komorebi.sock");
                let mut stream =
                    UnixStream::connect(socket).expect("could not connect to komorebi.sock");
                stream
                    .write_all(&bytes)
                    .expect("could not write to komorebi.sock");
            }
            _ => {}
        })?;

        Ok(wm)
    }

    pub fn postload(path: &PathBuf, wm: &Arc<Mutex<WindowManager>>) -> Result<()> {
        let value = Self::read(path)?;
        let mut wm = wm.lock();

        if let Some(monitors) = value.monitors {
            for (i, monitor) in monitors.iter().enumerate() {
                {
                    let display_index_preferences = DISPLAY_INDEX_PREFERENCES.lock();
                    if let Some(device_id) = display_index_preferences.get(&i) {
                        monitor_reconciliator::insert_in_monitor_cache(device_id, monitor.clone());
                    }
                }

                if let Some(m) = wm.monitors_mut().get_mut(i) {
                    m.ensure_workspace_count(monitor.workspaces.len());
                    m.set_work_area_offset(monitor.work_area_offset);
                    m.set_window_based_work_area_offset(monitor.window_based_work_area_offset);
                    m.set_window_based_work_area_offset_limit(
                        monitor.window_based_work_area_offset_limit.unwrap_or(1),
                    );

                    for (j, ws) in m.workspaces_mut().iter_mut().enumerate() {
                        ws.load_static_config(
                            monitor
                                .workspaces
                                .get(j)
                                .expect("no static workspace config"),
                        )?;
                    }
                }

                let mut workspace_matching_rules = WORKSPACE_MATCHING_RULES.lock();
                for (j, ws) in monitor.workspaces.iter().enumerate() {
                    if let Some(rules) = &ws.workspace_rules {
                        for r in rules {
                            workspace_matching_rules.push(WorkspaceMatchingRule {
                                monitor_index: i,
                                workspace_index: j,
                                matching_rule: r.clone(),
                                initial_only: false,
                            });
                        }
                    }

                    if let Some(rules) = &ws.initial_workspace_rules {
                        for r in rules {
                            workspace_matching_rules.push(WorkspaceMatchingRule {
                                monitor_index: i,
                                workspace_index: j,
                                matching_rule: r.clone(),
                                initial_only: true,
                            });
                        }
                    }
                }
            }
        }

        wm.enforce_workspace_rules()?;

        if value.border == Some(true) {
            border_manager::BORDER_ENABLED.store(true, Ordering::SeqCst);
        }

        Ok(())
    }

    pub fn reload(path: &PathBuf, wm: &mut WindowManager) -> Result<()> {
        let mut value = Self::read(path)?;

        value.apply_globals()?;

        if let Some(monitors) = value.monitors {
            for (i, monitor) in monitors.iter().enumerate() {
                if let Some(m) = wm.monitors_mut().get_mut(i) {
                    m.ensure_workspace_count(monitor.workspaces.len());
                    if m.work_area_offset().is_none() {
                        m.set_work_area_offset(monitor.work_area_offset);
                    }
                    m.set_window_based_work_area_offset(monitor.window_based_work_area_offset);
                    m.set_window_based_work_area_offset_limit(
                        monitor.window_based_work_area_offset_limit.unwrap_or(1),
                    );

                    for (j, ws) in m.workspaces_mut().iter_mut().enumerate() {
                        ws.load_static_config(
                            monitor
                                .workspaces
                                .get(j)
                                .expect("no static workspace config"),
                        )?;
                    }
                }

                let mut workspace_matching_rules = WORKSPACE_MATCHING_RULES.lock();
                workspace_matching_rules.clear();
                for (j, ws) in monitor.workspaces.iter().enumerate() {
                    if let Some(rules) = &ws.workspace_rules {
                        for r in rules {
                            workspace_matching_rules.push(WorkspaceMatchingRule {
                                monitor_index: i,
                                workspace_index: j,
                                matching_rule: r.clone(),
                                initial_only: false,
                            });
                        }
                    }

                    if let Some(rules) = &ws.initial_workspace_rules {
                        for r in rules {
                            workspace_matching_rules.push(WorkspaceMatchingRule {
                                monitor_index: i,
                                workspace_index: j,
                                matching_rule: r.clone(),
                                initial_only: true,
                            });
                        }
                    }
                }
            }
        }

        wm.enforce_workspace_rules()?;

        if let Some(enabled) = value.border {
            border_manager::BORDER_ENABLED.store(enabled, Ordering::SeqCst);
        }

        if let Some(val) = value.window_container_behaviour {
            wm.window_management_behaviour.current_behaviour = val;
        }

        if let Some(val) = value.float_override {
            wm.window_management_behaviour.float_override = val;
        }

        if let Some(val) = value.cross_monitor_move_behaviour {
            wm.cross_monitor_move_behaviour = val;
        }

        if let Some(val) = value.cross_boundary_behaviour {
            wm.cross_boundary_behaviour = val;
        }

        if let Some(val) = value.unmanaged_window_operation_behaviour {
            wm.unmanaged_window_operation_behaviour = val;
        }

        if let Some(val) = value.resize_delta {
            wm.resize_delta = val;
        }

        if let Some(val) = value.mouse_follows_focus {
            wm.mouse_follows_focus = val;
        }

        wm.work_area_offset = value.global_work_area_offset;

        match value.focus_follows_mouse {
            None => WindowsApi::disable_focus_follows_mouse()?,
            Some(FocusFollowsMouseImplementation::Windows) => {
                WindowsApi::enable_focus_follows_mouse()?;
            }
            Some(FocusFollowsMouseImplementation::Komorebi) => {}
        };

        wm.focus_follows_mouse = value.focus_follows_mouse;

        let monitor_count = wm.monitors().len();

        for i in 0..monitor_count {
            wm.update_focused_workspace_by_monitor_idx(i)?;
        }

        Ok(())
    }
}

fn populate_option(
    entry: &mut ApplicationConfiguration,
    identifiers: &mut Vec<MatchingRule>,
    regex_identifiers: &mut HashMap<String, Regex>,
) -> Result<()> {
    if entry.identifier.matching_strategy.is_none() {
        entry.identifier.matching_strategy = Option::from(MatchingStrategy::Legacy);
    }

    let rule = MatchingRule::Simple(entry.identifier.clone());

    if !identifiers.contains(&rule) {
        identifiers.push(rule);

        if matches!(
            entry.identifier.matching_strategy,
            Some(MatchingStrategy::Regex)
        ) {
            let re = Regex::new(&entry.identifier.id)?;
            regex_identifiers.insert(entry.identifier.id.clone(), re);
        }
    }

    Ok(())
}

fn populate_rules(
    matching_rules: &mut Vec<MatchingRule>,
    identifiers: &mut Vec<MatchingRule>,
    regex_identifiers: &mut HashMap<String, Regex>,
) -> Result<()> {
    for matching_rule in matching_rules {
        if !identifiers.contains(matching_rule) {
            match matching_rule {
                MatchingRule::Simple(simple) => {
                    if simple.matching_strategy.is_none() {
                        simple.matching_strategy = Option::from(MatchingStrategy::Legacy);
                    }

                    if matches!(simple.matching_strategy, Some(MatchingStrategy::Regex)) {
                        let re = Regex::new(&simple.id)?;
                        regex_identifiers.insert(simple.id.clone(), re);
                    }
                }
                MatchingRule::Composite(composite) => {
                    for rule in composite {
                        if rule.matching_strategy.is_none() {
                            rule.matching_strategy = Option::from(MatchingStrategy::Legacy);
                        }

                        if matches!(rule.matching_strategy, Some(MatchingStrategy::Regex)) {
                            let re = Regex::new(&rule.id)?;
                            regex_identifiers.insert(rule.id.clone(), re);
                        }
                    }
                }
            }
            identifiers.push(matching_rule.clone());
        }
    }

    Ok(())
}<|MERGE_RESOLUTION|>--- conflicted
+++ resolved
@@ -1052,11 +1052,8 @@
             has_pending_raise_op: false,
             pending_move_op: Arc::new(None),
             already_moved_window_handles: Arc::new(Mutex::new(HashSet::new())),
-<<<<<<< HEAD
+            uncloack_to_ignore: 0,
             always_on_top: None,
-=======
-            uncloack_to_ignore: 0,
->>>>>>> 6a09ec4b
         };
 
         match value.focus_follows_mouse {
