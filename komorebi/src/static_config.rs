use crate::animation::PerAnimationPrefixConfig;
use crate::animation::ANIMATION_DURATION_GLOBAL;
use crate::animation::ANIMATION_DURATION_PER_ANIMATION;
use crate::animation::ANIMATION_ENABLED_GLOBAL;
use crate::animation::ANIMATION_ENABLED_PER_ANIMATION;
use crate::animation::ANIMATION_FPS;
use crate::animation::ANIMATION_STYLE_GLOBAL;
use crate::animation::ANIMATION_STYLE_PER_ANIMATION;
use crate::animation::DEFAULT_ANIMATION_FPS;
use crate::border_manager;
use crate::border_manager::ZOrder;
use crate::border_manager::IMPLEMENTATION;
use crate::border_manager::STYLE;
use crate::colour::Colour;
use crate::core::BorderImplementation;
use crate::core::StackbarLabel;
use crate::core::StackbarMode;
use crate::current_virtual_desktop;
use crate::monitor::Monitor;
use crate::monitor_reconciliator;
use crate::ring::Ring;
use crate::stackbar_manager::STACKBAR_FOCUSED_TEXT_COLOUR;
use crate::stackbar_manager::STACKBAR_FONT_FAMILY;
use crate::stackbar_manager::STACKBAR_FONT_SIZE;
use crate::stackbar_manager::STACKBAR_LABEL;
use crate::stackbar_manager::STACKBAR_MODE;
use crate::stackbar_manager::STACKBAR_TAB_BACKGROUND_COLOUR;
use crate::stackbar_manager::STACKBAR_TAB_HEIGHT;
use crate::stackbar_manager::STACKBAR_TAB_WIDTH;
use crate::stackbar_manager::STACKBAR_UNFOCUSED_TEXT_COLOUR;
use crate::theme_manager;
use crate::transparency_manager;
use crate::window;
use crate::window_manager::WindowManager;
use crate::window_manager_event::WindowManagerEvent;
use crate::windows_api::WindowsApi;
use crate::workspace::Workspace;
use crate::AspectRatio;
use crate::Axis;
use crate::CrossBoundaryBehaviour;
use crate::PredefinedAspectRatio;
use crate::DATA_DIR;
use crate::DEFAULT_CONTAINER_PADDING;
use crate::DEFAULT_WORKSPACE_PADDING;
use crate::DISPLAY_INDEX_PREFERENCES;
use crate::FLOATING_APPLICATIONS;
use crate::FLOATING_WINDOW_TOGGLE_ASPECT_RATIO;
use crate::HIDING_BEHAVIOUR;
use crate::IGNORE_IDENTIFIERS;
use crate::LAYERED_WHITELIST;
use crate::MANAGE_IDENTIFIERS;
use crate::MONITOR_INDEX_PREFERENCES;
use crate::NO_TITLEBAR;
use crate::OBJECT_NAME_CHANGE_ON_LAUNCH;
use crate::OBJECT_NAME_CHANGE_TITLE_IGNORE_LIST;
use crate::REGEX_IDENTIFIERS;
use crate::SLOW_APPLICATION_COMPENSATION_TIME;
use crate::SLOW_APPLICATION_IDENTIFIERS;
use crate::TRANSPARENCY_BLACKLIST;
use crate::TRAY_AND_MULTI_WINDOW_IDENTIFIERS;
use crate::WINDOWS_11;
use crate::WORKSPACE_MATCHING_RULES;

use crate::asc::ApplicationSpecificConfiguration;
use crate::asc::AscApplicationRulesOrSchema;
use crate::config_generation::WorkspaceMatchingRule;
use crate::core::config_generation::ApplicationConfiguration;
use crate::core::config_generation::ApplicationConfigurationGenerator;
use crate::core::config_generation::ApplicationOptions;
use crate::core::config_generation::MatchingRule;
use crate::core::config_generation::MatchingStrategy;
use crate::core::resolve_home_path;
use crate::core::AnimationStyle;
use crate::core::BorderStyle;
use crate::core::DefaultLayout;
use crate::core::FocusFollowsMouseImplementation;
use crate::core::HidingBehaviour;
use crate::core::Layout;
use crate::core::MoveBehaviour;
use crate::core::OperationBehaviour;
use crate::core::Rect;
use crate::core::SocketMessage;
use crate::core::WindowContainerBehaviour;
use crate::core::WindowManagementBehaviour;
use color_eyre::Result;
use crossbeam_channel::Receiver;
use hotwatch::EventKind;
use hotwatch::Hotwatch;
use parking_lot::Mutex;
use regex::Regex;
use schemars::JsonSchema;
use serde::Deserialize;
use serde::Serialize;
use std::collections::HashMap;
use std::collections::HashSet;
use std::io::ErrorKind;
use std::io::Write;
use std::path::PathBuf;
use std::sync::atomic::Ordering;
use std::sync::Arc;
use uds_windows::UnixListener;
use uds_windows::UnixStream;

#[derive(Debug, Serialize, Deserialize, JsonSchema)]
pub struct BorderColours {
    /// Border colour when the container contains a single window
    pub single: Option<Colour>,
    /// Border colour when the container contains multiple windows
    pub stack: Option<Colour>,
    /// Border colour when the container is in monocle mode
    pub monocle: Option<Colour>,
    /// Border colour when the container is in floating mode
    pub floating: Option<Colour>,
    /// Border colour when the container is unfocused
    pub unfocused: Option<Colour>,
}

#[derive(Debug, Clone, Serialize, Deserialize, JsonSchema)]
pub struct WorkspaceConfig {
    /// Name
    pub name: String,
    /// Layout (default: BSP)
    #[serde(skip_serializing_if = "Option::is_none")]
    pub layout: Option<DefaultLayout>,
    /// END OF LIFE FEATURE: Custom Layout (default: None)
    #[serde(skip_serializing_if = "Option::is_none")]
    pub custom_layout: Option<PathBuf>,
    /// Layout rules (default: None)
    #[serde(skip_serializing_if = "Option::is_none")]
    pub layout_rules: Option<HashMap<usize, DefaultLayout>>,
    /// END OF LIFE FEATURE: Custom layout rules (default: None)
    #[serde(skip_serializing_if = "Option::is_none")]
    pub custom_layout_rules: Option<HashMap<usize, PathBuf>>,
    /// Container padding (default: global)
    #[serde(skip_serializing_if = "Option::is_none")]
    pub container_padding: Option<i32>,
    /// Container padding (default: global)
    #[serde(skip_serializing_if = "Option::is_none")]
    pub workspace_padding: Option<i32>,
    /// Initial workspace application rules
    #[serde(skip_serializing_if = "Option::is_none")]
    pub initial_workspace_rules: Option<Vec<MatchingRule>>,
    /// Permanent workspace application rules
    #[serde(skip_serializing_if = "Option::is_none")]
    pub workspace_rules: Option<Vec<MatchingRule>>,
    /// Apply this monitor's window-based work area offset (default: true)
    #[serde(skip_serializing_if = "Option::is_none")]
    pub apply_window_based_work_area_offset: Option<bool>,
    /// Determine what happens when a new window is opened (default: Create)
    #[serde(skip_serializing_if = "Option::is_none")]
    pub window_container_behaviour: Option<WindowContainerBehaviour>,
    /// Enable or disable float override, which makes it so every new window opens in floating mode
    /// (default: false)
    #[serde(skip_serializing_if = "Option::is_none")]
    pub float_override: Option<bool>,
    /// Specify an axis on which to flip the selected layout (default: None)
    #[serde(skip_serializing_if = "Option::is_none")]
    pub layout_flip: Option<Axis>,
}

impl From<&Workspace> for WorkspaceConfig {
    fn from(value: &Workspace) -> Self {
        let mut layout_rules = HashMap::new();
        for (threshold, layout) in value.layout_rules() {
            match layout {
                Layout::Default(value) => {
                    layout_rules.insert(*threshold, *value);
                }
                Layout::Custom(_) => {}
            }
        }

        let default_container_padding = DEFAULT_CONTAINER_PADDING.load(Ordering::SeqCst);
        let default_workspace_padding = DEFAULT_WORKSPACE_PADDING.load(Ordering::SeqCst);

        let container_padding = value.container_padding().and_then(|container_padding| {
            if container_padding == default_container_padding {
                None
            } else {
                Option::from(container_padding)
            }
        });

        let workspace_padding = value.workspace_padding().and_then(|workspace_padding| {
            if workspace_padding == default_workspace_padding {
                None
            } else {
                Option::from(workspace_padding)
            }
        });

        Self {
            name: value
                .name()
                .clone()
                .unwrap_or_else(|| String::from("unnamed")),
            layout: match value.layout() {
                Layout::Default(layout) => Option::from(*layout),
                // TODO: figure out how we might resolve file references in the future
                Layout::Custom(_) => None,
            },
            custom_layout: None,
            layout_rules: Option::from(layout_rules),
            // TODO: figure out how we might resolve file references in the future
            custom_layout_rules: None,
            container_padding,
            workspace_padding,
            initial_workspace_rules: None,
            workspace_rules: None,
            apply_window_based_work_area_offset: Some(value.apply_window_based_work_area_offset()),
            window_container_behaviour: *value.window_container_behaviour(),
            float_override: *value.float_override(),
            layout_flip: value.layout_flip(),
        }
    }
}

#[derive(Debug, Clone, Serialize, Deserialize, JsonSchema)]
pub struct MonitorConfig {
    /// Workspace configurations
    pub workspaces: Vec<WorkspaceConfig>,
    /// Monitor-specific work area offset (default: None)
    #[serde(skip_serializing_if = "Option::is_none")]
    pub work_area_offset: Option<Rect>,
    /// Window based work area offset (default: None)
    #[serde(skip_serializing_if = "Option::is_none")]
    pub window_based_work_area_offset: Option<Rect>,
    /// Open window limit after which the window based work area offset will no longer be applied (default: 1)
    #[serde(skip_serializing_if = "Option::is_none")]
    pub window_based_work_area_offset_limit: Option<isize>,
}

impl From<&Monitor> for MonitorConfig {
    fn from(value: &Monitor) -> Self {
        let mut workspaces = vec![];
        for w in value.workspaces() {
            workspaces.push(WorkspaceConfig::from(w));
        }

        Self {
            workspaces,
            work_area_offset: value.work_area_offset(),
            window_based_work_area_offset: value.window_based_work_area_offset(),
            window_based_work_area_offset_limit: Some(value.window_based_work_area_offset_limit()),
        }
    }
}

#[derive(Debug, Serialize, Deserialize, JsonSchema)]
/// The `komorebi.json` static configuration file reference for `v0.1.34`
pub struct StaticConfig {
    /// DEPRECATED from v0.1.22: no longer required
    #[serde(skip_serializing_if = "Option::is_none")]
    pub invisible_borders: Option<Rect>,
    /// DISCOURAGED: Minimum width for a window to be eligible for tiling
    #[serde(skip_serializing_if = "Option::is_none")]
    pub minimum_window_width: Option<i32>,
    /// DISCOURAGED: Minimum height for a window to be eligible for tiling
    #[serde(skip_serializing_if = "Option::is_none")]
    pub minimum_window_height: Option<i32>,
    /// Delta to resize windows by (default 50)
    #[serde(skip_serializing_if = "Option::is_none")]
    pub resize_delta: Option<i32>,
    /// Determine what happens when a new window is opened (default: Create)
    #[serde(skip_serializing_if = "Option::is_none")]
    pub window_container_behaviour: Option<WindowContainerBehaviour>,
    /// Enable or disable float override, which makes it so every new window opens in floating mode
    /// (default: false)
    #[serde(skip_serializing_if = "Option::is_none")]
    pub float_override: Option<bool>,
    /// Determine what happens when a window is moved across a monitor boundary (default: Swap)
    #[serde(skip_serializing_if = "Option::is_none")]
    pub cross_monitor_move_behaviour: Option<MoveBehaviour>,
    /// Determine what happens when an action is called on a window at a monitor boundary (default: Monitor)
    #[serde(skip_serializing_if = "Option::is_none")]
    pub cross_boundary_behaviour: Option<CrossBoundaryBehaviour>,
    /// Determine what happens when commands are sent while an unmanaged window is in the foreground (default: Op)
    #[serde(skip_serializing_if = "Option::is_none")]
    pub unmanaged_window_operation_behaviour: Option<OperationBehaviour>,
    /// END OF LIFE FEATURE: Use https://github.com/LGUG2Z/masir instead
    #[serde(skip_serializing_if = "Option::is_none")]
    pub focus_follows_mouse: Option<FocusFollowsMouseImplementation>,
    /// Enable or disable mouse follows focus (default: true)
    #[serde(skip_serializing_if = "Option::is_none")]
    pub mouse_follows_focus: Option<bool>,
    /// Path to applications.json from komorebi-application-specific-configurations (default: None)
    #[serde(skip_serializing_if = "Option::is_none")]
    pub app_specific_configuration_path: Option<PathBuf>,
    /// Width of the window border (default: 8)
    #[serde(skip_serializing_if = "Option::is_none")]
    #[serde(alias = "active_window_border_width")]
    pub border_width: Option<i32>,
    /// Offset of the window border (default: -1)
    #[serde(skip_serializing_if = "Option::is_none")]
    #[serde(alias = "active_window_border_offset")]
    pub border_offset: Option<i32>,
    /// Display an active window border (default: false)
    #[serde(skip_serializing_if = "Option::is_none")]
    #[serde(alias = "active_window_border")]
    pub border: Option<bool>,
    /// Active window border colours for different container types
    #[serde(skip_serializing_if = "Option::is_none")]
    #[serde(alias = "active_window_border_colours")]
    pub border_colours: Option<BorderColours>,
    /// Active window border style (default: System)
    #[serde(skip_serializing_if = "Option::is_none")]
    #[serde(alias = "active_window_border_style")]
    pub border_style: Option<BorderStyle>,
    /// DEPRECATED from v0.1.31: no longer required
    #[serde(skip_serializing_if = "Option::is_none")]
    pub border_z_order: Option<ZOrder>,
    /// Active window border implementation (default: Komorebi)
    #[serde(skip_serializing_if = "Option::is_none")]
    pub border_implementation: Option<BorderImplementation>,
    /// Add transparency to unfocused windows (default: false)
    #[serde(skip_serializing_if = "Option::is_none")]
    pub transparency: Option<bool>,
    /// Alpha value for unfocused window transparency [[0-255]] (default: 200)
    #[serde(skip_serializing_if = "Option::is_none")]
    pub transparency_alpha: Option<u8>,
    /// Individual window transparency ignore rules
    #[serde(skip_serializing_if = "Option::is_none")]
    pub transparency_ignore_rules: Option<Vec<MatchingRule>>,
    /// Global default workspace padding (default: 10)
    #[serde(skip_serializing_if = "Option::is_none")]
    pub default_workspace_padding: Option<i32>,
    /// Global default container padding (default: 10)
    #[serde(skip_serializing_if = "Option::is_none")]
    pub default_container_padding: Option<i32>,
    /// Monitor and workspace configurations
    #[serde(skip_serializing_if = "Option::is_none")]
    pub monitors: Option<Vec<MonitorConfig>>,
    /// Which Windows signal to use when hiding windows (default: Cloak)
    #[serde(skip_serializing_if = "Option::is_none")]
    pub window_hiding_behaviour: Option<HidingBehaviour>,
    /// Global work area (space used for tiling) offset (default: None)
    #[serde(skip_serializing_if = "Option::is_none")]
    pub global_work_area_offset: Option<Rect>,
    /// Individual window floating rules
    #[serde(skip_serializing_if = "Option::is_none")]
    #[serde(alias = "float_rules")]
    pub ignore_rules: Option<Vec<MatchingRule>>,
    /// Individual window force-manage rules
    #[serde(skip_serializing_if = "Option::is_none")]
    pub manage_rules: Option<Vec<MatchingRule>>,
    /// Identify applications which should be managed as floating windows
    #[serde(skip_serializing_if = "Option::is_none")]
    pub floating_applications: Option<Vec<MatchingRule>>,
    /// Identify border overflow applications
    #[serde(skip_serializing_if = "Option::is_none")]
    pub border_overflow_applications: Option<Vec<MatchingRule>>,
    /// Identify tray and multi-window applications
    #[serde(skip_serializing_if = "Option::is_none")]
    pub tray_and_multi_window_applications: Option<Vec<MatchingRule>>,
    /// Identify applications that have the WS_EX_LAYERED extended window style
    #[serde(skip_serializing_if = "Option::is_none")]
    pub layered_applications: Option<Vec<MatchingRule>>,
    /// Identify applications that send EVENT_OBJECT_NAMECHANGE on launch (very rare)
    #[serde(skip_serializing_if = "Option::is_none")]
    pub object_name_change_applications: Option<Vec<MatchingRule>>,
    /// Do not process EVENT_OBJECT_NAMECHANGE events as Show events for identified applications matching these title regexes
    #[serde(skip_serializing_if = "Option::is_none")]
    pub object_name_change_title_ignore_list: Option<Vec<String>>,
    /// Set monitor index preferences
    #[serde(skip_serializing_if = "Option::is_none")]
    pub monitor_index_preferences: Option<HashMap<usize, Rect>>,
    /// Set display index preferences
    #[serde(skip_serializing_if = "Option::is_none")]
    pub display_index_preferences: Option<HashMap<usize, String>>,
    /// Stackbar configuration options
    #[serde(skip_serializing_if = "Option::is_none")]
    pub stackbar: Option<StackbarConfig>,
    /// Animations configuration options
    #[serde(skip_serializing_if = "Option::is_none")]
    pub animation: Option<AnimationsConfig>,
    /// Theme configuration options
    #[serde(skip_serializing_if = "Option::is_none")]
    pub theme: Option<KomorebiTheme>,
    /// Identify applications which are slow to send initial event notifications
    #[serde(skip_serializing_if = "Option::is_none")]
    pub slow_application_identifiers: Option<Vec<MatchingRule>>,
    /// How long to wait when compensating for slow applications, in milliseconds (default: 20)
    #[serde(skip_serializing_if = "Option::is_none")]
    pub slow_application_compensation_time: Option<u64>,
    /// Komorebi status bar configuration files for multiple instances on different monitors
    #[serde(skip_serializing_if = "Option::is_none")]
    // this option is a little special because it is only consumed by komorebic
    pub bar_configurations: Option<Vec<PathBuf>>,
    /// HEAVILY DISCOURAGED: Identify applications for which komorebi should forcibly remove title bars
    #[serde(skip_serializing_if = "Option::is_none")]
    pub remove_titlebar_applications: Option<Vec<MatchingRule>>,
    /// Aspect ratio to resize with when toggling floating mode for a window
    #[serde(skip_serializing_if = "Option::is_none")]
    pub floating_window_aspect_ratio: Option<AspectRatio>,
}

#[derive(Debug, Serialize, Deserialize, JsonSchema)]
pub struct AnimationsConfig {
    /// Enable or disable animations (default: false)
    enabled: PerAnimationPrefixConfig<bool>,
    /// Set the animation duration in ms (default: 250)
    duration: Option<PerAnimationPrefixConfig<u64>>,
    /// Set the animation style (default: Linear)
    style: Option<PerAnimationPrefixConfig<AnimationStyle>>,
    /// Set the animation FPS (default: 60)
    fps: Option<u64>,
}
#[derive(Copy, Clone, Debug, Serialize, Deserialize, JsonSchema)]
#[serde(tag = "palette")]
pub enum KomorebiTheme {
    /// A theme from catppuccin-egui
    Catppuccin {
        /// Name of the Catppuccin theme (theme previews: https://github.com/catppuccin/catppuccin)
        name: komorebi_themes::Catppuccin,
        /// Border colour when the container contains a single window (default: Blue)
        single_border: Option<komorebi_themes::CatppuccinValue>,
        /// Border colour when the container contains multiple windows (default: Green)
        stack_border: Option<komorebi_themes::CatppuccinValue>,
        /// Border colour when the container is in monocle mode (default: Pink)
        monocle_border: Option<komorebi_themes::CatppuccinValue>,
        /// Border colour when the window is floating (default: Yellow)
        floating_border: Option<komorebi_themes::CatppuccinValue>,
        /// Border colour when the container is unfocused (default: Base)
        unfocused_border: Option<komorebi_themes::CatppuccinValue>,
        /// Stackbar focused tab text colour (default: Green)
        stackbar_focused_text: Option<komorebi_themes::CatppuccinValue>,
        /// Stackbar unfocused tab text colour (default: Text)
        stackbar_unfocused_text: Option<komorebi_themes::CatppuccinValue>,
        /// Stackbar tab background colour (default: Base)
        stackbar_background: Option<komorebi_themes::CatppuccinValue>,
        /// Komorebi status bar accent (default: Blue)
        bar_accent: Option<komorebi_themes::CatppuccinValue>,
    },
    /// A theme from base16-egui-themes
    Base16 {
        /// Name of the Base16 theme (theme previews: https://tinted-theming.github.io/base16-gallery)
        name: komorebi_themes::Base16,
        /// Border colour when the container contains a single window (default: Base0D)
        single_border: Option<komorebi_themes::Base16Value>,
        /// Border colour when the container contains multiple windows (default: Base0B)
        stack_border: Option<komorebi_themes::Base16Value>,
        /// Border colour when the container is in monocle mode (default: Base0F)
        monocle_border: Option<komorebi_themes::Base16Value>,
        /// Border colour when the window is floating (default: Base09)
        floating_border: Option<komorebi_themes::Base16Value>,
        /// Border colour when the container is unfocused (default: Base01)
        unfocused_border: Option<komorebi_themes::Base16Value>,
        /// Stackbar focused tab text colour (default: Base0B)
        stackbar_focused_text: Option<komorebi_themes::Base16Value>,
        /// Stackbar unfocused tab text colour (default: Base05)
        stackbar_unfocused_text: Option<komorebi_themes::Base16Value>,
        /// Stackbar tab background colour (default: Base01)
        stackbar_background: Option<komorebi_themes::Base16Value>,
        /// Komorebi status bar accent (default: Base0D)
        bar_accent: Option<komorebi_themes::Base16Value>,
    },
}

impl StaticConfig {
    pub fn end_of_life(raw: &str) {
        let features = vec![
            "focus_follows_mouse",
            "custom_layout",
            "custom_layout_rules",
        ];

        let mut display = false;

        for feature in features {
            if raw.contains(feature) {
                if !display {
                    display = true;
                    println!("\n\"{feature}\" is now end-of-life");
                } else {
                    println!(r#""{feature}" is now end-of-life"#);
                }
            }
        }

        if display {
            println!("\nEnd-of-life features will not receive any further bug fixes or updates; they should not be used\n")
        }
    }

    pub fn aliases(raw: &str) {
        let mut map = HashMap::new();
        map.insert("border", ["active_window_border"]);
        map.insert("border_width", ["active_window_border_width"]);
        map.insert("border_offset", ["active_window_border_offset"]);
        map.insert("border_colours", ["active_window_border_colours"]);
        map.insert("border_style", ["active_window_border_style"]);
        map.insert("applications.json", ["applications.yaml"]);
        map.insert("ignore_rules", ["float_rules"]);

        let mut display = false;

        for aliases in map.values() {
            for a in aliases {
                if raw.contains(a) {
                    display = true;
                }
            }
        }

        if display {
            println!("\nYour configuration file contains some options that have been renamed or deprecated:\n");
            for (canonical, aliases) in map {
                for alias in aliases {
                    if raw.contains(alias) {
                        println!(r#""{alias}" is now "{canonical}""#);
                    }
                }
            }
        }
    }

    pub fn deprecated(raw: &str) {
        let deprecated_options = ["invisible_borders", "border_z_order"];
        let deprecated_variants = vec![
            ("Hide", "window_hiding_behaviour", "Cloak"),
            ("Minimize", "window_hiding_behaviour", "Cloak"),
        ];

        for option in deprecated_options {
            if raw.contains(option) {
                println!(r#""{option}" is deprecated and can be removed"#);
            }
        }

        for (variant, option, recommended) in deprecated_variants {
            if raw.contains(option) && raw.contains(variant) {
                println!(
                    r#"The "{variant}" option for "{option}" is deprecated and can be removed or replaced with "{recommended}""#
                );
            }
        }
    }
}

#[derive(Debug, Serialize, Deserialize, JsonSchema)]
pub struct TabsConfig {
    /// Width of a stackbar tab
    width: Option<i32>,
    /// Focused tab text colour
    focused_text: Option<Colour>,
    /// Unfocused tab text colour
    unfocused_text: Option<Colour>,
    /// Tab background colour
    background: Option<Colour>,
    /// Font family
    font_family: Option<String>,
    /// Font size
    font_size: Option<i32>,
}

#[derive(Debug, Serialize, Deserialize, JsonSchema)]
pub struct StackbarConfig {
    /// Stackbar height
    pub height: Option<i32>,
    /// Stackbar label
    pub label: Option<StackbarLabel>,
    /// Stackbar mode
    pub mode: Option<StackbarMode>,
    /// Stackbar tab configuration options
    pub tabs: Option<TabsConfig>,
}

impl From<&WindowManager> for StaticConfig {
    #[allow(clippy::too_many_lines)]
    fn from(value: &WindowManager) -> Self {
        let mut monitors = vec![];
        for m in value.monitors() {
            monitors.push(MonitorConfig::from(m));
        }

        let border_colours = if border_manager::FOCUSED.load(Ordering::SeqCst) == 0 {
            None
        } else {
            Option::from(BorderColours {
                single: Option::from(Colour::from(border_manager::FOCUSED.load(Ordering::SeqCst))),
                stack: Option::from(Colour::from(border_manager::STACK.load(Ordering::SeqCst))),
                monocle: Option::from(Colour::from(border_manager::MONOCLE.load(Ordering::SeqCst))),
                floating: Option::from(Colour::from(
                    border_manager::FLOATING.load(Ordering::SeqCst),
                )),
                unfocused: Option::from(Colour::from(
                    border_manager::UNFOCUSED.load(Ordering::SeqCst),
                )),
            })
        };

        Self {
            invisible_borders: None,
            resize_delta: Option::from(value.resize_delta),
            window_container_behaviour: Option::from(
                value.window_management_behaviour.current_behaviour,
            ),
            float_override: Option::from(value.window_management_behaviour.float_override),
            cross_monitor_move_behaviour: Option::from(value.cross_monitor_move_behaviour),
            cross_boundary_behaviour: Option::from(value.cross_boundary_behaviour),
            unmanaged_window_operation_behaviour: Option::from(
                value.unmanaged_window_operation_behaviour,
            ),
            minimum_window_height: Some(window::MINIMUM_HEIGHT.load(Ordering::SeqCst)),
            minimum_window_width: Some(window::MINIMUM_WIDTH.load(Ordering::SeqCst)),
            focus_follows_mouse: value.focus_follows_mouse,
            mouse_follows_focus: Option::from(value.mouse_follows_focus),
            app_specific_configuration_path: None,
            border_width: Option::from(border_manager::BORDER_WIDTH.load(Ordering::SeqCst)),
            border_offset: Option::from(border_manager::BORDER_OFFSET.load(Ordering::SeqCst)),
            border: Option::from(border_manager::BORDER_ENABLED.load(Ordering::SeqCst)),
            border_colours,
            transparency: Option::from(
                transparency_manager::TRANSPARENCY_ENABLED.load(Ordering::SeqCst),
            ),
            transparency_alpha: Option::from(
                transparency_manager::TRANSPARENCY_ALPHA.load(Ordering::SeqCst),
            ),
            transparency_ignore_rules: None,
            border_style: Option::from(STYLE.load()),
            border_z_order: None,
            border_implementation: Option::from(IMPLEMENTATION.load()),
            default_workspace_padding: Option::from(
                DEFAULT_WORKSPACE_PADDING.load(Ordering::SeqCst),
            ),
            default_container_padding: Option::from(
                DEFAULT_CONTAINER_PADDING.load(Ordering::SeqCst),
            ),
            monitors: Option::from(monitors),
            window_hiding_behaviour: Option::from(*HIDING_BEHAVIOUR.lock()),
            global_work_area_offset: value.work_area_offset,
            ignore_rules: None,
            floating_applications: None,
            manage_rules: None,
            border_overflow_applications: None,
            tray_and_multi_window_applications: None,
            layered_applications: None,
            object_name_change_applications: Option::from(
                OBJECT_NAME_CHANGE_ON_LAUNCH.lock().clone(),
            ),
            object_name_change_title_ignore_list: Option::from(
                OBJECT_NAME_CHANGE_TITLE_IGNORE_LIST
                    .lock()
                    .clone()
                    .iter()
                    .map(|r| r.to_string())
                    .collect::<Vec<_>>(),
            ),
            monitor_index_preferences: Option::from(MONITOR_INDEX_PREFERENCES.lock().clone()),
            display_index_preferences: Option::from(DISPLAY_INDEX_PREFERENCES.lock().clone()),
            stackbar: None,
            animation: None,
            theme: None,
            slow_application_compensation_time: Option::from(
                SLOW_APPLICATION_COMPENSATION_TIME.load(Ordering::SeqCst),
            ),
            slow_application_identifiers: Option::from(SLOW_APPLICATION_IDENTIFIERS.lock().clone()),
            bar_configurations: None,
            remove_titlebar_applications: Option::from(NO_TITLEBAR.lock().clone()),
            floating_window_aspect_ratio: Option::from(*FLOATING_WINDOW_TOGGLE_ASPECT_RATIO.lock()),
        }
    }
}

impl StaticConfig {
    #[allow(clippy::cognitive_complexity, clippy::too_many_lines)]
    fn apply_globals(&mut self) -> Result<()> {
        *FLOATING_WINDOW_TOGGLE_ASPECT_RATIO.lock() = self
            .floating_window_aspect_ratio
<<<<<<< HEAD
            .unwrap_or(AspectRatio::Widescreen);
=======
            .unwrap_or(AspectRatio::Predefined(PredefinedAspectRatio::Standard));
>>>>>>> 15e443a4

        if let Some(monitor_index_preferences) = &self.monitor_index_preferences {
            let mut preferences = MONITOR_INDEX_PREFERENCES.lock();
            preferences.clone_from(monitor_index_preferences);
        }

        if let Some(display_index_preferences) = &self.display_index_preferences {
            let mut preferences = DISPLAY_INDEX_PREFERENCES.lock();
            preferences.clone_from(display_index_preferences);
        }

        if let Some(behaviour) = self.window_hiding_behaviour {
            let mut window_hiding_behaviour = HIDING_BEHAVIOUR.lock();
            *window_hiding_behaviour = behaviour;
        }

        if let Some(height) = self.minimum_window_height {
            window::MINIMUM_HEIGHT.store(height, Ordering::SeqCst);
        }

        if let Some(width) = self.minimum_window_width {
            window::MINIMUM_WIDTH.store(width, Ordering::SeqCst);
        }

        if let Some(animations) = &self.animation {
            match &animations.enabled {
                PerAnimationPrefixConfig::Prefix(enabled) => {
                    ANIMATION_ENABLED_PER_ANIMATION.lock().clone_from(enabled);
                }
                PerAnimationPrefixConfig::Global(enabled) => {
                    ANIMATION_ENABLED_GLOBAL.store(*enabled, Ordering::SeqCst);
                    ANIMATION_ENABLED_PER_ANIMATION.lock().clear();
                }
            }

            match &animations.style {
                Some(PerAnimationPrefixConfig::Prefix(style)) => {
                    ANIMATION_STYLE_PER_ANIMATION.lock().clone_from(style);
                }
                Some(PerAnimationPrefixConfig::Global(style)) => {
                    let mut animation_style = ANIMATION_STYLE_GLOBAL.lock();
                    *animation_style = *style;
                    ANIMATION_STYLE_PER_ANIMATION.lock().clear();
                }
                None => {}
            }

            match &animations.duration {
                Some(PerAnimationPrefixConfig::Prefix(duration)) => {
                    ANIMATION_DURATION_PER_ANIMATION.lock().clone_from(duration);
                }
                Some(PerAnimationPrefixConfig::Global(duration)) => {
                    ANIMATION_DURATION_GLOBAL.store(*duration, Ordering::SeqCst);
                    ANIMATION_DURATION_PER_ANIMATION.lock().clear();
                }
                None => {}
            }

            ANIMATION_FPS.store(
                animations.fps.unwrap_or(DEFAULT_ANIMATION_FPS),
                Ordering::SeqCst,
            );
        }

        if let Some(container) = self.default_container_padding {
            DEFAULT_CONTAINER_PADDING.store(container, Ordering::SeqCst);
        }

        if let Some(workspace) = self.default_workspace_padding {
            DEFAULT_WORKSPACE_PADDING.store(workspace, Ordering::SeqCst);
        }

        border_manager::BORDER_WIDTH.store(self.border_width.unwrap_or(8), Ordering::SeqCst);
        border_manager::BORDER_OFFSET.store(self.border_offset.unwrap_or(-1), Ordering::SeqCst);

        if let Some(enabled) = &self.border {
            border_manager::BORDER_ENABLED.store(*enabled, Ordering::SeqCst);
        }

        if let Some(colours) = &self.border_colours {
            if let Some(single) = colours.single {
                border_manager::FOCUSED.store(u32::from(single), Ordering::SeqCst);
            }

            if let Some(stack) = colours.stack {
                border_manager::STACK.store(u32::from(stack), Ordering::SeqCst);
            }

            if let Some(monocle) = colours.monocle {
                border_manager::MONOCLE.store(u32::from(monocle), Ordering::SeqCst);
            }

            if let Some(floating) = colours.floating {
                border_manager::FLOATING.store(u32::from(floating), Ordering::SeqCst);
            }

            if let Some(unfocused) = colours.unfocused {
                border_manager::UNFOCUSED.store(u32::from(unfocused), Ordering::SeqCst);
            }
        }

        STYLE.store(self.border_style.unwrap_or_default());

        if !*WINDOWS_11
            && matches!(
                self.border_implementation.unwrap_or_default(),
                BorderImplementation::Windows
            )
        {
            tracing::error!(
                "BorderImplementation::Windows is only supported on Windows 11 and above"
            );
        } else {
            IMPLEMENTATION.store(self.border_implementation.unwrap_or_default());
            match IMPLEMENTATION.load() {
                BorderImplementation::Komorebi => {
                    border_manager::destroy_all_borders()?;
                }
                BorderImplementation::Windows => {
                    // TODO: figure out how to call wm.remove_all_accents here
                }
            }

            border_manager::send_notification(None);
        }

        transparency_manager::TRANSPARENCY_ENABLED
            .store(self.transparency.unwrap_or(false), Ordering::SeqCst);
        transparency_manager::TRANSPARENCY_ALPHA
            .store(self.transparency_alpha.unwrap_or(200), Ordering::SeqCst);

        let mut ignore_identifiers = IGNORE_IDENTIFIERS.lock();
        let mut regex_identifiers = REGEX_IDENTIFIERS.lock();
        let mut manage_identifiers = MANAGE_IDENTIFIERS.lock();
        let mut tray_and_multi_window_identifiers = TRAY_AND_MULTI_WINDOW_IDENTIFIERS.lock();
        let mut object_name_change_identifiers = OBJECT_NAME_CHANGE_ON_LAUNCH.lock();
        let mut object_name_change_title_ignore_list = OBJECT_NAME_CHANGE_TITLE_IGNORE_LIST.lock();
        let mut layered_identifiers = LAYERED_WHITELIST.lock();
        let mut transparency_blacklist = TRANSPARENCY_BLACKLIST.lock();
        let mut slow_application_identifiers = SLOW_APPLICATION_IDENTIFIERS.lock();
        let mut floating_applications = FLOATING_APPLICATIONS.lock();
        let mut no_titlebar_applications = NO_TITLEBAR.lock();

        if let Some(rules) = &mut self.ignore_rules {
            populate_rules(rules, &mut ignore_identifiers, &mut regex_identifiers)?;
        }

        if let Some(rules) = &mut self.floating_applications {
            populate_rules(rules, &mut floating_applications, &mut regex_identifiers)?;
        }

        if let Some(rules) = &mut self.manage_rules {
            populate_rules(rules, &mut manage_identifiers, &mut regex_identifiers)?;
        }

        if let Some(rules) = &mut self.object_name_change_applications {
            populate_rules(
                rules,
                &mut object_name_change_identifiers,
                &mut regex_identifiers,
            )?;
        }

        if let Some(regexes) = &mut self.object_name_change_title_ignore_list {
            let mut updated = vec![];
            for r in regexes {
                if let Ok(regex) = Regex::new(r) {
                    updated.push(regex);
                }
            }

            *object_name_change_title_ignore_list = updated;
        }

        if let Some(rules) = &mut self.layered_applications {
            populate_rules(rules, &mut layered_identifiers, &mut regex_identifiers)?;
        }

        if let Some(rules) = &mut self.tray_and_multi_window_applications {
            populate_rules(
                rules,
                &mut tray_and_multi_window_identifiers,
                &mut regex_identifiers,
            )?;
        }

        if let Some(rules) = &mut self.transparency_ignore_rules {
            populate_rules(rules, &mut transparency_blacklist, &mut regex_identifiers)?;
        }

        if let Some(rules) = &mut self.slow_application_identifiers {
            populate_rules(
                rules,
                &mut slow_application_identifiers,
                &mut regex_identifiers,
            )?;
        }

        if let Some(rules) = &mut self.remove_titlebar_applications {
            populate_rules(rules, &mut no_titlebar_applications, &mut regex_identifiers)?;
        }

        if let Some(stackbar) = &self.stackbar {
            if let Some(height) = &stackbar.height {
                STACKBAR_TAB_HEIGHT.store(*height, Ordering::SeqCst);
            }

            if let Some(label) = &stackbar.label {
                STACKBAR_LABEL.store(*label);
            }

            if let Some(mode) = &stackbar.mode {
                STACKBAR_MODE.store(*mode);
            }

            #[allow(clippy::assigning_clones)]
            if let Some(tabs) = &stackbar.tabs {
                if let Some(background) = &tabs.background {
                    STACKBAR_TAB_BACKGROUND_COLOUR.store((*background).into(), Ordering::SeqCst);
                }

                if let Some(colour) = &tabs.focused_text {
                    STACKBAR_FOCUSED_TEXT_COLOUR.store((*colour).into(), Ordering::SeqCst);
                }

                if let Some(colour) = &tabs.unfocused_text {
                    STACKBAR_UNFOCUSED_TEXT_COLOUR.store((*colour).into(), Ordering::SeqCst);
                }

                if let Some(width) = &tabs.width {
                    STACKBAR_TAB_WIDTH.store(*width, Ordering::SeqCst);
                }

                STACKBAR_FONT_SIZE.store(tabs.font_size.unwrap_or(0), Ordering::SeqCst);
                *STACKBAR_FONT_FAMILY.lock() = tabs.font_family.clone();
            }
        }

        if let Some(theme) = &self.theme {
            theme_manager::send_notification(*theme);
        }

        if let Some(path) = &self.app_specific_configuration_path {
            match path.extension() {
                None => {}
                Some(ext) => match ext.to_string_lossy().to_string().as_str() {
                    "yaml" => {
                        tracing::info!("loading applications.yaml from: {}", path.display());
                        let path = resolve_home_path(path)?;
                        let content = std::fs::read_to_string(path)?;
                        let asc = ApplicationConfigurationGenerator::load(&content)?;

                        for mut entry in asc {
                            if let Some(rules) = &mut entry.ignore_identifiers {
                                populate_rules(
                                    rules,
                                    &mut ignore_identifiers,
                                    &mut regex_identifiers,
                                )?;
                            }

                            if let Some(ref options) = entry.options {
                                let options = options.clone();
                                for o in options {
                                    match o {
                                        ApplicationOptions::ObjectNameChange => {
                                            populate_option(
                                                &mut entry,
                                                &mut object_name_change_identifiers,
                                                &mut regex_identifiers,
                                            )?;
                                        }
                                        ApplicationOptions::Layered => {
                                            populate_option(
                                                &mut entry,
                                                &mut layered_identifiers,
                                                &mut regex_identifiers,
                                            )?;
                                        }
                                        ApplicationOptions::TrayAndMultiWindow => {
                                            populate_option(
                                                &mut entry,
                                                &mut tray_and_multi_window_identifiers,
                                                &mut regex_identifiers,
                                            )?;
                                        }
                                        ApplicationOptions::Force => {
                                            populate_option(
                                                &mut entry,
                                                &mut manage_identifiers,
                                                &mut regex_identifiers,
                                            )?;
                                        }
                                        ApplicationOptions::BorderOverflow => {} // deprecated
                                    }
                                }
                            }
                        }
                    }
                    "json" => {
                        tracing::info!("loading applications.json from: {}", path.display());
                        let path = resolve_home_path(path)?;
                        let mut asc = ApplicationSpecificConfiguration::load(&path)?;

                        for entry in asc.values_mut() {
                            match entry {
                                AscApplicationRulesOrSchema::Schema(_) => {}
                                AscApplicationRulesOrSchema::AscApplicationRules(entry) => {
                                    if let Some(rules) = &mut entry.ignore {
                                        populate_rules(
                                            rules,
                                            &mut ignore_identifiers,
                                            &mut regex_identifiers,
                                        )?;
                                    }

                                    if let Some(rules) = &mut entry.manage {
                                        populate_rules(
                                            rules,
                                            &mut manage_identifiers,
                                            &mut regex_identifiers,
                                        )?;
                                    }

                                    if let Some(rules) = &mut entry.floating {
                                        populate_rules(
                                            rules,
                                            &mut floating_applications,
                                            &mut regex_identifiers,
                                        )?;
                                    }

                                    if let Some(rules) = &mut entry.transparency_ignore {
                                        populate_rules(
                                            rules,
                                            &mut transparency_blacklist,
                                            &mut regex_identifiers,
                                        )?;
                                    }

                                    if let Some(rules) = &mut entry.tray_and_multi_window {
                                        populate_rules(
                                            rules,
                                            &mut tray_and_multi_window_identifiers,
                                            &mut regex_identifiers,
                                        )?;
                                    }

                                    if let Some(rules) = &mut entry.layered {
                                        populate_rules(
                                            rules,
                                            &mut layered_identifiers,
                                            &mut regex_identifiers,
                                        )?;
                                    }

                                    if let Some(rules) = &mut entry.object_name_change {
                                        populate_rules(
                                            rules,
                                            &mut object_name_change_identifiers,
                                            &mut regex_identifiers,
                                        )?;
                                    }

                                    if let Some(rules) = &mut entry.slow_application {
                                        populate_rules(
                                            rules,
                                            &mut slow_application_identifiers,
                                            &mut regex_identifiers,
                                        )?;
                                    }
                                }
                            }
                        }
                    }
                    _ => {}
                },
            }
        }

        Ok(())
    }

    pub fn read_raw(raw: &str) -> Result<Self> {
        Ok(serde_json::from_str(raw)?)
    }

    pub fn read(path: &PathBuf) -> Result<Self> {
        let content = std::fs::read_to_string(path)?;
        let mut value: Self = serde_json::from_str(&content)?;

        if let Some(path) = &mut value.app_specific_configuration_path {
            *path = resolve_home_path(&*path)?;
        }

        if let Some(monitors) = &mut value.monitors {
            for m in monitors {
                for w in &mut m.workspaces {
                    if let Some(path) = &mut w.custom_layout {
                        *path = resolve_home_path(&*path)?;
                    }

                    if let Some(map) = &mut w.custom_layout_rules {
                        for path in map.values_mut() {
                            *path = resolve_home_path(&*path)?;
                        }
                    }
                }
            }
        }

        if let Some(bar_configurations) = &mut value.bar_configurations {
            for path in bar_configurations {
                *path = resolve_home_path(&*path)?;
            }
        }

        Ok(value)
    }

    #[allow(clippy::too_many_lines)]
    pub fn preload(
        path: &PathBuf,
        incoming: Receiver<WindowManagerEvent>,
        unix_listener: Option<UnixListener>,
    ) -> Result<WindowManager> {
        let mut value = Self::read(path)?;
        value.apply_globals()?;

        let listener = match unix_listener {
            Some(listener) => listener,
            None => {
                let socket = DATA_DIR.join("komorebi.sock");

                match std::fs::remove_file(&socket) {
                    Ok(()) => {}
                    Err(error) => match error.kind() {
                        // Doing this because ::exists() doesn't work reliably on Windows via IntelliJ
                        ErrorKind::NotFound => {}
                        _ => {
                            return Err(error.into());
                        }
                    },
                };

                UnixListener::bind(&socket)?
            }
        };

        let mut wm = WindowManager {
            monitors: Ring::default(),
            incoming_events: incoming,
            command_listener: listener,
            is_paused: false,
            virtual_desktop_id: current_virtual_desktop(),
            work_area_offset: value.global_work_area_offset,
            window_management_behaviour: WindowManagementBehaviour {
                current_behaviour: value
                    .window_container_behaviour
                    .unwrap_or(WindowContainerBehaviour::Create),
                float_override: value.float_override.unwrap_or_default(),
            },
            cross_monitor_move_behaviour: value
                .cross_monitor_move_behaviour
                .unwrap_or(MoveBehaviour::Swap),
            cross_boundary_behaviour: value
                .cross_boundary_behaviour
                .unwrap_or(CrossBoundaryBehaviour::Monitor),
            unmanaged_window_operation_behaviour: value
                .unmanaged_window_operation_behaviour
                .unwrap_or(OperationBehaviour::Op),
            resize_delta: value.resize_delta.unwrap_or(50),
            focus_follows_mouse: value.focus_follows_mouse,
            mouse_follows_focus: value.mouse_follows_focus.unwrap_or(true),
            hotwatch: Hotwatch::new()?,
            has_pending_raise_op: false,
            pending_move_op: Arc::new(None),
            already_moved_window_handles: Arc::new(Mutex::new(HashSet::new())),
            uncloack_to_ignore: 0,
            always_on_top: None,
        };

        match value.focus_follows_mouse {
            None => WindowsApi::disable_focus_follows_mouse()?,
            Some(FocusFollowsMouseImplementation::Windows) => {
                WindowsApi::enable_focus_follows_mouse()?;
            }
            Some(FocusFollowsMouseImplementation::Komorebi) => {}
        };

        let bytes = SocketMessage::ReloadStaticConfiguration(path.clone()).as_bytes()?;

        wm.hotwatch.watch(path, move |event| match event.kind {
            // Editing in Notepad sends a NoticeWrite while editing in (Neo)Vim sends
            // a NoticeRemove, presumably because of the use of swap files?
            EventKind::Modify(_) | EventKind::Remove(_) => {
                let socket = DATA_DIR.join("komorebi.sock");
                let mut stream =
                    UnixStream::connect(socket).expect("could not connect to komorebi.sock");
                stream
                    .write_all(&bytes)
                    .expect("could not write to komorebi.sock");
            }
            _ => {}
        })?;

        Ok(wm)
    }

    pub fn postload(path: &PathBuf, wm: &Arc<Mutex<WindowManager>>) -> Result<()> {
        let value = Self::read(path)?;
        let mut wm = wm.lock();

        if let Some(monitors) = value.monitors {
            for (i, monitor) in monitors.iter().enumerate() {
                {
                    let display_index_preferences = DISPLAY_INDEX_PREFERENCES.lock();
                    if let Some(device_id) = display_index_preferences.get(&i) {
                        monitor_reconciliator::insert_in_monitor_cache(device_id, monitor.clone());
                    }
                }

                if let Some(m) = wm.monitors_mut().get_mut(i) {
                    m.ensure_workspace_count(monitor.workspaces.len());
                    m.set_work_area_offset(monitor.work_area_offset);
                    m.set_window_based_work_area_offset(monitor.window_based_work_area_offset);
                    m.set_window_based_work_area_offset_limit(
                        monitor.window_based_work_area_offset_limit.unwrap_or(1),
                    );

                    for (j, ws) in m.workspaces_mut().iter_mut().enumerate() {
                        if let Some(workspace_config) = monitor.workspaces.get(j) {
                            ws.load_static_config(workspace_config)?;
                        }
                    }
                }

                let mut workspace_matching_rules = WORKSPACE_MATCHING_RULES.lock();
                for (j, ws) in monitor.workspaces.iter().enumerate() {
                    if let Some(rules) = &ws.workspace_rules {
                        for r in rules {
                            workspace_matching_rules.push(WorkspaceMatchingRule {
                                monitor_index: i,
                                workspace_index: j,
                                matching_rule: r.clone(),
                                initial_only: false,
                            });
                        }
                    }

                    if let Some(rules) = &ws.initial_workspace_rules {
                        for r in rules {
                            workspace_matching_rules.push(WorkspaceMatchingRule {
                                monitor_index: i,
                                workspace_index: j,
                                matching_rule: r.clone(),
                                initial_only: true,
                            });
                        }
                    }
                }
            }
        }

        wm.enforce_workspace_rules()?;

        if value.border == Some(true) {
            border_manager::BORDER_ENABLED.store(true, Ordering::SeqCst);
        }

        Ok(())
    }

    pub fn reload(path: &PathBuf, wm: &mut WindowManager) -> Result<()> {
        let mut value = Self::read(path)?;

        value.apply_globals()?;

        if let Some(monitors) = value.monitors {
            let mut workspace_matching_rules = WORKSPACE_MATCHING_RULES.lock();
            workspace_matching_rules.clear();

            for (i, monitor) in monitors.iter().enumerate() {
                if let Some(m) = wm.monitors_mut().get_mut(i) {
                    m.ensure_workspace_count(monitor.workspaces.len());
                    if m.work_area_offset().is_none() {
                        m.set_work_area_offset(monitor.work_area_offset);
                    }
                    m.set_window_based_work_area_offset(monitor.window_based_work_area_offset);
                    m.set_window_based_work_area_offset_limit(
                        monitor.window_based_work_area_offset_limit.unwrap_or(1),
                    );

                    for (j, ws) in m.workspaces_mut().iter_mut().enumerate() {
                        if let Some(workspace_config) = monitor.workspaces.get(j) {
                            ws.load_static_config(workspace_config)?;
                        }
                    }
                }

                for (j, ws) in monitor.workspaces.iter().enumerate() {
                    if let Some(rules) = &ws.workspace_rules {
                        for r in rules {
                            workspace_matching_rules.push(WorkspaceMatchingRule {
                                monitor_index: i,
                                workspace_index: j,
                                matching_rule: r.clone(),
                                initial_only: false,
                            });
                        }
                    }

                    if let Some(rules) = &ws.initial_workspace_rules {
                        for r in rules {
                            workspace_matching_rules.push(WorkspaceMatchingRule {
                                monitor_index: i,
                                workspace_index: j,
                                matching_rule: r.clone(),
                                initial_only: true,
                            });
                        }
                    }
                }
            }
        }

        wm.enforce_workspace_rules()?;

        if let Some(enabled) = value.border {
            border_manager::BORDER_ENABLED.store(enabled, Ordering::SeqCst);
        }

        if let Some(val) = value.window_container_behaviour {
            wm.window_management_behaviour.current_behaviour = val;
        }

        if let Some(val) = value.float_override {
            wm.window_management_behaviour.float_override = val;
        }

        if let Some(val) = value.cross_monitor_move_behaviour {
            wm.cross_monitor_move_behaviour = val;
        }

        if let Some(val) = value.cross_boundary_behaviour {
            wm.cross_boundary_behaviour = val;
        }

        if let Some(val) = value.unmanaged_window_operation_behaviour {
            wm.unmanaged_window_operation_behaviour = val;
        }

        if let Some(val) = value.resize_delta {
            wm.resize_delta = val;
        }

        if let Some(val) = value.mouse_follows_focus {
            wm.mouse_follows_focus = val;
        }

        wm.work_area_offset = value.global_work_area_offset;

        match value.focus_follows_mouse {
            None => WindowsApi::disable_focus_follows_mouse()?,
            Some(FocusFollowsMouseImplementation::Windows) => {
                WindowsApi::enable_focus_follows_mouse()?;
            }
            Some(FocusFollowsMouseImplementation::Komorebi) => {}
        };

        wm.focus_follows_mouse = value.focus_follows_mouse;

        let monitor_count = wm.monitors().len();

        for i in 0..monitor_count {
            wm.update_focused_workspace_by_monitor_idx(i)?;
        }

        Ok(())
    }
}

fn populate_option(
    entry: &mut ApplicationConfiguration,
    identifiers: &mut Vec<MatchingRule>,
    regex_identifiers: &mut HashMap<String, Regex>,
) -> Result<()> {
    if entry.identifier.matching_strategy.is_none() {
        entry.identifier.matching_strategy = Option::from(MatchingStrategy::Legacy);
    }

    let rule = MatchingRule::Simple(entry.identifier.clone());

    if !identifiers.contains(&rule) {
        identifiers.push(rule);

        if matches!(
            entry.identifier.matching_strategy,
            Some(MatchingStrategy::Regex)
        ) {
            let re = Regex::new(&entry.identifier.id)?;
            regex_identifiers.insert(entry.identifier.id.clone(), re);
        }
    }

    Ok(())
}

fn populate_rules(
    matching_rules: &mut Vec<MatchingRule>,
    identifiers: &mut Vec<MatchingRule>,
    regex_identifiers: &mut HashMap<String, Regex>,
) -> Result<()> {
    for matching_rule in matching_rules {
        if !identifiers.contains(matching_rule) {
            match matching_rule {
                MatchingRule::Simple(simple) => {
                    if simple.matching_strategy.is_none() {
                        simple.matching_strategy = Option::from(MatchingStrategy::Legacy);
                    }

                    if matches!(simple.matching_strategy, Some(MatchingStrategy::Regex)) {
                        let re = Regex::new(&simple.id)?;
                        regex_identifiers.insert(simple.id.clone(), re);
                    }
                }
                MatchingRule::Composite(composite) => {
                    for rule in composite {
                        if rule.matching_strategy.is_none() {
                            rule.matching_strategy = Option::from(MatchingStrategy::Legacy);
                        }

                        if matches!(rule.matching_strategy, Some(MatchingStrategy::Regex)) {
                            let re = Regex::new(&rule.id)?;
                            regex_identifiers.insert(rule.id.clone(), re);
                        }
                    }
                }
            }
            identifiers.push(matching_rule.clone());
        }
    }

    Ok(())
}<|MERGE_RESOLUTION|>--- conflicted
+++ resolved
@@ -667,11 +667,7 @@
     fn apply_globals(&mut self) -> Result<()> {
         *FLOATING_WINDOW_TOGGLE_ASPECT_RATIO.lock() = self
             .floating_window_aspect_ratio
-<<<<<<< HEAD
-            .unwrap_or(AspectRatio::Widescreen);
-=======
             .unwrap_or(AspectRatio::Predefined(PredefinedAspectRatio::Standard));
->>>>>>> 15e443a4
 
         if let Some(monitor_index_preferences) = &self.monitor_index_preferences {
             let mut preferences = MONITOR_INDEX_PREFERENCES.lock();
