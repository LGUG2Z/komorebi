--- conflicted
+++ resolved
@@ -232,7 +232,6 @@
 }
 
 #[derive(Debug, Serialize, Deserialize, JsonSchema)]
-<<<<<<< HEAD
 pub struct AnimationsConfig {
     /// native windows animations delay for consecutive actions in ms (minimize, maximize, restore, etc)
     pub native_animations_delay: Option<u64>,
@@ -241,9 +240,7 @@
 }
 
 #[derive(Debug, Serialize, Deserialize, JsonSchema)]
-=======
 /// The `komorebi.json` static configuration file reference for `v0.1.20`
->>>>>>> 17a45804
 pub struct StaticConfig {
     /// Dimensions of Windows' own invisible borders; don't set these yourself unless you are told to
     #[serde(skip_serializing_if = "Option::is_none")]
