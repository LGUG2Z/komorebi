--- conflicted
+++ resolved
@@ -1208,12 +1208,8 @@
             pending_move_op: Arc::new(None),
             already_moved_window_handles: Arc::new(Mutex::new(HashSet::new())),
             uncloack_to_ignore: 0,
-<<<<<<< HEAD
-            known_hwnds: Vec::new(),
+            known_hwnds: HashMap::new(),
             always_on_top: None,
-=======
-            known_hwnds: HashMap::new(),
->>>>>>> 3d327c40
         };
 
         match value.focus_follows_mouse {
