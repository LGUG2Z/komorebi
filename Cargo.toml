--- conflicted
+++ resolved
@@ -72,10 +72,6 @@
     "Media_Control"
 ]
 
-<<<<<<< HEAD
-[profile.release]
-lto = true
-=======
 [profile.dev-jeezy]
 inherits = "dev"
 debug = false
@@ -87,5 +83,4 @@
 [profile.release-jeezy]
 inherits = "release"
 incremental = true
-codegen-units = 256
->>>>>>> 3a208b57
+codegen-units = 256