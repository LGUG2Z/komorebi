--- conflicted
+++ resolved
@@ -294,7 +294,7 @@
             if let WidgetConfig::Komorebi(config) = widget_config {
                 komorebi_widget = Some(Komorebi::from(config));
                 komorebi_widget_idx = Some(idx);
-                side = Some(Side::Center);
+                side = Some(Alignment::Center);
             }
         }
 
@@ -342,14 +342,9 @@
 
             let boxed: Box<dyn BarWidget> = Box::new(widget);
             match side {
-<<<<<<< HEAD
-                Side::Left => left_widgets[idx] = boxed,
-                Side::Center => center_widgets[idx] = boxed,
-                Side::Right => right_widgets[idx] = boxed,
-=======
                 Alignment::Left => left_widgets[idx] = boxed,
+                Alignment::Center => center_widgets[idx] = boxed,
                 Alignment::Right => right_widgets[idx] = boxed,
->>>>>>> 219fa8e1
             }
         }
 
@@ -507,26 +502,6 @@
                         });
                     });
 
-<<<<<<< HEAD
-                ui.with_layout(Layout::right_to_left(Align::Center), |ui| {
-                    for w in &mut self.right_widgets {
-                        w.render(ctx, ui);
-                    }
-                });
-
-                // Floating center panel without borders
-                Area::new(Id::new("center_panel"))
-                    .anchor(Align2::CENTER_CENTER, [0.0, 0.0]) // Align in the center of the window
-                    .show(ctx, |ui| {
-                        Frame::none().show(ui, |ui| {
-                            ui.horizontal_centered(|ui| {
-                                for w in &mut self.center_widgets {
-                                    w.render(ctx, ui);
-                                }
-                            });
-                        });
-                    })
-=======
                     // Right-aligned widgets layout
                     ui.with_layout(Layout::right_to_left(Align::Center), |ui| {
                         let mut render_conf = *render_config;
@@ -537,9 +512,26 @@
                                 w.render(ctx, ui, &mut render_conf);
                             }
                         });
-                    })
+                    });
+
+                    // Floating center widgets
+                    Area::new(Id::new("center_panel"))
+                        .anchor(Align2::CENTER_CENTER, [0.0, 0.0]) // Align in the center of the window
+                        .show(ctx, |ui| {
+                            Frame::none().show(ui, |ui| {
+                                ui.horizontal_centered(|ui| {
+                                    let mut render_conf = *render_config;
+                                    render_conf.alignment = Some(Alignment::Right);
+
+                                    render_config.apply_on_alignment(ui, |ui| {
+                                        for w in &mut self.center_widgets {
+                                            w.render(ctx, ui, &mut render_conf);
+                                        }
+                                    });
+                                });
+                            });
+                        })
                 })
->>>>>>> 219fa8e1
             })
         });
     }
