--- conflicted
+++ resolved
@@ -112,11 +112,7 @@
                 if let LabelPrefix::Text | LabelPrefix::IconAndText = self.label_prefix {
                     output.insert_str(0, "DATE: ");
                 }
-<<<<<<< HEAD
-                
-=======
 
->>>>>>> dcd1144f
                 layout_job.append(
                     &output,
                     10.0,
