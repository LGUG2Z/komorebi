use crate::bar::apply_theme;
use crate::config::KomobarTheme;
use crate::widget::BarWidget;
use crate::WIDGET_SPACING;
use crossbeam_channel::Receiver;
use eframe::egui::Color32;
use eframe::egui::ColorImage;
use eframe::egui::Context;
use eframe::egui::Image;
use eframe::egui::Label;
use eframe::egui::SelectableLabel;
use eframe::egui::Sense;
use eframe::egui::TextureHandle;
use eframe::egui::TextureOptions;
use eframe::egui::Ui;
use image::RgbaImage;
use komorebi_client::CycleDirection;
use komorebi_client::NotificationEvent;
use komorebi_client::Rect;
use komorebi_client::SocketMessage;
use schemars::JsonSchema;
use serde::Deserialize;
use serde::Serialize;
use std::cell::RefCell;
use std::collections::BTreeMap;
use std::path::PathBuf;
use std::rc::Rc;

#[derive(Clone, Debug, Serialize, Deserialize, JsonSchema)]
pub struct KomorebiConfig {
    /// Configure the Workspaces widget
    pub workspaces: KomorebiWorkspacesConfig,
    /// Configure the Layout widget
    pub layout: Option<KomorebiLayoutConfig>,
    /// Configure the Focused Window widget
    pub focused_window: Option<KomorebiFocusedWindowConfig>,
    /// Configure the Configuration Switcher widget
    pub configuration_switcher: Option<KomorebiConfigurationSwitcherConfig>,
}

#[derive(Copy, Clone, Debug, Serialize, Deserialize, JsonSchema)]
pub struct KomorebiWorkspacesConfig {
    /// Enable the Komorebi Workspaces widget
    pub enable: bool,
    /// Hide workspaces without any windows
    pub hide_empty_workspaces: bool,
}

#[derive(Copy, Clone, Debug, Serialize, Deserialize, JsonSchema)]
pub struct KomorebiLayoutConfig {
    /// Enable the Komorebi Layout widget
    pub enable: bool,
}

#[derive(Copy, Clone, Debug, Serialize, Deserialize, JsonSchema)]
pub struct KomorebiFocusedWindowConfig {
    /// Enable the Komorebi Focused Window widget
    pub enable: bool,
    /// Show the icon of the currently focused window
    pub show_icon: bool,
}

#[derive(Clone, Debug, Serialize, Deserialize, JsonSchema)]
pub struct KomorebiConfigurationSwitcherConfig {
    /// Enable the Komorebi Configurations widget
    pub enable: bool,
    /// A map of display friendly name => path to configuration.json
    pub configurations: BTreeMap<String, String>,
}

impl From<&KomorebiConfig> for Komorebi {
    fn from(value: &KomorebiConfig) -> Self {
        let configuration_switcher =
            if let Some(configuration_switcher) = &value.configuration_switcher {
                let mut configuration_switcher = configuration_switcher.clone();
                for (_, location) in configuration_switcher.configurations.iter_mut() {
                    if let Ok(expanded) = std::env::var("KOMOREBI_CONFIG_HOME") {
                        *location = location.replace("$Env:KOMOREBI_CONFIG_HOME", &expanded);
                    }

                    if let Ok(expanded) = std::env::var("USERPROFILE") {
                        *location = location.replace("$Env:USERPROFILE", &expanded);
                    }

                    *location = dunce::simplified(&PathBuf::from(location.clone()))
                        .to_string_lossy()
                        .to_string();
                }
                Some(configuration_switcher)
            } else {
                None
            };

        Self {
            komorebi_notification_state: Rc::new(RefCell::new(KomorebiNotificationState {
                selected_workspace: String::new(),
                focused_window_title: String::new(),
                focused_window_pid: None,
                focused_window_icon: None,
                layout: String::new(),
                workspaces: vec![],
                hide_empty_workspaces: value.workspaces.hide_empty_workspaces,
                mouse_follows_focus: true,
                work_area_offset: None,
            })),
            workspaces: value.workspaces,
            layout: value.layout,
            focused_window: value.focused_window,
            configuration_switcher,
        }
    }
}

#[derive(Clone, Debug)]
pub struct Komorebi {
    pub komorebi_notification_state: Rc<RefCell<KomorebiNotificationState>>,
    pub workspaces: KomorebiWorkspacesConfig,
    pub layout: Option<KomorebiLayoutConfig>,
    pub focused_window: Option<KomorebiFocusedWindowConfig>,
    pub configuration_switcher: Option<KomorebiConfigurationSwitcherConfig>,
}

impl BarWidget for Komorebi {
    fn render(&mut self, ctx: &Context, ui: &mut Ui) {
        let mut komorebi_notification_state = self.komorebi_notification_state.borrow_mut();

        if self.workspaces.enable {
            let mut update = None;

            for (i, ws) in komorebi_notification_state.workspaces.iter().enumerate() {
                if ui
                    .add(SelectableLabel::new(
                        komorebi_notification_state.selected_workspace.eq(ws),
                        ws.to_string(),
                    ))
                    .clicked()
                {
                    update = Some(ws.to_string());
<<<<<<< HEAD
                    komorebi_client::send_message(&SocketMessage::MouseFollowsFocus(false))
                        .unwrap();
                    komorebi_client::send_message(&SocketMessage::FocusWorkspaceNumber(i)).unwrap();
                    komorebi_client::send_message(&SocketMessage::MouseFollowsFocus(
                        komorebi_notification_state.mouse_follows_focus,
                    ))
                    .unwrap();
                    komorebi_client::send_message(&SocketMessage::Retile).unwrap();
=======
                    let mut proceed = true;

                    if komorebi_client::send_message(&SocketMessage::MouseFollowsFocus(false))
                        .is_err()
                    {
                        tracing::error!("could not send message to komorebi: MouseFollowsFocus");
                        proceed = false;
                    }

                    if proceed
                        && komorebi_client::send_message(&SocketMessage::FocusWorkspaceNumber(i))
                            .is_err()
                    {
                        tracing::error!("could not send message to komorebi: FocusWorkspaceNumber");
                        proceed = false;
                    }

                    if proceed
                        && komorebi_client::send_message(&SocketMessage::MouseFollowsFocus(
                            komorebi_notification_state.mouse_follows_focus,
                        ))
                        .is_err()
                    {
                        tracing::error!("could not send message to komorebi: MouseFollowsFocus");
                        proceed = false;
                    }

                    if proceed && komorebi_client::send_message(&SocketMessage::Retile).is_err() {
                        tracing::error!("could not send message to komorebi: Retile");
                    }
>>>>>>> 14d2ebd7
                }
            }

            if let Some(update) = update {
                komorebi_notification_state.selected_workspace = update;
            }

            ui.add_space(WIDGET_SPACING);
        }

        if let Some(layout) = self.layout {
            if layout.enable {
                if ui
                    .add(
                        Label::new(&komorebi_notification_state.layout)
                            .selectable(false)
                            .sense(Sense::click()),
                    )
                    .clicked()
<<<<<<< HEAD
                {
                    komorebi_client::send_message(&SocketMessage::CycleLayout(
                        CycleDirection::Next,
                    ))
                    .unwrap();
=======
                    && komorebi_client::send_message(&SocketMessage::CycleLayout(
                        CycleDirection::Next,
                    ))
                    .is_err()
                {
                    tracing::error!("could not send message to komorebi: CycleLayout");
>>>>>>> 14d2ebd7
                }

                ui.add_space(WIDGET_SPACING);
            }
        }

        if let Some(configuration_switcher) = &self.configuration_switcher {
            if configuration_switcher.enable {
                for (name, location) in configuration_switcher.configurations.iter() {
                    let path = PathBuf::from(location);
                    if path.is_file()
                        && ui
                            .add(Label::new(name).selectable(false).sense(Sense::click()))
                            .clicked()
                    {
                        let canonicalized = dunce::canonicalize(path.clone()).unwrap_or(path);
<<<<<<< HEAD
                        komorebi_client::send_message(&SocketMessage::ReplaceConfiguration(
                            canonicalized,
                        ))
                        .unwrap();

                        if let Some(rect) = komorebi_notification_state.work_area_offset {
                            let monitor_index = komorebi_client::send_query(&SocketMessage::Query(
                                komorebi_client::StateQuery::FocusedMonitorIndex,
                            ))
                            .unwrap();

                            komorebi_client::send_message(&SocketMessage::MonitorWorkAreaOffset(
                                monitor_index.parse::<usize>().unwrap(),
                                rect,
                            ))
                            .unwrap();
=======
                        let mut proceed = true;
                        if komorebi_client::send_message(&SocketMessage::ReplaceConfiguration(
                            canonicalized,
                        ))
                        .is_err()
                        {
                            tracing::error!(
                                "could not send message to komorebi: ReplaceConfiguration"
                            );
                            proceed = false;
                        }

                        if let Some(rect) = komorebi_notification_state.work_area_offset {
                            if proceed {
                                match komorebi_client::send_query(&SocketMessage::Query(
                                    komorebi_client::StateQuery::FocusedMonitorIndex,
                                )) {
                                    Ok(idx) => {
                                        if let Ok(monitor_idx) = idx.parse::<usize>() {
                                            if komorebi_client::send_message(
                                                &SocketMessage::MonitorWorkAreaOffset(
                                                    monitor_idx,
                                                    rect,
                                                ),
                                            )
                                            .is_err()
                                            {
                                                tracing::error!(
                                                    "could not send message to komorebi: MonitorWorkAreaOffset"
                                                );
                                            }
                                        }
                                    }
                                    Err(_) => {
                                        tracing::error!(
                                            "could not send message to komorebi: Query"
                                        );
                                    }
                                }
                            }
>>>>>>> 14d2ebd7
                        }
                    }
                }

                ui.add_space(WIDGET_SPACING);
            }
        }

        if let Some(focused_window) = self.focused_window {
            if focused_window.enable {
                if focused_window.show_icon {
                    if let Some(img) = &komorebi_notification_state.focused_window_icon {
                        ui.add(
                            Image::from(&img_to_texture(ctx, img))
                                .maintain_aspect_ratio(true)
                                .max_height(15.0),
                        );
                    }
                }

                ui.add(
                    Label::new(&komorebi_notification_state.focused_window_title).selectable(false),
                );

                ui.add_space(WIDGET_SPACING);
            }
        }
    }
}

fn img_to_texture(ctx: &Context, rgba_image: &RgbaImage) -> TextureHandle {
    let size = [rgba_image.width() as usize, rgba_image.height() as usize];
    let pixels = rgba_image.as_flat_samples();
    let color_image = ColorImage::from_rgba_unmultiplied(size, pixels.as_slice());
    ctx.load_texture("icon", color_image, TextureOptions::default())
}

#[derive(Clone, Debug)]
pub struct KomorebiNotificationState {
    pub workspaces: Vec<String>,
    pub selected_workspace: String,
    pub focused_window_title: String,
    pub focused_window_pid: Option<u32>,
    pub focused_window_icon: Option<RgbaImage>,
    pub layout: String,
    pub hide_empty_workspaces: bool,
    pub mouse_follows_focus: bool,
    pub work_area_offset: Option<Rect>,
}

impl KomorebiNotificationState {
    pub fn update_from_config(&mut self, config: &Self) {
        self.hide_empty_workspaces = config.hide_empty_workspaces;
    }

    pub fn handle_notification(
        &mut self,
        ctx: &Context,
        monitor_index: usize,
        rx_gui: Receiver<komorebi_client::Notification>,
        bg_color: Rc<RefCell<Color32>>,
    ) {
        if let Ok(notification) = rx_gui.try_recv() {
            if let NotificationEvent::Socket(SocketMessage::ReloadStaticConfiguration(path)) =
                notification.event
            {
                if let Ok(config) = komorebi_client::StaticConfig::read(&path) {
                    if let Some(theme) = config.theme {
                        apply_theme(ctx, KomobarTheme::from(theme), bg_color);
                        tracing::info!("applied theme from updated komorebi.json");
                    }
                }
            }

            self.mouse_follows_focus = notification.state.mouse_follows_focus;

            let monitor = &notification.state.monitors.elements()[monitor_index];
            self.work_area_offset =
                notification.state.monitors.elements()[monitor_index].work_area_offset();

            let focused_workspace_idx = monitor.focused_workspace_idx();

            let mut workspaces = vec![];
            self.selected_workspace = monitor.workspaces()[focused_workspace_idx]
                .name()
                .to_owned()
                .unwrap_or_else(|| format!("{}", focused_workspace_idx + 1));

            for (i, ws) in monitor.workspaces().iter().enumerate() {
                let should_add = if self.hide_empty_workspaces {
                    focused_workspace_idx == i || !ws.containers().is_empty()
                } else {
                    true
                };

                if should_add {
                    workspaces.push(ws.name().to_owned().unwrap_or_else(|| format!("{}", i + 1)));
                }
            }

            self.workspaces = workspaces;
            self.layout = match monitor.workspaces()[focused_workspace_idx].layout() {
                komorebi_client::Layout::Default(layout) => layout.to_string(),
                komorebi_client::Layout::Custom(_) => String::from("Custom"),
            };

            if let Some(container) = monitor.workspaces()[focused_workspace_idx].monocle_container()
            {
                if let Some(window) = container.focused_window() {
                    if let Ok(title) = window.title() {
                        self.focused_window_title.clone_from(&title);
                        self.focused_window_pid = Some(window.process_id());
                        if let Some(img) =
                            windows_icons::get_icon_by_process_id(window.process_id())
                        {
                            self.focused_window_icon = Some(img);
                        } else {
                            self.focused_window_icon = None;
                        }
                    }
                }
            } else if let Some(container) =
                monitor.workspaces()[focused_workspace_idx].focused_container()
            {
                if let Some(window) = container.focused_window() {
                    if let Ok(title) = window.title() {
                        self.focused_window_title.clone_from(&title);
                        self.focused_window_pid = Some(window.process_id());
                        if let Some(img) =
                            windows_icons::get_icon_by_process_id(window.process_id())
                        {
                            self.focused_window_icon = Some(img);
                        } else {
                            self.focused_window_icon = None;
                        }
                    }
                }
            } else {
                self.focused_window_title.clear();
                self.focused_window_icon = None;
            }

            if let Some(container) = monitor.workspaces()[focused_workspace_idx].monocle_container()
            {
                if let Some(window) = container.focused_window() {
                    if let Ok(title) = window.title() {
                        self.focused_window_title.clone_from(&title);
                    }
                }
            }

            if let Some(window) = monitor.workspaces()[focused_workspace_idx].maximized_window() {
                if let Ok(title) = window.title() {
                    self.focused_window_title.clone_from(&title);
                }
            }
        }
    }
}<|MERGE_RESOLUTION|>--- conflicted
+++ resolved
@@ -136,16 +136,6 @@
                     .clicked()
                 {
                     update = Some(ws.to_string());
-<<<<<<< HEAD
-                    komorebi_client::send_message(&SocketMessage::MouseFollowsFocus(false))
-                        .unwrap();
-                    komorebi_client::send_message(&SocketMessage::FocusWorkspaceNumber(i)).unwrap();
-                    komorebi_client::send_message(&SocketMessage::MouseFollowsFocus(
-                        komorebi_notification_state.mouse_follows_focus,
-                    ))
-                    .unwrap();
-                    komorebi_client::send_message(&SocketMessage::Retile).unwrap();
-=======
                     let mut proceed = true;
 
                     if komorebi_client::send_message(&SocketMessage::MouseFollowsFocus(false))
@@ -176,7 +166,6 @@
                     if proceed && komorebi_client::send_message(&SocketMessage::Retile).is_err() {
                         tracing::error!("could not send message to komorebi: Retile");
                     }
->>>>>>> 14d2ebd7
                 }
             }
 
@@ -196,20 +185,12 @@
                             .sense(Sense::click()),
                     )
                     .clicked()
-<<<<<<< HEAD
-                {
-                    komorebi_client::send_message(&SocketMessage::CycleLayout(
-                        CycleDirection::Next,
-                    ))
-                    .unwrap();
-=======
                     && komorebi_client::send_message(&SocketMessage::CycleLayout(
                         CycleDirection::Next,
                     ))
                     .is_err()
                 {
                     tracing::error!("could not send message to komorebi: CycleLayout");
->>>>>>> 14d2ebd7
                 }
 
                 ui.add_space(WIDGET_SPACING);
@@ -226,24 +207,6 @@
                             .clicked()
                     {
                         let canonicalized = dunce::canonicalize(path.clone()).unwrap_or(path);
-<<<<<<< HEAD
-                        komorebi_client::send_message(&SocketMessage::ReplaceConfiguration(
-                            canonicalized,
-                        ))
-                        .unwrap();
-
-                        if let Some(rect) = komorebi_notification_state.work_area_offset {
-                            let monitor_index = komorebi_client::send_query(&SocketMessage::Query(
-                                komorebi_client::StateQuery::FocusedMonitorIndex,
-                            ))
-                            .unwrap();
-
-                            komorebi_client::send_message(&SocketMessage::MonitorWorkAreaOffset(
-                                monitor_index.parse::<usize>().unwrap(),
-                                rect,
-                            ))
-                            .unwrap();
-=======
                         let mut proceed = true;
                         if komorebi_client::send_message(&SocketMessage::ReplaceConfiguration(
                             canonicalized,
@@ -284,7 +247,6 @@
                                     }
                                 }
                             }
->>>>>>> 14d2ebd7
                         }
                     }
                 }
