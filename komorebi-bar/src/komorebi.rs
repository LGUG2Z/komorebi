--- conflicted
+++ resolved
@@ -570,15 +570,7 @@
 
         for (i, ws) in monitor.workspaces().iter().enumerate() {
             let should_show = if self.hide_empty_workspaces {
-<<<<<<< HEAD
-                focused_workspace_idx == i
-                    || !ws.containers().is_empty()
-                    || !ws.floating_windows().is_empty()
-                    || ws.monocle_container().is_some()
-                    || ws.maximized_window().is_some()
-=======
                 focused_workspace_idx == i || !ws.is_empty()
->>>>>>> c364b90b
             } else {
                 true
             };
