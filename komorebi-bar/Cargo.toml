--- conflicted
+++ resolved
@@ -34,8 +34,4 @@
 tracing-appender = "0.2"
 tracing-subscriber = { version = "0.3", features = ["env-filter"] }
 windows = { workspace = true }
-<<<<<<< HEAD
-windows-icons = { git = "https://github.com/LGUG2Z/windows-icons", rev = "c70022b9d4badca863bd56862984a8582a4e5a15" }
-=======
-windows-icons = { git = "https://github.com/LGUG2Z/windows-icons", rev = "d67cc9920aa9b4883393e411fb4fa2ddd4c498b5" }
->>>>>>> 08f4fb12
+windows-icons = { git = "https://github.com/LGUG2Z/windows-icons", rev = "d67cc9920aa9b4883393e411fb4fa2ddd4c498b5" }