[package]
name = "komorebi-bar"
version = "0.1.36"
edition = "2021"

# See more keys and their definitions at https://doc.rust-lang.org/cargo/reference/manifest.html

[dependencies]
komorebi-client = { path = "../komorebi-client" }
komorebi-themes = { path = "../komorebi-themes" }

chrono-tz = { workspace = true }
chrono = { workspace = true }
clap = { workspace = true }
color-eyre = { workspace = true }
crossbeam-channel = { workspace = true }
dirs = { workspace = true }
dunce = { workspace = true }
eframe = { workspace = true }
egui-phosphor = "0.9"
font-loader = "0.11"
hotwatch = { workspace = true }
image = "0.25"
lazy_static = { workspace = true }
netdev = "0.33"
num = "0.4"
num-derive = "0.4"
num-traits = "0.2"
random_word = { version = "0.5", features = ["en"] }
reqwest = { version = "0.12", features = ["blocking"] }
schemars = { workspace = true, optional = true }
serde = { workspace = true }
serde_json = { workspace = true }
starship-battery = "0.10"
sysinfo = { workspace = true }
tracing = { workspace = true }
tracing-subscriber = { workspace = true }
windows = { workspace = true }
windows-core = { workspace = true }
windows-icons = { git = "https://github.com/LGUG2Z/windows-icons", rev = "0c9d7ee1b807347c507d3a9862dd007b4d3f4354" }
<<<<<<< HEAD
=======
windows-icons-fallback = { package = "windows-icons", git = "https://github.com/LGUG2Z/windows-icons", rev = "d67cc9920aa9b4883393e411fb4fa2ddd4c498b5" }
>>>>>>> 8a322198

[features]
default = ["schemars"]
schemars = ["dep:schemars"]<|MERGE_RESOLUTION|>--- conflicted
+++ resolved
@@ -38,10 +38,7 @@
 windows = { workspace = true }
 windows-core = { workspace = true }
 windows-icons = { git = "https://github.com/LGUG2Z/windows-icons", rev = "0c9d7ee1b807347c507d3a9862dd007b4d3f4354" }
-<<<<<<< HEAD
-=======
 windows-icons-fallback = { package = "windows-icons", git = "https://github.com/LGUG2Z/windows-icons", rev = "d67cc9920aa9b4883393e411fb4fa2ddd4c498b5" }
->>>>>>> 8a322198
 
 [features]
 default = ["schemars"]
