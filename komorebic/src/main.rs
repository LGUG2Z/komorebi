#![warn(clippy::all, clippy::nursery, clippy::pedantic)]
#![allow(clippy::missing_errors_doc)]

use std::fs::File;
use std::fs::OpenOptions;
use std::io::BufRead;
use std::io::BufReader;
use std::io::ErrorKind;
use std::io::Write;
use std::path::PathBuf;
use std::process::Command;
use std::sync::atomic::AtomicBool;
use std::sync::atomic::Ordering;
use std::time::Duration;

use clap::Parser;
use clap::ValueEnum;
use color_eyre::eyre::anyhow;
use color_eyre::eyre::bail;
use color_eyre::Result;
use fs_tail::TailedFile;
use heck::ToKebabCase;
use komorebi_core::resolve_home_path;
use lazy_static::lazy_static;
use paste::paste;
use sysinfo::SystemExt;
use uds_windows::UnixListener;
use uds_windows::UnixStream;
use which::which;
use windows::Win32::Foundation::HWND;
use windows::Win32::UI::WindowsAndMessaging::ShowWindow;
use windows::Win32::UI::WindowsAndMessaging::SHOW_WINDOW_CMD;
use windows::Win32::UI::WindowsAndMessaging::SW_RESTORE;

use derive_ahk::AhkFunction;
use derive_ahk::AhkLibrary;
use komorebi_core::config_generation::ApplicationConfigurationGenerator;
use komorebi_core::ApplicationIdentifier;
use komorebi_core::Axis;
use komorebi_core::CycleDirection;
use komorebi_core::DefaultLayout;
use komorebi_core::FocusFollowsMouseImplementation;
use komorebi_core::HidingBehaviour;
use komorebi_core::MoveBehaviour;
use komorebi_core::OperationBehaviour;
use komorebi_core::OperationDirection;
use komorebi_core::Rect;
use komorebi_core::Sizing;
use komorebi_core::SocketMessage;
use komorebi_core::StateQuery;
use komorebi_core::WindowKind;

lazy_static! {
    static ref HAS_CUSTOM_CONFIG_HOME: AtomicBool = AtomicBool::new(false);
    static ref HOME_DIR: PathBuf = {
        std::env::var("KOMOREBI_CONFIG_HOME").map_or_else(
            |_| dirs::home_dir().expect("there is no home directory"),
            |home_path| {
                let home = PathBuf::from(&home_path);

                if home.as_path().is_dir() {
                    HAS_CUSTOM_CONFIG_HOME.store(true, Ordering::SeqCst);
                    home
                } else {
                    panic!(
                        "$Env:KOMOREBI_CONFIG_HOME is set to '{home_path}', which is not a valid directory",
                    );
                }
            },
        )
    };
    static ref DATA_DIR: PathBuf = dirs::data_local_dir()
        .expect("there is no local data directory")
        .join("komorebi");
}

trait AhkLibrary {
    fn generate_ahk_library() -> String;
}

trait AhkFunction {
    fn generate_ahk_function() -> String;
}

#[derive(Copy, Clone, ValueEnum)]
enum BooleanState {
    Enable,
    Disable,
}

impl From<BooleanState> for bool {
    fn from(b: BooleanState) -> Self {
        match b {
            BooleanState::Enable => true,
            BooleanState::Disable => false,
        }
    }
}

macro_rules! gen_enum_subcommand_args {
    // SubCommand Pattern: Enum Type
    ( $( $name:ident: $element:ty ),+ $(,)? ) => {
        $(
            paste! {
                #[derive(clap::Parser, derive_ahk::AhkFunction)]
                pub struct $name {
                    #[clap(value_enum)]
                    [<$element:snake>]: $element
                }
            }
        )+
    };
}

gen_enum_subcommand_args! {
    Focus: OperationDirection,
    Move: OperationDirection,
    CycleFocus: CycleDirection,
    CycleMove: CycleDirection,
    CycleMoveToWorkspace: CycleDirection,
    CycleSendToWorkspace: CycleDirection,
    CycleSendToMonitor: CycleDirection,
    CycleMoveToMonitor: CycleDirection,
    CycleMonitor: CycleDirection,
    CycleWorkspace: CycleDirection,
    Stack: OperationDirection,
    CycleStack: CycleDirection,
    FlipLayout: Axis,
    ChangeLayout: DefaultLayout,
    CycleLayout: CycleDirection,
    WatchConfiguration: BooleanState,
    MouseFollowsFocus: BooleanState,
    Query: StateQuery,
    WindowHidingBehaviour: HidingBehaviour,
    CrossMonitorMoveBehaviour: MoveBehaviour,
    UnmanagedWindowOperationBehaviour: OperationBehaviour,
}

macro_rules! gen_target_subcommand_args {
    // SubCommand Pattern
    ( $( $name:ident ),+ $(,)? ) => {
        $(
            #[derive(clap::Parser, derive_ahk::AhkFunction)]
            pub struct $name {
                /// Target index (zero-indexed)
                target: usize,
            }
        )+
    };
}

gen_target_subcommand_args! {
    MoveToMonitor,
    MoveToWorkspace,
    SendToMonitor,
    SendToWorkspace,
    FocusMonitor,
    FocusWorkspace,
    FocusWorkspaces,
    MoveWorkspaceToMonitor,
    SwapWorkspacesWithMonitor,
}

macro_rules! gen_named_target_subcommand_args {
    // SubCommand Pattern
    ( $( $name:ident ),+ $(,)? ) => {
        $(
            #[derive(clap::Parser, derive_ahk::AhkFunction)]
            pub struct $name {
                /// Target workspace name
                workspace: String,
            }
        )+
    };
}

gen_named_target_subcommand_args! {
    MoveToNamedWorkspace,
    SendToNamedWorkspace,
    FocusNamedWorkspace,
    ClearNamedWorkspaceLayoutRules
}

// Thanks to @danielhenrymantilla for showing me how to use cfg_attr with an optional argument like
// this on the Rust Programming Language Community Discord Server
macro_rules! gen_workspace_subcommand_args {
    // Workspace Property: #[enum] Value Enum (if the value is an Enum)
    // Workspace Property: Value Type (if the value is anything else)
    ( $( $name:ident: $(#[enum] $(@$value_enum:tt)?)? $value:ty ),+ $(,)? ) => (
        paste! {
            $(
                #[derive(clap::Parser, derive_ahk::AhkFunction)]
                pub struct [<Workspace $name>] {
                    /// Monitor index (zero-indexed)
                    monitor: usize,

                    /// Workspace index on the specified monitor (zero-indexed)
                    workspace: usize,

                    $(#[clap(value_enum)] $($value_enum)?)?
                    #[cfg_attr(
                        all($(FALSE $($value_enum)?)?),
                        doc = ""$name " of the workspace as a "$value ""
                    )]
                    value: $value,
                }
            )+
        }
    )
}

gen_workspace_subcommand_args! {
    Name: String,
    Layout: #[enum] DefaultLayout,
    Tiling: #[enum] BooleanState,
}

macro_rules! gen_named_workspace_subcommand_args {
    // Workspace Property: #[enum] Value Enum (if the value is an Enum)
    // Workspace Property: Value Type (if the value is anything else)
    ( $( $name:ident: $(#[enum] $(@$value_enum:tt)?)? $value:ty ),+ $(,)? ) => (
        paste! {
            $(
                #[derive(clap::Parser, derive_ahk::AhkFunction)]
                pub struct [<NamedWorkspace $name>] {
                    /// Target workspace name
                    workspace: String,

                    $(#[clap(value_enum)] $($value_enum)?)?
                    #[cfg_attr(
                        all($(FALSE $($value_enum)?)?),
                        doc = ""$name " of the workspace as a "$value ""
                    )]
                    value: $value,
                }
            )+
        }
    )
}

gen_named_workspace_subcommand_args! {
    Layout: #[enum] DefaultLayout,
    Tiling: #[enum] BooleanState,
}

#[derive(Parser, AhkFunction)]
pub struct ClearWorkspaceLayoutRules {
    /// Monitor index (zero-indexed)
    monitor: usize,

    /// Workspace index on the specified monitor (zero-indexed)
    workspace: usize,
}

#[derive(Parser, AhkFunction)]
pub struct WorkspaceCustomLayout {
    /// Monitor index (zero-indexed)
    monitor: usize,

    /// Workspace index on the specified monitor (zero-indexed)
    workspace: usize,

    /// JSON or YAML file from which the custom layout definition should be loaded
    path: PathBuf,
}

#[derive(Parser, AhkFunction)]
pub struct NamedWorkspaceCustomLayout {
    /// Target workspace name
    workspace: String,

    /// JSON or YAML file from which the custom layout definition should be loaded
    path: PathBuf,
}

#[derive(Parser, AhkFunction)]
pub struct WorkspaceLayoutRule {
    /// Monitor index (zero-indexed)
    monitor: usize,

    /// Workspace index on the specified monitor (zero-indexed)
    workspace: usize,

    /// The number of window containers on-screen required to trigger this layout rule
    at_container_count: usize,

    #[clap(value_enum)]
    layout: DefaultLayout,
}

#[derive(Parser, AhkFunction)]
pub struct NamedWorkspaceLayoutRule {
    /// Target workspace name
    workspace: String,

    /// The number of window containers on-screen required to trigger this layout rule
    at_container_count: usize,

    #[clap(value_enum)]
    layout: DefaultLayout,
}

#[derive(Parser, AhkFunction)]
pub struct WorkspaceCustomLayoutRule {
    /// Monitor index (zero-indexed)
    monitor: usize,

    /// Workspace index on the specified monitor (zero-indexed)
    workspace: usize,

    /// The number of window containers on-screen required to trigger this layout rule
    at_container_count: usize,

    /// JSON or YAML file from which the custom layout definition should be loaded
    path: PathBuf,
}

#[derive(Parser, AhkFunction)]
pub struct NamedWorkspaceCustomLayoutRule {
    /// Target workspace name
    workspace: String,

    /// The number of window containers on-screen required to trigger this layout rule
    at_container_count: usize,

    /// JSON or YAML file from which the custom layout definition should be loaded
    path: PathBuf,
}

#[derive(Parser, AhkFunction)]
struct Resize {
    #[clap(value_enum)]
    edge: OperationDirection,
    #[clap(value_enum)]
    sizing: Sizing,
}

#[derive(Parser, AhkFunction)]
struct ResizeAxis {
    #[clap(value_enum)]
    axis: Axis,
    #[clap(value_enum)]
    sizing: Sizing,
}

#[derive(Parser, AhkFunction)]
struct ResizeDelta {
    /// The delta of pixels by which to increase or decrease window dimensions when resizing
    pixels: i32,
}

#[derive(Parser, AhkFunction)]
struct InvisibleBorders {
    /// Size of the left invisible border
    left: i32,
    /// Size of the top invisible border (usually 0)
    top: i32,
    /// Size of the right invisible border (usually left * 2)
    right: i32,
    /// Size of the bottom invisible border (usually the same as left)
    bottom: i32,
}

#[derive(Parser, AhkFunction)]
struct GlobalWorkAreaOffset {
    /// Size of the left work area offset (set right to left * 2 to maintain right padding)
    left: i32,
    /// Size of the top work area offset (set bottom to the same value to maintain bottom padding)
    top: i32,
    /// Size of the right work area offset
    right: i32,
    /// Size of the bottom work area offset
    bottom: i32,
}

#[derive(Parser, AhkFunction)]
struct MonitorWorkAreaOffset {
    /// Monitor index (zero-indexed)
    monitor: usize,
    /// Size of the left work area offset (set right to left * 2 to maintain right padding)
    left: i32,
    /// Size of the top work area offset (set bottom to the same value to maintain bottom padding)
    top: i32,
    /// Size of the right work area offset
    right: i32,
    /// Size of the bottom work area offset
    bottom: i32,
}

#[derive(Parser, AhkFunction)]
struct MonitorIndexPreference {
    /// Preferred monitor index (zero-indexed)
    index_preference: usize,
    /// Left value of the monitor's size Rect
    left: i32,
    /// Top value of the monitor's size Rect
    top: i32,
    /// Right value of the monitor's size Rect
    right: i32,
    /// Bottom value of the monitor's size Rect
    bottom: i32,
}

#[derive(Parser, AhkFunction)]
struct EnsureWorkspaces {
    /// Monitor index (zero-indexed)
    monitor: usize,
    /// Number of desired workspaces
    workspace_count: usize,
}

#[derive(Parser, AhkFunction)]
struct EnsureNamedWorkspaces {
    /// Monitor index (zero-indexed)
    monitor: usize,
    /// Names of desired workspaces
    names: Vec<String>,
}

#[derive(Parser, AhkFunction)]
struct FocusMonitorWorkspace {
    /// Target monitor index (zero-indexed)
    target_monitor: usize,
    /// Workspace index on the target monitor (zero-indexed)
    target_workspace: usize,
}

#[derive(Parser, AhkFunction)]
pub struct SendToMonitorWorkspace {
    /// Target monitor index (zero-indexed)
    target_monitor: usize,
    /// Workspace index on the target monitor (zero-indexed)
    target_workspace: usize,
}

macro_rules! gen_focused_workspace_padding_subcommand_args {
    // SubCommand Pattern
    ( $( $name:ident ),+ $(,)? ) => {
        $(
            #[derive(clap::Parser, derive_ahk::AhkFunction)]
            pub struct $name {
                /// Pixels size to set as an integer
                size: i32,
            }
        )+
    };
}

gen_focused_workspace_padding_subcommand_args! {
    FocusedWorkspaceContainerPadding,
    FocusedWorkspacePadding,
}

macro_rules! gen_padding_subcommand_args {
    // SubCommand Pattern
    ( $( $name:ident ),+ $(,)? ) => {
        $(
            #[derive(clap::Parser, derive_ahk::AhkFunction)]
            pub struct $name {
                /// Monitor index (zero-indexed)
                monitor: usize,
                /// Workspace index on the specified monitor (zero-indexed)
                workspace: usize,
                /// Pixels to pad with as an integer
                size: i32,
            }
        )+
    };
}

gen_padding_subcommand_args! {
    ContainerPadding,
    WorkspacePadding,
}

macro_rules! gen_named_padding_subcommand_args {
    // SubCommand Pattern
    ( $( $name:ident ),+ $(,)? ) => {
        $(
            #[derive(clap::Parser, derive_ahk::AhkFunction)]
            pub struct $name {
                /// Target workspace name
                workspace: String,

                /// Pixels to pad with as an integer
                size: i32,
            }
        )+
    };
}

gen_named_padding_subcommand_args! {
    NamedWorkspaceContainerPadding,
    NamedWorkspacePadding,
}

macro_rules! gen_padding_adjustment_subcommand_args {
    // SubCommand Pattern
    ( $( $name:ident ),+ $(,)? ) => {
        $(
            #[derive(clap::Parser, derive_ahk::AhkFunction)]
            pub struct $name {
                #[clap(value_enum)]
                sizing: Sizing,
                /// Pixels to adjust by as an integer
                adjustment: i32,
            }
        )+
    };
}

gen_padding_adjustment_subcommand_args! {
    AdjustContainerPadding,
    AdjustWorkspacePadding,
}

macro_rules! gen_application_target_subcommand_args {
    // SubCommand Pattern
    ( $( $name:ident ),+ $(,)? ) => {
        $(
            #[derive(clap::Parser, derive_ahk::AhkFunction)]
            pub struct $name {
                #[clap(value_enum)]
                identifier: ApplicationIdentifier,
                /// Identifier as a string
                id: String,
            }
        )+
    };
}

gen_application_target_subcommand_args! {
    FloatRule,
    ManageRule,
    IdentifyTrayApplication,
    IdentifyLayeredApplication,
    IdentifyObjectNameChangeApplication,
    IdentifyBorderOverflowApplication,
    RemoveTitleBar,
}

#[derive(Parser, AhkFunction)]
struct InitialWorkspaceRule {
    #[clap(value_enum)]
    identifier: ApplicationIdentifier,
    /// Identifier as a string
    id: String,
    /// Monitor index (zero-indexed)
    monitor: usize,
    /// Workspace index on the specified monitor (zero-indexed)
    workspace: usize,
}

#[derive(Parser, AhkFunction)]
struct InitialNamedWorkspaceRule {
    #[clap(value_enum)]
    identifier: ApplicationIdentifier,
    /// Identifier as a string
    id: String,
    /// Name of a workspace
    workspace: String,
}

#[derive(Parser, AhkFunction)]
struct WorkspaceRule {
    #[clap(value_enum)]
    identifier: ApplicationIdentifier,
    /// Identifier as a string
    id: String,
    /// Monitor index (zero-indexed)
    monitor: usize,
    /// Workspace index on the specified monitor (zero-indexed)
    workspace: usize,
}

#[derive(Parser, AhkFunction)]
struct NamedWorkspaceRule {
    #[clap(value_enum)]
    identifier: ApplicationIdentifier,
    /// Identifier as a string
    id: String,
    /// Name of a workspace
    workspace: String,
}

#[derive(Parser, AhkFunction)]
struct ToggleFocusFollowsMouse {
    #[clap(value_enum, short, long, default_value = "windows")]
    implementation: FocusFollowsMouseImplementation,
}

#[derive(Parser, AhkFunction)]
struct FocusFollowsMouse {
    #[clap(value_enum, short, long, default_value = "windows")]
    implementation: FocusFollowsMouseImplementation,
    #[clap(value_enum)]
    boolean_state: BooleanState,
}

#[derive(Parser, AhkFunction)]
struct ActiveWindowBorder {
    #[clap(value_enum)]
    boolean_state: BooleanState,
}

#[derive(Parser, AhkFunction)]
struct ActiveWindowBorderColour {
    #[clap(value_enum, short, long, default_value = "single")]
    window_kind: WindowKind,
    /// Red
    r: u32,
    /// Green
    g: u32,
    /// Blue
    b: u32,
}

#[derive(Parser, AhkFunction)]
struct ActiveWindowBorderWidth {
    /// Desired width of the active window border
    width: i32,
}

#[derive(Parser, AhkFunction)]
struct ActiveWindowBorderOffset {
    /// Desired offset of the active window border
    offset: i32,
}

#[derive(Parser, AhkFunction)]
#[allow(clippy::struct_excessive_bools)]
struct Start {
    /// Allow the use of komorebi's custom focus-follows-mouse implementation
    #[clap(action, short, long = "ffm")]
    ffm: bool,
    /// Path to a static configuration JSON file
    #[clap(action, short, long)]
    config: Option<PathBuf>,
    /// Wait for 'komorebic complete-configuration' to be sent before processing events
    #[clap(action, short, long)]
    await_configuration: bool,
    /// Start a TCP server on the given port to allow the direct sending of SocketMessages
    #[clap(action, short, long)]
    tcp_port: Option<usize>,
    /// Start whkd in a background process
    #[clap(action, long)]
    whkd: bool,
    /// Start autohotkey configuration file
    #[clap(action, long)]
    ahk: bool,
}

#[derive(Parser, AhkFunction)]
struct Stop {
    /// Stop whkd if it is running as a background process
    #[clap(action, long)]
    whkd: bool,
}

#[derive(Parser, AhkFunction)]
struct SaveResize {
    /// File to which the resize layout dimensions should be saved
    path: PathBuf,
}

#[derive(Parser, AhkFunction)]
struct LoadResize {
    /// File from which the resize layout dimensions should be loaded
    path: PathBuf,
}

#[derive(Parser, AhkFunction)]
struct LoadCustomLayout {
    /// JSON or YAML file from which the custom layout definition should be loaded
    path: PathBuf,
}

#[derive(Parser, AhkFunction)]
struct Subscribe {
    /// Name of the pipe to send event notifications to (without "\\.\pipe\" prepended)
    named_pipe: String,
}

#[derive(Parser, AhkFunction)]
struct Unsubscribe {
    /// Name of the pipe to stop sending event notifications to (without "\\.\pipe\" prepended)
    named_pipe: String,
}

#[derive(Parser, AhkFunction)]
struct AhkAppSpecificConfiguration {
    /// YAML file from which the application-specific configurations should be loaded
    path: PathBuf,
    /// Optional YAML file of overrides to apply over the first file
    override_path: Option<PathBuf>,
}

#[derive(Parser, AhkFunction)]
struct PwshAppSpecificConfiguration {
    /// YAML file from which the application-specific configurations should be loaded
    path: PathBuf,
    /// Optional YAML file of overrides to apply over the first file
    override_path: Option<PathBuf>,
}

#[derive(Parser, AhkFunction)]
struct FormatAppSpecificConfiguration {
    /// YAML file from which the application-specific configurations should be loaded
    path: PathBuf,
}

#[derive(Parser, AhkFunction)]
struct AltFocusHack {
    #[clap(value_enum)]
    boolean_state: BooleanState,
}

#[derive(Parser, AhkFunction)]
struct EnableAutostart {
    /// Path to a static configuration JSON file
    #[clap(action, short, long)]
    config: PathBuf,
    /// Enable komorebi's custom focus-follows-mouse implementation
    #[clap(action, short, long = "ffm")]
    ffm: bool,
    /// Enable autostart of whkd
    #[clap(action, long)]
    whkd: bool,
    /// Enable autostart of ahk
    #[clap(action, long)]
    ahk: bool,
    /// Hides the console window when starting up komorebi
    #[clap(action, long)]
    no_console: bool,
}

#[derive(Parser)]
#[clap(author, about, version)]
struct Opts {
    #[clap(subcommand)]
    subcmd: SubCommand,
}

#[derive(Parser, AhkLibrary)]
enum SubCommand {
    /// Gather example configurations for a new-user quickstart
    Quickstart,
    /// Start komorebi.exe as a background process
    Start(Start),
    /// Stop the komorebi.exe process and restore all hidden windows
    Stop(Stop),
    /// Output various important komorebi-related environment values
    Check,
    /// Show a JSON representation of the current window manager state
    State,
    /// Query the current window manager state
    #[clap(arg_required_else_help = true)]
    Query(Query),
    /// Subscribe to komorebi events
    #[clap(arg_required_else_help = true)]
    Subscribe(Subscribe),
    /// Unsubscribe from komorebi events
    #[clap(arg_required_else_help = true)]
    Unsubscribe(Unsubscribe),
    /// Tail komorebi.exe's process logs (cancel with Ctrl-C)
    Log,
    /// Quicksave the current resize layout dimensions
    #[clap(alias = "quick-save")]
    QuickSaveResize,
    /// Load the last quicksaved resize layout dimensions
    #[clap(alias = "quick-load")]
    QuickLoadResize,
    /// Save the current resize layout dimensions to a file
    #[clap(arg_required_else_help = true)]
    #[clap(alias = "save")]
    SaveResize(SaveResize),
    /// Load the resize layout dimensions from a file
    #[clap(arg_required_else_help = true)]
    #[clap(alias = "load")]
    LoadResize(LoadResize),
    /// Change focus to the window in the specified direction
    #[clap(arg_required_else_help = true)]
    Focus(Focus),
    /// Move the focused window in the specified direction
    #[clap(arg_required_else_help = true)]
    Move(Move),
    /// Minimize the focused window
    Minimize,
    /// Close the focused window
    Close,
    /// Forcibly focus the window at the cursor with a left mouse click
    ForceFocus,
    /// Change focus to the window in the specified cycle direction
    #[clap(arg_required_else_help = true)]
    CycleFocus(CycleFocus),
    /// Move the focused window in the specified cycle direction
    #[clap(arg_required_else_help = true)]
    CycleMove(CycleMove),
    /// Stack the focused window in the specified direction
    #[clap(arg_required_else_help = true)]
    Stack(Stack),
    /// Resize the focused window in the specified direction
    #[clap(arg_required_else_help = true)]
    #[clap(alias = "resize")]
    ResizeEdge(Resize),
    /// Resize the focused window or primary column along the specified axis
    #[clap(arg_required_else_help = true)]
    ResizeAxis(ResizeAxis),
    /// Unstack the focused window
    Unstack,
    /// Cycle the focused stack in the specified cycle direction
    #[clap(arg_required_else_help = true)]
    CycleStack(CycleStack),
    /// Move the focused window to the specified monitor
    #[clap(arg_required_else_help = true)]
    MoveToMonitor(MoveToMonitor),
    /// Move the focused window to the monitor in the given cycle direction
    #[clap(arg_required_else_help = true)]
    CycleMoveToMonitor(CycleMoveToMonitor),
    /// Move the focused window to the specified workspace
    #[clap(arg_required_else_help = true)]
    MoveToWorkspace(MoveToWorkspace),
    /// Move the focused window to the specified workspace
    #[clap(arg_required_else_help = true)]
    MoveToNamedWorkspace(MoveToNamedWorkspace),
    /// Move the focused window to the workspace in the given cycle direction
    #[clap(arg_required_else_help = true)]
    CycleMoveToWorkspace(CycleMoveToWorkspace),
    /// Send the focused window to the specified monitor
    #[clap(arg_required_else_help = true)]
    SendToMonitor(SendToMonitor),
    /// Send the focused window to the monitor in the given cycle direction
    #[clap(arg_required_else_help = true)]
    CycleSendToMonitor(CycleSendToMonitor),
    /// Send the focused window to the specified workspace
    #[clap(arg_required_else_help = true)]
    SendToWorkspace(SendToWorkspace),
    /// Send the focused window to the specified workspace
    #[clap(arg_required_else_help = true)]
    SendToNamedWorkspace(SendToNamedWorkspace),
    /// Send the focused window to the workspace in the given cycle direction
    #[clap(arg_required_else_help = true)]
    CycleSendToWorkspace(CycleSendToWorkspace),
    /// Send the focused window to the specified monitor workspace
    #[clap(arg_required_else_help = true)]
    SendToMonitorWorkspace(SendToMonitorWorkspace),
    /// Focus the specified monitor
    #[clap(arg_required_else_help = true)]
    FocusMonitor(FocusMonitor),
    /// Focus the specified workspace on the focused monitor
    #[clap(arg_required_else_help = true)]
    FocusWorkspace(FocusWorkspace),
    /// Focus the specified workspace on all monitors
    #[clap(arg_required_else_help = true)]
    FocusWorkspaces(FocusWorkspaces),
    /// Focus the specified workspace on the target monitor
    #[clap(arg_required_else_help = true)]
    FocusMonitorWorkspace(FocusMonitorWorkspace),
    /// Focus the specified workspace
    #[clap(arg_required_else_help = true)]
    FocusNamedWorkspace(FocusNamedWorkspace),
    /// Focus the monitor in the given cycle direction
    #[clap(arg_required_else_help = true)]
    CycleMonitor(CycleMonitor),
    /// Focus the workspace in the given cycle direction
    #[clap(arg_required_else_help = true)]
    CycleWorkspace(CycleWorkspace),
    /// Move the focused workspace to the specified monitor
    #[clap(arg_required_else_help = true)]
    MoveWorkspaceToMonitor(MoveWorkspaceToMonitor),
    /// Swap focused monitor workspaces with specified monitor
    #[clap(arg_required_else_help = true)]
    SwapWorkspacesWithMonitor(SwapWorkspacesWithMonitor),
    /// Create and append a new workspace on the focused monitor
    NewWorkspace,
    /// Set the resize delta (used by resize-edge and resize-axis)
    #[clap(arg_required_else_help = true)]
    ResizeDelta(ResizeDelta),
    /// Set the invisible border dimensions around each window
    #[clap(arg_required_else_help = true)]
    InvisibleBorders(InvisibleBorders),
    /// Set offsets to exclude parts of the work area from tiling
    #[clap(arg_required_else_help = true)]
    GlobalWorkAreaOffset(GlobalWorkAreaOffset),
    /// Set offsets for a monitor to exclude parts of the work area from tiling
    #[clap(arg_required_else_help = true)]
    MonitorWorkAreaOffset(MonitorWorkAreaOffset),
    /// Set container padding on the focused workspace
    #[clap(arg_required_else_help = true)]
    FocusedWorkspaceContainerPadding(FocusedWorkspaceContainerPadding),
    /// Set workspace padding on the focused workspace
    #[clap(arg_required_else_help = true)]
    FocusedWorkspacePadding(FocusedWorkspacePadding),
    /// Adjust container padding on the focused workspace
    #[clap(arg_required_else_help = true)]
    AdjustContainerPadding(AdjustContainerPadding),
    /// Adjust workspace padding on the focused workspace
    #[clap(arg_required_else_help = true)]
    AdjustWorkspacePadding(AdjustWorkspacePadding),
    /// Set the layout on the focused workspace
    #[clap(arg_required_else_help = true)]
    ChangeLayout(ChangeLayout),
    /// Cycle between available layouts
    #[clap(arg_required_else_help = true)]
    CycleLayout(CycleLayout),
    /// Load a custom layout from file for the focused workspace
    #[clap(arg_required_else_help = true)]
    LoadCustomLayout(LoadCustomLayout),
    /// Flip the layout on the focused workspace (BSP only)
    #[clap(arg_required_else_help = true)]
    FlipLayout(FlipLayout),
    /// Promote the focused window to the top of the tree
    Promote,
    /// Promote the user focus to the top of the tree
    PromoteFocus,
    /// Force the retiling of all managed windows
    Retile,
    /// Set the monitor index preference for a monitor identified using its size
    #[clap(arg_required_else_help = true)]
    MonitorIndexPreference(MonitorIndexPreference),
    /// Create at least this many workspaces for the specified monitor
    #[clap(arg_required_else_help = true)]
    EnsureWorkspaces(EnsureWorkspaces),
    /// Create these many named workspaces for the specified monitor
    #[clap(arg_required_else_help = true)]
    EnsureNamedWorkspaces(EnsureNamedWorkspaces),
    /// Set the container padding for the specified workspace
    #[clap(arg_required_else_help = true)]
    ContainerPadding(ContainerPadding),
    /// Set the container padding for the specified workspace
    #[clap(arg_required_else_help = true)]
    NamedWorkspaceContainerPadding(NamedWorkspaceContainerPadding),
    /// Set the workspace padding for the specified workspace
    #[clap(arg_required_else_help = true)]
    WorkspacePadding(WorkspacePadding),
    /// Set the workspace padding for the specified workspace
    #[clap(arg_required_else_help = true)]
    NamedWorkspacePadding(NamedWorkspacePadding),
    /// Set the layout for the specified workspace
    #[clap(arg_required_else_help = true)]
    WorkspaceLayout(WorkspaceLayout),
    /// Set the layout for the specified workspace
    #[clap(arg_required_else_help = true)]
    NamedWorkspaceLayout(NamedWorkspaceLayout),
    /// Set a custom layout for the specified workspace
    #[clap(arg_required_else_help = true)]
    WorkspaceCustomLayout(WorkspaceCustomLayout),
    /// Set a custom layout for the specified workspace
    #[clap(arg_required_else_help = true)]
    NamedWorkspaceCustomLayout(NamedWorkspaceCustomLayout),
    /// Add a dynamic layout rule for the specified workspace
    #[clap(arg_required_else_help = true)]
    WorkspaceLayoutRule(WorkspaceLayoutRule),
    /// Add a dynamic layout rule for the specified workspace
    #[clap(arg_required_else_help = true)]
    NamedWorkspaceLayoutRule(NamedWorkspaceLayoutRule),
    /// Add a dynamic custom layout for the specified workspace
    #[clap(arg_required_else_help = true)]
    WorkspaceCustomLayoutRule(WorkspaceCustomLayoutRule),
    /// Add a dynamic custom layout for the specified workspace
    #[clap(arg_required_else_help = true)]
    NamedWorkspaceCustomLayoutRule(NamedWorkspaceCustomLayoutRule),
    /// Clear all dynamic layout rules for the specified workspace
    #[clap(arg_required_else_help = true)]
    ClearWorkspaceLayoutRules(ClearWorkspaceLayoutRules),
    /// Clear all dynamic layout rules for the specified workspace
    #[clap(arg_required_else_help = true)]
    ClearNamedWorkspaceLayoutRules(ClearNamedWorkspaceLayoutRules),
    /// Enable or disable window tiling for the specified workspace
    #[clap(arg_required_else_help = true)]
    WorkspaceTiling(WorkspaceTiling),
    /// Enable or disable window tiling for the specified workspace
    #[clap(arg_required_else_help = true)]
    NamedWorkspaceTiling(NamedWorkspaceTiling),
    /// Set the workspace name for the specified workspace
    #[clap(arg_required_else_help = true)]
    WorkspaceName(WorkspaceName),
    /// Toggle the behaviour for new windows (stacking or dynamic tiling)
    ToggleWindowContainerBehaviour,
    /// Toggle window tiling on the focused workspace
    TogglePause,
    /// Toggle window tiling on the focused workspace
    ToggleTiling,
    /// Toggle floating mode for the focused window
    ToggleFloat,
    /// Toggle monocle mode for the focused container
    ToggleMonocle,
    /// Toggle native maximization for the focused window
    ToggleMaximize,
    /// Restore all hidden windows (debugging command)
    RestoreWindows,
    /// Force komorebi to manage the focused window
    Manage,
    /// Unmanage a window that was forcibly managed
    Unmanage,
    /// Reload ~/komorebi.ahk (if it exists)
    ReloadConfiguration,
    /// Enable or disable watching of ~/komorebi.ahk (if it exists)
    #[clap(arg_required_else_help = true)]
    WatchConfiguration(WatchConfiguration),
    /// Signal that the final configuration option has been sent
    CompleteConfiguration,
    /// Enable or disable a hack simulating ALT key presses to ensure focus changes succeed
    #[clap(arg_required_else_help = true)]
    AltFocusHack(AltFocusHack),
    /// Set the window behaviour when switching workspaces / cycling stacks
    #[clap(arg_required_else_help = true)]
    WindowHidingBehaviour(WindowHidingBehaviour),
    /// Set the behaviour when moving windows across monitor boundaries
    #[clap(arg_required_else_help = true)]
    CrossMonitorMoveBehaviour(CrossMonitorMoveBehaviour),
    /// Toggle the behaviour when moving windows across monitor boundaries
    ToggleCrossMonitorMoveBehaviour,
    /// Set the operation behaviour when the focused window is not managed
    #[clap(arg_required_else_help = true)]
    UnmanagedWindowOperationBehaviour(UnmanagedWindowOperationBehaviour),
    /// Add a rule to always float the specified application
    #[clap(arg_required_else_help = true)]
    FloatRule(FloatRule),
    /// Add a rule to always manage the specified application
    #[clap(arg_required_else_help = true)]
    ManageRule(ManageRule),
    /// Add a rule to associate an application with a workspace on first show
    #[clap(arg_required_else_help = true)]
    InitialWorkspaceRule(InitialWorkspaceRule),
    /// Add a rule to associate an application with a named workspace on first show
    #[clap(arg_required_else_help = true)]
    InitialNamedWorkspaceRule(InitialNamedWorkspaceRule),
    /// Add a rule to associate an application with a workspace
    #[clap(arg_required_else_help = true)]
    WorkspaceRule(WorkspaceRule),
    /// Add a rule to associate an application with a named workspace
    #[clap(arg_required_else_help = true)]
    NamedWorkspaceRule(NamedWorkspaceRule),
    /// Identify an application that sends EVENT_OBJECT_NAMECHANGE on launch
    #[clap(arg_required_else_help = true)]
    IdentifyObjectNameChangeApplication(IdentifyObjectNameChangeApplication),
    /// Identify an application that closes to the system tray
    #[clap(arg_required_else_help = true)]
    IdentifyTrayApplication(IdentifyTrayApplication),
    /// Identify an application that has WS_EX_LAYERED, but should still be managed
    #[clap(arg_required_else_help = true)]
    IdentifyLayeredApplication(IdentifyLayeredApplication),
    /// Whitelist an application for title bar removal
    #[clap(arg_required_else_help = true)]
    RemoveTitleBar(RemoveTitleBar),
    /// Toggle title bars for whitelisted applications
    ToggleTitleBars,
    /// Identify an application that has overflowing borders
    #[clap(arg_required_else_help = true)]
    #[clap(alias = "identify-border-overflow")]
    IdentifyBorderOverflowApplication(IdentifyBorderOverflowApplication),
    /// Enable or disable the active window border
    #[clap(arg_required_else_help = true)]
    ActiveWindowBorder(ActiveWindowBorder),
    /// Set the colour for the active window border
    #[clap(arg_required_else_help = true)]
    ActiveWindowBorderColour(ActiveWindowBorderColour),
    /// Set the width for the active window border
    #[clap(arg_required_else_help = true)]
    ActiveWindowBorderWidth(ActiveWindowBorderWidth),
    /// Set the offset for the active window border
    #[clap(arg_required_else_help = true)]
    ActiveWindowBorderOffset(ActiveWindowBorderOffset),
    /// Enable or disable focus follows mouse for the operating system
    #[clap(arg_required_else_help = true)]
    FocusFollowsMouse(FocusFollowsMouse),
    /// Toggle focus follows mouse for the operating system
    #[clap(arg_required_else_help = true)]
    ToggleFocusFollowsMouse(ToggleFocusFollowsMouse),
    /// Enable or disable mouse follows focus on all workspaces
    #[clap(arg_required_else_help = true)]
    MouseFollowsFocus(MouseFollowsFocus),
    /// Toggle mouse follows focus on all workspaces
    ToggleMouseFollowsFocus,
    /// Generate a library of AutoHotKey helper functions
    AhkLibrary,
    /// Generate common app-specific configurations and fixes to use in komorebi.ahk
    #[clap(arg_required_else_help = true)]
    #[clap(alias = "ahk-asc")]
    AhkAppSpecificConfiguration(AhkAppSpecificConfiguration),
    /// Generate common app-specific configurations and fixes in a PowerShell script
    #[clap(arg_required_else_help = true)]
    #[clap(alias = "pwsh-asc")]
    PwshAppSpecificConfiguration(PwshAppSpecificConfiguration),
    /// Format a YAML file for use with the 'ahk-app-specific-configuration' command
    #[clap(arg_required_else_help = true)]
    #[clap(alias = "fmt-asc")]
    FormatAppSpecificConfiguration(FormatAppSpecificConfiguration),
    /// Fetch the latest version of applications.yaml from komorebi-application-specific-configuration
    #[clap(alias = "fetch-asc")]
    FetchAppSpecificConfiguration,
    /// Generate a JSON Schema of subscription notifications
    NotificationSchema,
    /// Generate a JSON Schema of socket messages
    SocketSchema,
    /// Generate a JSON Schema of the static configuration file
    StaticConfigSchema,
    /// Generates a static configuration JSON file based on the current window manager state
    GenerateStaticConfig,
    /// Generates the komorebi.lnk shortcut in shell:startup to autostart komorebi
    #[clap(arg_required_else_help = true)]
    EnableAutostart(EnableAutostart),
    /// Deletes the komorebi.lnk shortcut in shell:startup to disable autostart
    DisableAutostart,
}

pub fn send_message(bytes: &[u8]) -> Result<()> {
    let socket = DATA_DIR.join("komorebi.sock");
    let mut stream = UnixStream::connect(socket)?;
    Ok(stream.write_all(bytes)?)
}

fn with_komorebic_socket<F: Fn() -> Result<()>>(f: F) -> Result<()> {
    let socket = DATA_DIR.join("komorebic.sock");

    match std::fs::remove_file(&socket) {
        Ok(()) => {}
        Err(error) => match error.kind() {
            // Doing this because ::exists() doesn't work reliably on Windows via IntelliJ
            ErrorKind::NotFound => {}
            _ => {
                return Err(error.into());
            }
        },
    };

    f()?;

    let listener = UnixListener::bind(socket)?;
    match listener.accept() {
        Ok(incoming) => {
            let stream = BufReader::new(incoming.0);
            for line in stream.lines() {
                println!("{}", line?);
            }

            Ok(())
        }
        Err(error) => {
            panic!("{}", error);
        }
    }
}

fn startup_dir() -> Result<PathBuf> {
    let startup = dirs::home_dir()
        .expect("unable to obtain user's home folder")
        .join("AppData")
        .join("Roaming")
        .join("Microsoft")
        .join("Windows")
        .join("Start Menu")
        .join("Programs")
        .join("Startup");

    if !startup.is_dir() {
        std::fs::create_dir_all(&startup)?;
    }

    Ok(startup)
}

#[allow(clippy::too_many_lines, clippy::cognitive_complexity)]
fn main() -> Result<()> {
    let opts: Opts = Opts::parse();

    match opts.subcmd {
        SubCommand::Quickstart => {
            let version = env!("CARGO_PKG_VERSION");

            let home_dir = dirs::home_dir().expect("could not find home dir");
            let config_dir = home_dir.join(".config");
            std::fs::create_dir_all(&config_dir)?;

            let komorebi_json = reqwest::blocking::get(
                format!("https://raw.githubusercontent.com/LGUG2Z/komorebi/v{version}/komorebi.example.json")
            )?.text()?;
            std::fs::write(HOME_DIR.join("komorebi.json"), komorebi_json)?;

            let applications_yaml = reqwest::blocking::get(
                "https://raw.githubusercontent.com/LGUG2Z/komorebi-application-specific-configuration/master/applications.yaml"
            )?
                .text()?;
            std::fs::write(HOME_DIR.join("applications.yaml"), applications_yaml)?;

            let whkdrc = reqwest::blocking::get(format!(
                "https://raw.githubusercontent.com/LGUG2Z/komorebi/v{version}/whkdrc.sample"
            ))?
            .text()?;
            std::fs::write(config_dir.join("whkdrc"), whkdrc)?;

            println!("Example ~/komorebi.json, ~/.config/whkdrc and latest ~/applications.yaml files downloaded");
            println!(
                "You can now run komorebic start -c \"$Env:USERPROFILE\\komorebi.json\" --whkd"
            );
        }
        SubCommand::EnableAutostart(args) => {
            let mut current_exe_dir = std::env::current_exe().expect("unable to get exec path");
            current_exe_dir.pop();

<<<<<<< HEAD
            let bin = if args.no_console {
                "komorebic-no-console.exe"
            } else {
                "komorebic.exe"
            };
            let komorebic_exe = current_exe.join(bin);
=======
            let komorebic_exe = current_exe_dir.join("komorebic.exe");
            let komorebic_exe = dunce::simplified(&komorebic_exe);
>>>>>>> ca9eccf2

            let startup_dir = startup_dir()?;
            let shortcut_file = startup_dir.join("komorebi.lnk");
            let shortcut_file = dunce::simplified(&shortcut_file);

            let mut arguments = format!(
                "start --config {}",
                dunce::canonicalize(args.config)?.display()
            );

            if args.ffm {
                arguments.push_str(" --ffm");
            }

            if args.whkd {
                arguments.push_str(" --whkd");
            } else if args.ahk {
                arguments.push_str(" --ahk");
            }

            Command::new("powershell")
                .arg("-c")
                .arg("$WshShell = New-Object -comObject WScript.Shell; $Shortcut = $WshShell.CreateShortcut($env:SHORTCUT_PATH); $Shortcut.TargetPath = $env:TARGET_PATH; $Shortcut.Arguments = $env:TARGET_ARGS; $Shortcut.Save()")
                .env("SHORTCUT_PATH", shortcut_file.as_os_str())
                .env("TARGET_PATH", komorebic_exe.as_os_str())
                .env("TARGET_ARGS", arguments)
                .output()?;
        }
        SubCommand::DisableAutostart => {
            let startup_dir = startup_dir()?;
            let shortcut_file = startup_dir.join("komorebi.lnk");

            if shortcut_file.is_file() {
                std::fs::remove_file(shortcut_file)?;
            }
        }
        SubCommand::Check => {
            let home_display = HOME_DIR.display();
            if HAS_CUSTOM_CONFIG_HOME.load(Ordering::SeqCst) {
                println!("KOMOREBI_CONFIG_HOME detected: {home_display}\n");
            } else {
                println!(
                    "No KOMOREBI_CONFIG_HOME detected, defaulting to {}\n",
                    dirs::home_dir()
                        .expect("could not find home dir")
                        .to_string_lossy()
                );
            }

            println!("Looking for configuration files in {home_display}\n");

            let static_config = HOME_DIR.join("komorebi.json");
            let config_pwsh = HOME_DIR.join("komorebi.ps1");
            let config_ahk = HOME_DIR.join("komorebi.ahk");
            let config_whkd = dirs::home_dir()
                .expect("no home dir found")
                .join(".config")
                .join("whkdrc");

            if static_config.exists() {
                println!("Found komorebi.json; this file can be passed to the start command with the --config flag\n");
                if config_whkd.exists() {
                    println!("Found ~/.config/whkdrc; key bindings will be loaded from here when whkd is started, and you can start it automatically using the --whkd flag\n");
                } else {
                    println!("No ~/.config/whkdrc found; you may not be able to control komorebi with your keyboard\n");
                }
            } else if config_pwsh.exists() {
                println!("Found komorebi.ps1; this file will be autoloaded by komorebi\n");
                if config_whkd.exists() {
                    println!("Found ~/.config/whkdrc; key bindings will be loaded from here when whkd is started\n");
                } else {
                    println!("No ~/.config/whkdrc found; you may not be able to control komorebi with your keyboard\n");
                }
            } else if config_ahk.exists() {
                println!("Found komorebi.ahk; this file will be autoloaded by komorebi\n");
            } else {
                println!("No komorebi configuration found in {home_display}\n");
                println!("If running 'komorebic start --await-configuration', you will manually have to call the following command to begin tiling: komorebic complete-configuration\n");
            }
        }
        SubCommand::AhkLibrary => {
            let library = HOME_DIR.join("komorebic.lib.ahk");
            let mut file = OpenOptions::new()
                .write(true)
                .create(true)
                .truncate(true)
                .open(library.clone())?;

            let output: String = SubCommand::generate_ahk_library();
            let fixed_id = output.replace("%id%", "\"%id%\"");
            let fixed_stop_def = fixed_id.replace("Stop(whkd)", "Stop()");
            let fixed_output =
                fixed_stop_def.replace("komorebic.exe stop  --whkd %whkd%", "komorebic.exe stop");

            file.write_all(fixed_output.as_bytes())?;

            println!(
                "\nAHKv1 helper library for komorebic written to {}",
                library.to_string_lossy()
            );

            println!("\nYou can convert this file to AHKv2 syntax using https://github.com/mmikeww/AHK-v2-script-converter");

            println!(
                "\nYou can include the converted library at the top of your komorebi.ahk config with this line:"
            );

            println!("\n#Include komorebic.lib.ahk");
        }
        SubCommand::Log => {
            let color_log = std::env::temp_dir().join("komorebi.log");
            let file = TailedFile::new(File::open(color_log)?);
            let locked = file.lock();
            #[allow(clippy::significant_drop_in_scrutinee)]
            for line in locked.lines().flatten() {
                println!("{line}");
            }
        }
        SubCommand::Focus(arg) => {
            send_message(&SocketMessage::FocusWindow(arg.operation_direction).as_bytes()?)?;
        }
        SubCommand::ForceFocus => {
            send_message(&SocketMessage::ForceFocus.as_bytes()?)?;
        }
        SubCommand::Close => {
            send_message(&SocketMessage::Close.as_bytes()?)?;
        }
        SubCommand::Minimize => {
            send_message(&SocketMessage::Minimize.as_bytes()?)?;
        }
        SubCommand::Promote => {
            send_message(&SocketMessage::Promote.as_bytes()?)?;
        }
        SubCommand::PromoteFocus => {
            send_message(&SocketMessage::PromoteFocus.as_bytes()?)?;
        }
        SubCommand::TogglePause => {
            send_message(&SocketMessage::TogglePause.as_bytes()?)?;
        }
        SubCommand::Retile => {
            send_message(&SocketMessage::Retile.as_bytes()?)?;
        }
        SubCommand::Move(arg) => {
            send_message(&SocketMessage::MoveWindow(arg.operation_direction).as_bytes()?)?;
        }
        SubCommand::CycleFocus(arg) => {
            send_message(&SocketMessage::CycleFocusWindow(arg.cycle_direction).as_bytes()?)?;
        }
        SubCommand::CycleMove(arg) => {
            send_message(&SocketMessage::CycleMoveWindow(arg.cycle_direction).as_bytes()?)?;
        }
        SubCommand::MoveToMonitor(arg) => {
            send_message(&SocketMessage::MoveContainerToMonitorNumber(arg.target).as_bytes()?)?;
        }
        SubCommand::CycleMoveToMonitor(arg) => {
            send_message(
                &SocketMessage::CycleMoveContainerToMonitor(arg.cycle_direction).as_bytes()?,
            )?;
        }
        SubCommand::MoveToWorkspace(arg) => {
            send_message(&SocketMessage::MoveContainerToWorkspaceNumber(arg.target).as_bytes()?)?;
        }
        SubCommand::MoveToNamedWorkspace(arg) => {
            send_message(&SocketMessage::MoveContainerToNamedWorkspace(arg.workspace).as_bytes()?)?;
        }
        SubCommand::CycleMoveToWorkspace(arg) => {
            send_message(
                &SocketMessage::CycleMoveContainerToWorkspace(arg.cycle_direction).as_bytes()?,
            )?;
        }
        SubCommand::SendToMonitor(arg) => {
            send_message(&SocketMessage::SendContainerToMonitorNumber(arg.target).as_bytes()?)?;
        }
        SubCommand::CycleSendToMonitor(arg) => {
            send_message(
                &SocketMessage::CycleSendContainerToMonitor(arg.cycle_direction).as_bytes()?,
            )?;
        }
        SubCommand::SendToWorkspace(arg) => {
            send_message(&SocketMessage::SendContainerToWorkspaceNumber(arg.target).as_bytes()?)?;
        }
        SubCommand::SendToNamedWorkspace(arg) => {
            send_message(&SocketMessage::SendContainerToNamedWorkspace(arg.workspace).as_bytes()?)?;
        }
        SubCommand::CycleSendToWorkspace(arg) => {
            send_message(
                &SocketMessage::CycleSendContainerToWorkspace(arg.cycle_direction).as_bytes()?,
            )?;
        }
        SubCommand::SendToMonitorWorkspace(arg) => {
            send_message(
                &SocketMessage::SendContainerToMonitorWorkspaceNumber(
                    arg.target_monitor,
                    arg.target_workspace,
                )
                .as_bytes()?,
            )?;
        }
        SubCommand::MoveWorkspaceToMonitor(arg) => {
            send_message(&SocketMessage::MoveWorkspaceToMonitorNumber(arg.target).as_bytes()?)?;
        }
        SubCommand::SwapWorkspacesWithMonitor(arg) => {
            send_message(&SocketMessage::SwapWorkspacesToMonitorNumber(arg.target).as_bytes()?)?;
        }
        SubCommand::InvisibleBorders(arg) => {
            send_message(
                &SocketMessage::InvisibleBorders(Rect {
                    left: arg.left,
                    top: arg.top,
                    right: arg.right,
                    bottom: arg.bottom,
                })
                .as_bytes()?,
            )?;
        }
        SubCommand::MonitorWorkAreaOffset(arg) => {
            send_message(
                &SocketMessage::MonitorWorkAreaOffset(
                    arg.monitor,
                    Rect {
                        left: arg.left,
                        top: arg.top,
                        right: arg.right,
                        bottom: arg.bottom,
                    },
                )
                .as_bytes()?,
            )?;
        }
        SubCommand::GlobalWorkAreaOffset(arg) => {
            send_message(
                &SocketMessage::WorkAreaOffset(Rect {
                    left: arg.left,
                    top: arg.top,
                    right: arg.right,
                    bottom: arg.bottom,
                })
                .as_bytes()?,
            )?;
        }
        SubCommand::ContainerPadding(arg) => {
            send_message(
                &SocketMessage::ContainerPadding(arg.monitor, arg.workspace, arg.size)
                    .as_bytes()?,
            )?;
        }
        SubCommand::NamedWorkspaceContainerPadding(arg) => {
            send_message(
                &SocketMessage::NamedWorkspaceContainerPadding(arg.workspace, arg.size)
                    .as_bytes()?,
            )?;
        }
        SubCommand::WorkspacePadding(arg) => {
            send_message(
                &SocketMessage::WorkspacePadding(arg.monitor, arg.workspace, arg.size)
                    .as_bytes()?,
            )?;
        }
        SubCommand::NamedWorkspacePadding(arg) => {
            send_message(
                &SocketMessage::NamedWorkspacePadding(arg.workspace, arg.size).as_bytes()?,
            )?;
        }
        SubCommand::FocusedWorkspacePadding(arg) => {
            send_message(&SocketMessage::FocusedWorkspacePadding(arg.size).as_bytes()?)?;
        }
        SubCommand::FocusedWorkspaceContainerPadding(arg) => {
            send_message(&SocketMessage::FocusedWorkspaceContainerPadding(arg.size).as_bytes()?)?;
        }
        SubCommand::AdjustWorkspacePadding(arg) => {
            send_message(
                &SocketMessage::AdjustWorkspacePadding(arg.sizing, arg.adjustment).as_bytes()?,
            )?;
        }
        SubCommand::AdjustContainerPadding(arg) => {
            send_message(
                &SocketMessage::AdjustContainerPadding(arg.sizing, arg.adjustment).as_bytes()?,
            )?;
        }
        SubCommand::ToggleFocusFollowsMouse(arg) => {
            send_message(&SocketMessage::ToggleFocusFollowsMouse(arg.implementation).as_bytes()?)?;
        }
        SubCommand::ToggleTiling => {
            send_message(&SocketMessage::ToggleTiling.as_bytes()?)?;
        }
        SubCommand::ToggleFloat => {
            send_message(&SocketMessage::ToggleFloat.as_bytes()?)?;
        }
        SubCommand::ToggleMonocle => {
            send_message(&SocketMessage::ToggleMonocle.as_bytes()?)?;
        }
        SubCommand::ToggleMaximize => {
            send_message(&SocketMessage::ToggleMaximize.as_bytes()?)?;
        }
        SubCommand::WorkspaceLayout(arg) => {
            send_message(
                &SocketMessage::WorkspaceLayout(arg.monitor, arg.workspace, arg.value)
                    .as_bytes()?,
            )?;
        }
        SubCommand::NamedWorkspaceLayout(arg) => {
            send_message(
                &SocketMessage::NamedWorkspaceLayout(arg.workspace, arg.value).as_bytes()?,
            )?;
        }
        SubCommand::WorkspaceCustomLayout(arg) => {
            send_message(
                &SocketMessage::WorkspaceLayoutCustom(
                    arg.monitor,
                    arg.workspace,
                    resolve_home_path(arg.path)?,
                )
                .as_bytes()?,
            )?;
        }
        SubCommand::NamedWorkspaceCustomLayout(arg) => {
            send_message(
                &SocketMessage::NamedWorkspaceLayoutCustom(
                    arg.workspace,
                    resolve_home_path(arg.path)?,
                )
                .as_bytes()?,
            )?;
        }
        SubCommand::WorkspaceLayoutRule(arg) => {
            send_message(
                &SocketMessage::WorkspaceLayoutRule(
                    arg.monitor,
                    arg.workspace,
                    arg.at_container_count,
                    arg.layout,
                )
                .as_bytes()?,
            )?;
        }
        SubCommand::NamedWorkspaceLayoutRule(arg) => {
            send_message(
                &SocketMessage::NamedWorkspaceLayoutRule(
                    arg.workspace,
                    arg.at_container_count,
                    arg.layout,
                )
                .as_bytes()?,
            )?;
        }
        SubCommand::WorkspaceCustomLayoutRule(arg) => {
            send_message(
                &SocketMessage::WorkspaceLayoutCustomRule(
                    arg.monitor,
                    arg.workspace,
                    arg.at_container_count,
                    resolve_home_path(arg.path)?,
                )
                .as_bytes()?,
            )?;
        }
        SubCommand::NamedWorkspaceCustomLayoutRule(arg) => {
            send_message(
                &SocketMessage::NamedWorkspaceLayoutCustomRule(
                    arg.workspace,
                    arg.at_container_count,
                    resolve_home_path(arg.path)?,
                )
                .as_bytes()?,
            )?;
        }
        SubCommand::ClearWorkspaceLayoutRules(arg) => {
            send_message(
                &SocketMessage::ClearWorkspaceLayoutRules(arg.monitor, arg.workspace).as_bytes()?,
            )?;
        }
        SubCommand::ClearNamedWorkspaceLayoutRules(arg) => {
            send_message(
                &SocketMessage::ClearNamedWorkspaceLayoutRules(arg.workspace).as_bytes()?,
            )?;
        }
        SubCommand::WorkspaceTiling(arg) => {
            send_message(
                &SocketMessage::WorkspaceTiling(arg.monitor, arg.workspace, arg.value.into())
                    .as_bytes()?,
            )?;
        }
        SubCommand::NamedWorkspaceTiling(arg) => {
            send_message(
                &SocketMessage::NamedWorkspaceTiling(arg.workspace, arg.value.into()).as_bytes()?,
            )?;
        }
        SubCommand::Start(arg) => {
            let mut ahk: String = String::from("autohotkey.exe");

            if let Ok(komorebi_ahk_exe) = std::env::var("KOMOREBI_AHK_EXE") {
                if which(&komorebi_ahk_exe).is_ok() {
                    ahk = komorebi_ahk_exe;
                }
            }

            if arg.whkd && which("whkd").is_err() {
                bail!("could not find whkd, please make sure it is installed before using the --whkd flag");
            }

            if arg.ahk && which(&ahk).is_err() {
                bail!("could not find autohotkey, please make sure it is installed before using the --ahk flag");
            }

            let mut buf: PathBuf;

            // The komorebi.ps1 shim will only exist in the Path if installed by Scoop
            let exec = if let Ok(output) = Command::new("where.exe").arg("komorebi.ps1").output() {
                let stdout = String::from_utf8(output.stdout)?;
                match stdout.trim() {
                    stdout if stdout.is_empty() => None,
                    // It's possible that a komorebi.ps1 config will be in %USERPROFILE% - ignore this
                    stdout if !stdout.contains("scoop") => None,
                    stdout => {
                        buf = PathBuf::from(stdout);
                        buf.pop(); // %USERPROFILE%\scoop\shims
                        buf.pop(); // %USERPROFILE%\scoop
                        buf.push("apps\\komorebi\\current\\komorebi.exe"); //%USERPROFILE%\scoop\komorebi\current\komorebi.exe
                        Some(buf.to_str().ok_or_else(|| {
                            anyhow!("cannot create a string from the scoop komorebi path")
                        })?)
                    }
                }
            } else {
                None
            };

            let mut flags = vec![];
            if let Some(config) = arg.config {
                let path = resolve_home_path(config)?;
                if !path.is_file() {
                    bail!("could not find file: {}", path.display());
                }

                // we don't need to replace UNC prefix here as `resolve_home_path` already did
                flags.push(format!("'--config=\"{}\"'", path.display()));
            }

            if arg.ffm {
                flags.push("'--ffm'".to_string());
            }

            if arg.await_configuration {
                flags.push("'--await-configuration'".to_string());
            }

            if let Some(port) = arg.tcp_port {
                flags.push(format!("'--tcp-port={port}'"));
            }

            let script = if flags.is_empty() {
                format!(
                    "Start-Process '{}' -WindowStyle hidden",
                    exec.unwrap_or("komorebi.exe")
                )
            } else {
                let argument_list = flags.join(",");
                format!(
                    "Start-Process '{}' -ArgumentList {argument_list} -WindowStyle hidden",
                    exec.unwrap_or("komorebi.exe")
                )
            };

            let mut running = false;

            while !running {
                match powershell_script::run(&script) {
                    Ok(_) => {
                        println!("{script}");
                    }
                    Err(error) => {
                        println!("Error: {error}");
                    }
                }

                print!("Waiting for komorebi.exe to start...");
                std::thread::sleep(Duration::from_secs(3));

                let mut system = sysinfo::System::new_all();
                system.refresh_processes();

                if system.processes_by_name("komorebi.exe").next().is_some() {
                    println!("Started!");
                    running = true;
                } else {
                    println!("komorebi.exe did not start... Trying again");
                }
            }

            if arg.whkd {
                let script = r"
if (!(Get-Process whkd -ErrorAction SilentlyContinue))
{
  Start-Process whkd -WindowStyle hidden
}
                ";
                match powershell_script::run(script) {
                    Ok(_) => {
                        println!("{script}");
                    }
                    Err(error) => {
                        println!("Error: {error}");
                    }
                }
            }

            if arg.ahk {
                let config_ahk = HOME_DIR.join("komorebi.ahk");
                let config_ahk = dunce::simplified(&config_ahk);

                let script = format!(
                    r#"
  Start-Process {ahk} {config} -WindowStyle hidden
                "#,
                    config = config_ahk.display()
                );

                match powershell_script::run(&script) {
                    Ok(_) => {
                        println!("{script}");
                    }
                    Err(error) => {
                        println!("Error: {error}");
                    }
                }
            }
        }
        SubCommand::Stop(arg) => {
            if arg.whkd {
                let script = r"
Stop-Process -Name:whkd -ErrorAction SilentlyContinue
                ";
                match powershell_script::run(script) {
                    Ok(_) => {
                        println!("{script}");
                    }
                    Err(error) => {
                        println!("Error: {error}");
                    }
                }
            }

            send_message(&SocketMessage::Stop.as_bytes()?)?;
        }
        SubCommand::FloatRule(arg) => {
            send_message(&SocketMessage::FloatRule(arg.identifier, arg.id).as_bytes()?)?;
        }
        SubCommand::ManageRule(arg) => {
            send_message(&SocketMessage::ManageRule(arg.identifier, arg.id).as_bytes()?)?;
        }
        SubCommand::InitialWorkspaceRule(arg) => {
            send_message(
                &SocketMessage::InitialWorkspaceRule(
                    arg.identifier,
                    arg.id,
                    arg.monitor,
                    arg.workspace,
                )
                .as_bytes()?,
            )?;
        }
        SubCommand::InitialNamedWorkspaceRule(arg) => {
            send_message(
                &SocketMessage::InitialNamedWorkspaceRule(arg.identifier, arg.id, arg.workspace)
                    .as_bytes()?,
            )?;
        }
        SubCommand::WorkspaceRule(arg) => {
            send_message(
                &SocketMessage::WorkspaceRule(arg.identifier, arg.id, arg.monitor, arg.workspace)
                    .as_bytes()?,
            )?;
        }
        SubCommand::NamedWorkspaceRule(arg) => {
            send_message(
                &SocketMessage::NamedWorkspaceRule(arg.identifier, arg.id, arg.workspace)
                    .as_bytes()?,
            )?;
        }
        SubCommand::Stack(arg) => {
            send_message(&SocketMessage::StackWindow(arg.operation_direction).as_bytes()?)?;
        }
        SubCommand::Unstack => {
            send_message(&SocketMessage::UnstackWindow.as_bytes()?)?;
        }
        SubCommand::CycleStack(arg) => {
            send_message(&SocketMessage::CycleStack(arg.cycle_direction).as_bytes()?)?;
        }
        SubCommand::ChangeLayout(arg) => {
            send_message(&SocketMessage::ChangeLayout(arg.default_layout).as_bytes()?)?;
        }
        SubCommand::CycleLayout(arg) => {
            send_message(&SocketMessage::CycleLayout(arg.cycle_direction).as_bytes()?)?;
        }
        SubCommand::LoadCustomLayout(arg) => {
            send_message(
                &SocketMessage::ChangeLayoutCustom(resolve_home_path(arg.path)?).as_bytes()?,
            )?;
        }
        SubCommand::FlipLayout(arg) => {
            send_message(&SocketMessage::FlipLayout(arg.axis).as_bytes()?)?;
        }
        SubCommand::FocusMonitor(arg) => {
            send_message(&SocketMessage::FocusMonitorNumber(arg.target).as_bytes()?)?;
        }
        SubCommand::FocusWorkspace(arg) => {
            send_message(&SocketMessage::FocusWorkspaceNumber(arg.target).as_bytes()?)?;
        }
        SubCommand::FocusWorkspaces(arg) => {
            send_message(&SocketMessage::FocusWorkspaceNumbers(arg.target).as_bytes()?)?;
        }
        SubCommand::FocusMonitorWorkspace(arg) => {
            send_message(
                &SocketMessage::FocusMonitorWorkspaceNumber(
                    arg.target_monitor,
                    arg.target_workspace,
                )
                .as_bytes()?,
            )?;
        }
        SubCommand::FocusNamedWorkspace(arg) => {
            send_message(&SocketMessage::FocusNamedWorkspace(arg.workspace).as_bytes()?)?;
        }
        SubCommand::CycleMonitor(arg) => {
            send_message(&SocketMessage::CycleFocusMonitor(arg.cycle_direction).as_bytes()?)?;
        }
        SubCommand::CycleWorkspace(arg) => {
            send_message(&SocketMessage::CycleFocusWorkspace(arg.cycle_direction).as_bytes()?)?;
        }
        SubCommand::NewWorkspace => {
            send_message(&SocketMessage::NewWorkspace.as_bytes()?)?;
        }
        SubCommand::WorkspaceName(name) => {
            send_message(
                &SocketMessage::WorkspaceName(name.monitor, name.workspace, name.value)
                    .as_bytes()?,
            )?;
        }
        SubCommand::MonitorIndexPreference(arg) => {
            send_message(
                &SocketMessage::MonitorIndexPreference(
                    arg.index_preference,
                    arg.left,
                    arg.top,
                    arg.right,
                    arg.bottom,
                )
                .as_bytes()?,
            )?;
        }
        SubCommand::EnsureWorkspaces(workspaces) => {
            send_message(
                &SocketMessage::EnsureWorkspaces(workspaces.monitor, workspaces.workspace_count)
                    .as_bytes()?,
            )?;
        }
        SubCommand::EnsureNamedWorkspaces(arg) => {
            send_message(
                &SocketMessage::EnsureNamedWorkspaces(arg.monitor, arg.names).as_bytes()?,
            )?;
        }
        SubCommand::State => {
            with_komorebic_socket(|| send_message(&SocketMessage::State.as_bytes()?))?;
        }
        SubCommand::Query(arg) => {
            with_komorebic_socket(|| {
                send_message(&SocketMessage::Query(arg.state_query).as_bytes()?)
            })?;
        }
        SubCommand::RestoreWindows => {
            let hwnd_json = DATA_DIR.join("komorebi.hwnd.json");

            let file = File::open(hwnd_json)?;
            let reader = BufReader::new(file);
            let hwnds: Vec<isize> = serde_json::from_reader(reader)?;

            for hwnd in hwnds {
                restore_window(HWND(hwnd));
            }
        }
        SubCommand::ResizeEdge(resize) => {
            send_message(&SocketMessage::ResizeWindowEdge(resize.edge, resize.sizing).as_bytes()?)?;
        }
        SubCommand::ResizeAxis(arg) => {
            send_message(&SocketMessage::ResizeWindowAxis(arg.axis, arg.sizing).as_bytes()?)?;
        }
        SubCommand::FocusFollowsMouse(arg) => {
            send_message(
                &SocketMessage::FocusFollowsMouse(arg.implementation, arg.boolean_state.into())
                    .as_bytes()?,
            )?;
        }
        SubCommand::ReloadConfiguration => {
            send_message(&SocketMessage::ReloadConfiguration.as_bytes()?)?;
        }
        SubCommand::WatchConfiguration(arg) => {
            send_message(&SocketMessage::WatchConfiguration(arg.boolean_state.into()).as_bytes()?)?;
        }
        SubCommand::CompleteConfiguration => {
            send_message(&SocketMessage::CompleteConfiguration.as_bytes()?)?;
        }
        SubCommand::AltFocusHack(arg) => {
            send_message(&SocketMessage::AltFocusHack(arg.boolean_state.into()).as_bytes()?)?;
        }
        SubCommand::IdentifyObjectNameChangeApplication(target) => {
            send_message(
                &SocketMessage::IdentifyObjectNameChangeApplication(target.identifier, target.id)
                    .as_bytes()?,
            )?;
        }
        SubCommand::IdentifyTrayApplication(target) => {
            send_message(
                &SocketMessage::IdentifyTrayApplication(target.identifier, target.id).as_bytes()?,
            )?;
        }
        SubCommand::IdentifyLayeredApplication(target) => {
            send_message(
                &SocketMessage::IdentifyLayeredApplication(target.identifier, target.id)
                    .as_bytes()?,
            )?;
        }
        SubCommand::IdentifyBorderOverflowApplication(target) => {
            send_message(
                &SocketMessage::IdentifyBorderOverflowApplication(target.identifier, target.id)
                    .as_bytes()?,
            )?;
        }
        SubCommand::RemoveTitleBar(target) => {
            match target.identifier {
                ApplicationIdentifier::Exe => {}
                _ => {
                    bail!("this command requires applications to be identified by their exe");
                }
            }

            send_message(&SocketMessage::RemoveTitleBar(target.identifier, target.id).as_bytes()?)?;
        }
        SubCommand::ToggleTitleBars => {
            send_message(&SocketMessage::ToggleTitleBars.as_bytes()?)?;
        }
        SubCommand::Manage => {
            send_message(&SocketMessage::ManageFocusedWindow.as_bytes()?)?;
        }
        SubCommand::Unmanage => {
            send_message(&SocketMessage::UnmanageFocusedWindow.as_bytes()?)?;
        }
        SubCommand::QuickSaveResize => {
            send_message(&SocketMessage::QuickSave.as_bytes()?)?;
        }
        SubCommand::QuickLoadResize => {
            send_message(&SocketMessage::QuickLoad.as_bytes()?)?;
        }
        SubCommand::SaveResize(arg) => {
            send_message(&SocketMessage::Save(resolve_home_path(arg.path)?).as_bytes()?)?;
        }
        SubCommand::LoadResize(arg) => {
            send_message(&SocketMessage::Load(resolve_home_path(arg.path)?).as_bytes()?)?;
        }
        SubCommand::Subscribe(arg) => {
            send_message(&SocketMessage::AddSubscriber(arg.named_pipe).as_bytes()?)?;
        }
        SubCommand::Unsubscribe(arg) => {
            send_message(&SocketMessage::RemoveSubscriber(arg.named_pipe).as_bytes()?)?;
        }
        SubCommand::ToggleMouseFollowsFocus => {
            send_message(&SocketMessage::ToggleMouseFollowsFocus.as_bytes()?)?;
        }
        SubCommand::MouseFollowsFocus(arg) => {
            send_message(&SocketMessage::MouseFollowsFocus(arg.boolean_state.into()).as_bytes()?)?;
        }
        SubCommand::ActiveWindowBorder(arg) => {
            send_message(&SocketMessage::ActiveWindowBorder(arg.boolean_state.into()).as_bytes()?)?;
        }
        SubCommand::ActiveWindowBorderColour(arg) => {
            send_message(
                &SocketMessage::ActiveWindowBorderColour(arg.window_kind, arg.r, arg.g, arg.b)
                    .as_bytes()?,
            )?;
        }
        SubCommand::ActiveWindowBorderWidth(arg) => {
            send_message(&SocketMessage::ActiveWindowBorderWidth(arg.width).as_bytes()?)?;
        }
        SubCommand::ActiveWindowBorderOffset(arg) => {
            send_message(&SocketMessage::ActiveWindowBorderOffset(arg.offset).as_bytes()?)?;
        }
        SubCommand::ResizeDelta(arg) => {
            send_message(&SocketMessage::ResizeDelta(arg.pixels).as_bytes()?)?;
        }
        SubCommand::ToggleWindowContainerBehaviour => {
            send_message(&SocketMessage::ToggleWindowContainerBehaviour.as_bytes()?)?;
        }
        SubCommand::WindowHidingBehaviour(arg) => {
            send_message(&SocketMessage::WindowHidingBehaviour(arg.hiding_behaviour).as_bytes()?)?;
        }
        SubCommand::CrossMonitorMoveBehaviour(arg) => {
            send_message(
                &SocketMessage::CrossMonitorMoveBehaviour(arg.move_behaviour).as_bytes()?,
            )?;
        }
        SubCommand::ToggleCrossMonitorMoveBehaviour => {
            send_message(&SocketMessage::ToggleCrossMonitorMoveBehaviour.as_bytes()?)?;
        }
        SubCommand::UnmanagedWindowOperationBehaviour(arg) => {
            send_message(
                &SocketMessage::UnmanagedWindowOperationBehaviour(arg.operation_behaviour)
                    .as_bytes()?,
            )?;
        }
        SubCommand::AhkAppSpecificConfiguration(arg) => {
            let content = std::fs::read_to_string(resolve_home_path(arg.path)?)?;
            let lines = if let Some(override_path) = arg.override_path {
                let override_content = std::fs::read_to_string(resolve_home_path(override_path)?)?;

                ApplicationConfigurationGenerator::generate_ahk(
                    &content,
                    Option::from(override_content.as_str()),
                )?
            } else {
                ApplicationConfigurationGenerator::generate_ahk(&content, None)?
            };

            let generated_config = HOME_DIR.join("komorebi.generated.ahk");
            let mut file = OpenOptions::new()
                .write(true)
                .create(true)
                .truncate(true)
                .open(&generated_config)?;

            file.write_all(lines.join("\n").as_bytes())?;

            println!(
                "\nApplication-specific generated configuration written to {}",
                generated_config.display()
            );
        }
        SubCommand::PwshAppSpecificConfiguration(arg) => {
            let content = std::fs::read_to_string(resolve_home_path(arg.path)?)?;
            let lines = if let Some(override_path) = arg.override_path {
                let override_content = std::fs::read_to_string(resolve_home_path(override_path)?)?;

                ApplicationConfigurationGenerator::generate_pwsh(
                    &content,
                    Option::from(override_content.as_str()),
                )?
            } else {
                ApplicationConfigurationGenerator::generate_pwsh(&content, None)?
            };

            let generated_config = HOME_DIR.join("komorebi.generated.ps1");
            let mut file = OpenOptions::new()
                .write(true)
                .create(true)
                .truncate(true)
                .open(&generated_config)?;

            file.write_all(lines.join("\n").as_bytes())?;

            println!(
                "\nApplication-specific generated configuration written to {}",
                generated_config.display()
            );
        }
        SubCommand::FormatAppSpecificConfiguration(arg) => {
            let file_path = resolve_home_path(arg.path)?;
            let content = std::fs::read_to_string(&file_path)?;
            let formatted_content = ApplicationConfigurationGenerator::format(&content)?;

            let mut file = OpenOptions::new()
                .write(true)
                .create(true)
                .truncate(true)
                .open(file_path)?;

            file.write_all(formatted_content.as_bytes())?;

            println!("File successfully formatted for PRs to https://github.com/LGUG2Z/komorebi-application-specific-configuration");
        }
        SubCommand::FetchAppSpecificConfiguration => {
            let content = reqwest::blocking::get("https://raw.githubusercontent.com/LGUG2Z/komorebi-application-specific-configuration/master/applications.yaml")?
                .text()?;

            let output_file = HOME_DIR.join("applications.yaml");

            let mut file = OpenOptions::new()
                .write(true)
                .create(true)
                .truncate(true)
                .open(&output_file)?;

            file.write_all(content.as_bytes())?;

            println!("Latest version of applications.yaml from https://github.com/LGUG2Z/komorebi-application-specific-configuration downloaded\n");
            println!(
               "You can add this to your komorebi.json static configuration file like this: \n\n\"app_specific_configuration_path\": \"{}\"",
               output_file.display()
            );
        }
        SubCommand::NotificationSchema => {
            with_komorebic_socket(|| send_message(&SocketMessage::NotificationSchema.as_bytes()?))?;
        }
        SubCommand::SocketSchema => {
            with_komorebic_socket(|| send_message(&SocketMessage::SocketSchema.as_bytes()?))?;
        }
        SubCommand::StaticConfigSchema => {
            with_komorebic_socket(|| send_message(&SocketMessage::StaticConfigSchema.as_bytes()?))?;
        }
        SubCommand::GenerateStaticConfig => {
            with_komorebic_socket(|| {
                send_message(&SocketMessage::GenerateStaticConfig.as_bytes()?)
            })?;
        }
    }

    Ok(())
}

fn show_window(hwnd: HWND, command: SHOW_WINDOW_CMD) {
    // BOOL is returned but does not signify whether or not the operation was succesful
    // https://docs.microsoft.com/en-us/windows/win32/api/winuser/nf-winuser-showwindow
    unsafe { ShowWindow(hwnd, command) };
}

fn restore_window(hwnd: HWND) {
    show_window(hwnd, SW_RESTORE);
}<|MERGE_RESOLUTION|>--- conflicted
+++ resolved
@@ -1199,17 +1199,13 @@
             let mut current_exe_dir = std::env::current_exe().expect("unable to get exec path");
             current_exe_dir.pop();
 
-<<<<<<< HEAD
             let bin = if args.no_console {
                 "komorebic-no-console.exe"
             } else {
                 "komorebic.exe"
             };
             let komorebic_exe = current_exe.join(bin);
-=======
-            let komorebic_exe = current_exe_dir.join("komorebic.exe");
             let komorebic_exe = dunce::simplified(&komorebic_exe);
->>>>>>> ca9eccf2
 
             let startup_dir = startup_dir()?;
             let shortcut_file = startup_dir.join("komorebi.lnk");
