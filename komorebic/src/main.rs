--- conflicted
+++ resolved
@@ -718,13 +718,8 @@
 #[derive(Parser, AhkFunction)]
 struct EnableAutostart {
     /// Path to a static configuration JSON file
-<<<<<<< HEAD
-    #[clap(short, long)]
-    config: Option<String>,
-=======
     #[clap(action, short, long)]
-    config: PathBuf,
->>>>>>> b39e6564
+    config: Option<PathBuf>,
     /// Enable komorebi's custom focus-follows-mouse implementation
     #[clap(short, long = "ffm")]
     ffm: bool,
@@ -1207,19 +1202,12 @@
             let shortcut_file = startup_dir.join("komorebi.lnk");
             let shortcut_file = dunce::simplified(&shortcut_file);
 
-<<<<<<< HEAD
             let mut arguments = String::from("start");
 
             if let Some(config) = args.config {
                 arguments.push_str("--config ");
-                arguments.push_str(&config);
-            }
-=======
-            let mut arguments = format!(
-                "start --config {}",
-                dunce::canonicalize(args.config)?.display()
-            );
->>>>>>> b39e6564
+                arguments.push_str(&config.to_string_lossy());
+            }
 
             if args.ffm {
                 arguments.push_str(" --ffm");
