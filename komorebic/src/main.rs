--- conflicted
+++ resolved
@@ -935,7 +935,7 @@
 
 #[derive(Parser)]
 struct ReplaceConfiguration {
-    /// Static configuration file which should be used
+    /// Static configuration JSON file from which the configuration should be loaded
     path: PathBuf,
 }
 
@@ -2169,11 +2169,7 @@
                     let mut config = StaticConfig::read(config)?;
                     if let Some(display_bar_configurations) = &mut config.bar_configurations {
                         for config_file_path in &mut *display_bar_configurations {
-<<<<<<< HEAD
-                            let script = r#"Start-Process '"komorebi-bar"' '"--config CONFIGFILE"' -WindowStyle hidden"#
-=======
                             let script = r#"Start-Process "komorebi-bar" '"--config" "CONFIGFILE"' -WindowStyle hidden"#
->>>>>>> 4f306e5b
                             .replace("CONFIGFILE", &config_file_path.to_string_lossy());
 
                             match powershell_script::run(&script) {
